![Built With Stencil](https://img.shields.io/badge/-Built%20With%20Stencil-16161d.svg?logo=data%3Aimage%2Fsvg%2Bxml%3Bbase64%2CPD94bWwgdmVyc2lvbj0iMS4wIiBlbmNvZGluZz0idXRmLTgiPz4KPCEtLSBHZW5lcmF0b3I6IEFkb2JlIElsbHVzdHJhdG9yIDE5LjIuMSwgU1ZHIEV4cG9ydCBQbHVnLUluIC4gU1ZHIFZlcnNpb246IDYuMDAgQnVpbGQgMCkgIC0tPgo8c3ZnIHZlcnNpb249IjEuMSIgaWQ9IkxheWVyXzEiIHhtbG5zPSJodHRwOi8vd3d3LnczLm9yZy8yMDAwL3N2ZyIgeG1sbnM6eGxpbms9Imh0dHA6Ly93d3cudzMub3JnLzE5OTkveGxpbmsiIHg9IjBweCIgeT0iMHB4IgoJIHZpZXdCb3g9IjAgMCA1MTIgNTEyIiBzdHlsZT0iZW5hYmxlLWJhY2tncm91bmQ6bmV3IDAgMCA1MTIgNTEyOyIgeG1sOnNwYWNlPSJwcmVzZXJ2ZSI%2BCjxzdHlsZSB0eXBlPSJ0ZXh0L2NzcyI%2BCgkuc3Qwe2ZpbGw6I0ZGRkZGRjt9Cjwvc3R5bGU%2BCjxwYXRoIGNsYXNzPSJzdDAiIGQ9Ik00MjQuNywzNzMuOWMwLDM3LjYtNTUuMSw2OC42LTkyLjcsNjguNkgxODAuNGMtMzcuOSwwLTkyLjctMzAuNy05Mi43LTY4LjZ2LTMuNmgzMzYuOVYzNzMuOXoiLz4KPHBhdGggY2xhc3M9InN0MCIgZD0iTTQyNC43LDI5Mi4xSDE4MC40Yy0zNy42LDAtOTIuNy0zMS05Mi43LTY4LjZ2LTMuNkgzMzJjMzcuNiwwLDkyLjcsMzEsOTIuNyw2OC42VjI5Mi4xeiIvPgo8cGF0aCBjbGFzcz0ic3QwIiBkPSJNNDI0LjcsMTQxLjdIODcuN3YtMy42YzAtMzcuNiw1NC44LTY4LjYsOTIuNy02OC42SDMzMmMzNy45LDAsOTIuNywzMC43LDkyLjcsNjguNlYxNDEuN3oiLz4KPC9zdmc%2BCg%3D%3D&colorA=16161d&style=flat-square)

# Calcite Components

Shared Web Components for Esri's Calcite design framework. To see the components in action, [view the documentation](https://esri.github.io/calcite-components/).

## Sketch library
All of the Calcite Components are available in the [calcite-sketch-library](https://github.com/Esri/calcite-sketch-libraries) with all variations and sizes.

## Installation

```
npm install --save @esri/calcite-components
```

### Script tag

Calcite components can be loaded via two `<script>` tags in the head of your HTML document:

```html
<script type="module" src="https://unpkg.com/@esri/calcite-components@1.0.0-beta.20/dist/calcite/calcite.esm.js"></script>
<script nomodule="" src="https://unpkg.com/@esri/calcite-components@1.0.0-beta.20/dist/calcite/calcite.js"></script>
```

Browsers that support modules will load the first, while older browsers will load the second, bundled version.

Once these script tags are added, components can be used just like any other HTML element. Only components that are actually used will be loaded.

### Styles

<<<<<<< HEAD
Up to `v1.0.0-beta.21`, importing a `calcite.css` file was required. This is no longer the case! We will leave this deprecation message up until 1.0 release.
=======
You will also need to explicitly load the `calcite.css` file:

```html
<link rel="stylesheet" type="text/css" href="https://unpkg.com/@esri/calcite-components@1.0.0-beta.20/dist/calcite/calcite.css">
```

>>>>>>> 3693b6b3

### Webpack

If you already have a webpack build for your project, you can use [@stencil/webpack](https://github.com/ionic-team/stencil-webpack) to add calcite-components to your bundle.

After installing calcite-components, install the plugin as a dev dependency:

```bash
npm install --save-dev @stencil/webpack
```

Then import and call the plugin in `webpack.config.js`:

```js
const stencil = require('@stencil/webpack');
module.exports = {
  ...
  plugins: [
    new stencil.StencilPlugin()
  ]
}
```

Lastly, add the import in your main bundle js (or ts) file:

```js
import '@esri/calcite-components/dist/calcite.js';
```

This will add the initial stencil loader to your bundle, and copy over the actual component code to the output directory you've configured for Webpack. Components will still be lazy-loaded as they are needed. *Note:* you must use the `.js` file path for the Webpack plugin to work correctly, even if your bundle file is a TypeScript file.

## TypeScript

Stencil provides a full set of typings for all the components in this repo. To make TypeScript aware of these components, just import the library:

```ts
import '@esri/calcite-components';
```

This will provide autocomplete of component names/properties, as well as additional HTML element types:

```ts
// created elements will implicitly have the correct type already
const loader = document.createElement('calcite-loader');
document.body.appendChild(loader);
loader.isActive = true;

// you can also explicitly type an element using the generated types
// the type name will always be formatted like HTML{CamelCaseComponentName}Element
const loader = document.querySelector('.my-loader-element') as HTMLCalciteLoaderElement;
loader.isActive = true;
```

## Contributing

We welcome contributions to this project. See [CONTRIBUTING.md](./CONTRIBUTING.md) for an overview of contribution guidelines.

## License

Apache 2.0. For a full copy of the license, see the [LICENSE](./LICENSE) file.<|MERGE_RESOLUTION|>--- conflicted
+++ resolved
@@ -28,17 +28,7 @@
 
 ### Styles
 
-<<<<<<< HEAD
-Up to `v1.0.0-beta.21`, importing a `calcite.css` file was required. This is no longer the case! We will leave this deprecation message up until 1.0 release.
-=======
-You will also need to explicitly load the `calcite.css` file:
-
-```html
-<link rel="stylesheet" type="text/css" href="https://unpkg.com/@esri/calcite-components@1.0.0-beta.20/dist/calcite/calcite.css">
-```
-
->>>>>>> 3693b6b3
-
+Up to `v1.0.0-beta.20`, importing a `calcite.css` file was required. This is no longer the case! We will leave this deprecation message up until 1.0 release.
 ### Webpack
 
 If you already have a webpack build for your project, you can use [@stencil/webpack](https://github.com/ionic-team/stencil-webpack) to add calcite-components to your bundle.
