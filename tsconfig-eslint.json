--- conflicted
+++ resolved
@@ -1,9 +1,5 @@
 {
   "extends": "./tsconfig-base",
   "include": [".storybook/*", "**/*", "**/*.config.js"],
-<<<<<<< HEAD
-  "exclude": ["dist", "www", "hydrate", "docs"]
-=======
   "exclude": ["**/[!_]*assets*/**", "dist", "www", "hydrate", "docs"]
->>>>>>> a97e5896
 }