--- conflicted
+++ resolved
@@ -136,30 +136,6 @@
         </div>
       </div>
 
-<<<<<<< HEAD
-      <div class="child">
-        <calcite-loader label="loading" scale="l" active class="green"></calcite-loader>
-      </div>
-    </div>
-
-    <!-- Loading text -->
-    <div class="parent">
-      <div class="child right-aligned-text">Loading text</div>
-
-      <div class="child">
-        <calcite-loader label="loading" scale="s" active text="optional loading text&hellip;" type="indeterminate">
-        </calcite-loader>
-      </div>
-
-      <div class="child">
-        <calcite-loader label="loading" scale="m" active text="optional loading text&hellip;" type="indeterminate">
-        </calcite-loader>
-      </div>
-
-      <div class="child">
-        <calcite-loader label="loading" scale="l" active text="optional loading text&hellip;" type="indeterminate">
-        </calcite-loader>
-=======
       <!-- Custom theme -->
       <div class="parent">
         <div class="child right-aligned-text">Custom theme</div>
@@ -175,7 +151,6 @@
         <div class="child">
           <calcite-loader label="loading" scale="l" active class="green"></calcite-loader>
         </div>
->>>>>>> 91546e00
       </div>
 
       <!-- Loading text -->
