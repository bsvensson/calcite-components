<!DOCTYPE html>
<html lang="en">
  <head>
    <meta charset="UTF-8" />
    <meta name="viewport" content="width=device-width, initial-scale=1.0" />
    <meta http-equiv="X-UA-Compatible" content="ie=edge" />
    <title>Color-picker</title>
    <style>
      .parent {
        display: flex;
        width: 60%;
        padding: 25px 0;
      }

      .child {
        flex: 1 0 25%;
        margin: 0 25px;
        color: var(--calcite-ui-text-3);
        font-family: var(--calcite-sans-family);
        font-size: var(--calcite-font-size-0);
        font-weight: var(--calcite-font-weight-medium);
      }

      .right-aligned-text {
        text-align: right;
      }

      hr {
        margin: 25px 0;
        border-top: 1px solid var(--calcite-ui-border-2);
      }
    </style>
    <script src="_assets/head.js"></script>
  </head>

  <body>
    <demo-dom-swapper>
      <h1 style="margin: 0 auto; text-align: center">Alert</h1>

      <!-- Headers -->
      <div class="parent">
        <div class="child"></div>
        <div class="child">Small</div>
        <div class="child">Medium</div>
        <div class="child">Large</div>
      </div>

      <!-- Default -->
      <div class="parent">
        <div class="child right-aligned-text">Default</div>
        <div class="child">
          <calcite-color-picker scale="s"></calcite-color-picker>
        </div>

        <div class="child">
          <calcite-color-picker scale="m"></calcite-color-picker>
        </div>

        <div class="child">
          <calcite-color-picker scale="l"></calcite-color-picker>
        </div>
      </div>

      <!-- Default (no color) -->
      <div class="parent">
        <div class="child right-aligned-text">Default (no color)</div>
        <div class="child">
          <calcite-color-picker scale="s" allow-empty value=""></calcite-color-picker>
        </div>

<<<<<<< HEAD
    <!-- With alpha -->
    <div class="parent">
      <div class="child right-aligned-text">With alpha</div>
      <div class="child">
        <calcite-color-picker alpha-enabled allow-empty scale="s" value="#beefeeff"></calcite-color-picker>
      </div>

      <div class="child">
        <calcite-color-picker alpha-enabled scale="m" allow-empty value="#beefeeff"></calcite-color-picker>
      </div>

      <div class="child">
        <calcite-color-picker alpha-enabled scale="l" allow-empty value="#beefeeff"></calcite-color-picker>
      </div>
    </div>

    <!-- Hidden sections (all) -->
    <div class="parent">
      <div class="child right-aligned-text">Hidden sections (all)</div>
      <div class="child">
        <calcite-color-picker scale="s" hex-disabled channels-disabled saved-disabled></calcite-color-picker>
      </div>

      <div class="child">
        <calcite-color-picker scale="m" hex-disabled channels-disabled saved-disabled></calcite-color-picker>
      </div>

      <div class="child">
        <calcite-color-picker scale="l" hex-disabled channels-disabled saved-disabled></calcite-color-picker>
      </div>
    </div>

    <!-- Hidden sections (hex) -->
    <div class="parent">
      <div class="child right-aligned-text">Hidden sections (hex)</div>
      <div class="child">
        <calcite-color-picker scale="s" hex-disabled></calcite-color-picker>
      </div>

      <div class="child">
        <calcite-color-picker scale="m" hex-disabled></calcite-color-picker>
      </div>

      <div class="child">
        <calcite-color-picker scale="l" hex-disabled></calcite-color-picker>
      </div>
    </div>

    <!-- Hidden sections (channels) -->
    <div class="parent">
      <div class="child right-aligned-text">Hidden sections (channels)</div>
      <div class="child">
        <calcite-color-picker scale="s" channels-disabled></calcite-color-picker>
      </div>

      <div class="child">
        <calcite-color-picker scale="m" channels-disabled></calcite-color-picker>
      </div>

      <div class="child">
        <calcite-color-picker scale="l" channels-disabled></calcite-color-picker>
      </div>
    </div>

    <!-- Hidden sections (saved) -->
    <div class="parent">
      <div class="child right-aligned-text">Hidden sections (saved)</div>
      <div class="child">
        <calcite-color-picker scale="s" saved-disabled></calcite-color-picker>
      </div>

      <div class="child">
        <calcite-color-picker scale="m" saved-disabled></calcite-color-picker>
      </div>

      <div class="child">
        <calcite-color-picker scale="l" saved-disabled></calcite-color-picker>
=======
        <div class="child">
          <calcite-color-picker scale="m" allow-empty value=""></calcite-color-picker>
        </div>

        <div class="child">
          <calcite-color-picker scale="l" allow-empty value=""></calcite-color-picker>
        </div>
      </div>

      <!-- Hidden sections (all) -->
      <div class="parent">
        <div class="child right-aligned-text">Hidden sections (all)</div>
        <div class="child">
          <calcite-color-picker scale="s" hide-hex hide-channels hide-saved></calcite-color-picker>
        </div>

        <div class="child">
          <calcite-color-picker scale="m" hide-hex hide-channels hide-saved></calcite-color-picker>
        </div>

        <div class="child">
          <calcite-color-picker scale="l" hide-hex hide-channels hide-saved></calcite-color-picker>
        </div>
      </div>

      <!-- Hidden sections (hex) -->
      <div class="parent">
        <div class="child right-aligned-text">Hidden sections (hex)</div>
        <div class="child">
          <calcite-color-picker scale="s" hide-hex></calcite-color-picker>
        </div>

        <div class="child">
          <calcite-color-picker scale="m" hide-hex></calcite-color-picker>
        </div>

        <div class="child">
          <calcite-color-picker scale="l" hide-hex></calcite-color-picker>
        </div>
      </div>

      <!-- Hidden sections (channels) -->
      <div class="parent">
        <div class="child right-aligned-text">Hidden sections (channels)</div>
        <div class="child">
          <calcite-color-picker scale="s" hide-channels></calcite-color-picker>
        </div>

        <div class="child">
          <calcite-color-picker scale="m" hide-channels></calcite-color-picker>
        </div>

        <div class="child">
          <calcite-color-picker scale="l" hide-channels></calcite-color-picker>
        </div>
      </div>

      <!-- Hidden sections (saved) -->
      <div class="parent">
        <div class="child right-aligned-text">Hidden sections (saved)</div>
        <div class="child">
          <calcite-color-picker scale="s" hide-saved></calcite-color-picker>
        </div>

        <div class="child">
          <calcite-color-picker scale="m" hide-saved></calcite-color-picker>
        </div>

        <div class="child">
          <calcite-color-picker scale="l" hide-saved></calcite-color-picker>
        </div>
>>>>>>> 5718b8d3
      </div>

      <!-- Default (no color) -->
      <div class="parent">
        <div class="child right-aligned-text">Color-picker in Popover</div>
        <div class="child">
          <calcite-popover disable-pointer placement="bottom-start" reference-element="popover-button-1">
            <calcite-color-picker appearance="minimal" scale="s"></calcite-color-picker>
          </calcite-popover>
          <calcite-button id="popover-button-1">Activate Popover</calcite-button>
        </div>

        <div class="child">
          <calcite-popover disable-pointer placement="bottom-start" reference-element="popover-button-2">
            <calcite-color-picker appearance="minimal" scale="m"></calcite-color-picker>
          </calcite-popover>
          <calcite-button id="popover-button-2">Activate Popover</calcite-button>
        </div>

        <div class="child">
          <calcite-popover disable-pointer placement="bottom-start" reference-element="popover-button-3">
            <calcite-color-picker appearance="minimal" scale="l"></calcite-color-picker>
          </calcite-popover>
          <calcite-button id="popover-button-3">Activate Popover</calcite-button>
        </div>
      </div>
    </demo-dom-swapper>
  </body>
</html><|MERGE_RESOLUTION|>--- conflicted
+++ resolved
@@ -35,7 +35,7 @@
 
   <body>
     <demo-dom-swapper>
-      <h1 style="margin: 0 auto; text-align: center">Alert</h1>
+      <h1 style="margin: 0 auto; text-align: center">Color picker</h1>
 
       <!-- Headers -->
       <div class="parent">
@@ -68,91 +68,28 @@
           <calcite-color-picker scale="s" allow-empty value=""></calcite-color-picker>
         </div>
 
-<<<<<<< HEAD
-    <!-- With alpha -->
-    <div class="parent">
-      <div class="child right-aligned-text">With alpha</div>
-      <div class="child">
-        <calcite-color-picker alpha-enabled allow-empty scale="s" value="#beefeeff"></calcite-color-picker>
-      </div>
-
-      <div class="child">
-        <calcite-color-picker alpha-enabled scale="m" allow-empty value="#beefeeff"></calcite-color-picker>
-      </div>
-
-      <div class="child">
-        <calcite-color-picker alpha-enabled scale="l" allow-empty value="#beefeeff"></calcite-color-picker>
-      </div>
-    </div>
-
-    <!-- Hidden sections (all) -->
-    <div class="parent">
-      <div class="child right-aligned-text">Hidden sections (all)</div>
-      <div class="child">
-        <calcite-color-picker scale="s" hex-disabled channels-disabled saved-disabled></calcite-color-picker>
-      </div>
-
-      <div class="child">
-        <calcite-color-picker scale="m" hex-disabled channels-disabled saved-disabled></calcite-color-picker>
-      </div>
-
-      <div class="child">
-        <calcite-color-picker scale="l" hex-disabled channels-disabled saved-disabled></calcite-color-picker>
-      </div>
-    </div>
-
-    <!-- Hidden sections (hex) -->
-    <div class="parent">
-      <div class="child right-aligned-text">Hidden sections (hex)</div>
-      <div class="child">
-        <calcite-color-picker scale="s" hex-disabled></calcite-color-picker>
-      </div>
-
-      <div class="child">
-        <calcite-color-picker scale="m" hex-disabled></calcite-color-picker>
-      </div>
-
-      <div class="child">
-        <calcite-color-picker scale="l" hex-disabled></calcite-color-picker>
-      </div>
-    </div>
-
-    <!-- Hidden sections (channels) -->
-    <div class="parent">
-      <div class="child right-aligned-text">Hidden sections (channels)</div>
-      <div class="child">
-        <calcite-color-picker scale="s" channels-disabled></calcite-color-picker>
-      </div>
-
-      <div class="child">
-        <calcite-color-picker scale="m" channels-disabled></calcite-color-picker>
-      </div>
-
-      <div class="child">
-        <calcite-color-picker scale="l" channels-disabled></calcite-color-picker>
-      </div>
-    </div>
-
-    <!-- Hidden sections (saved) -->
-    <div class="parent">
-      <div class="child right-aligned-text">Hidden sections (saved)</div>
-      <div class="child">
-        <calcite-color-picker scale="s" saved-disabled></calcite-color-picker>
-      </div>
-
-      <div class="child">
-        <calcite-color-picker scale="m" saved-disabled></calcite-color-picker>
-      </div>
-
-      <div class="child">
-        <calcite-color-picker scale="l" saved-disabled></calcite-color-picker>
-=======
         <div class="child">
           <calcite-color-picker scale="m" allow-empty value=""></calcite-color-picker>
         </div>
 
         <div class="child">
           <calcite-color-picker scale="l" allow-empty value=""></calcite-color-picker>
+        </div>
+      </div>
+
+      <!-- With alpha -->
+      <div class="parent">
+        <div class="child right-aligned-text">With alpha</div>
+        <div class="child">
+          <calcite-color-picker alpha-enabled allow-empty scale="s" value="#beefeeff"></calcite-color-picker>
+        </div>
+
+        <div class="child">
+          <calcite-color-picker alpha-enabled scale="m" allow-empty value="#beefeeff"></calcite-color-picker>
+        </div>
+
+        <div class="child">
+          <calcite-color-picker alpha-enabled scale="l" allow-empty value="#beefeeff"></calcite-color-picker>
         </div>
       </div>
 
@@ -218,7 +155,6 @@
         <div class="child">
           <calcite-color-picker scale="l" hide-saved></calcite-color-picker>
         </div>
->>>>>>> 5718b8d3
       </div>
 
       <!-- Default (no color) -->
