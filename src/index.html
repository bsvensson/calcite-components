<!DOCTYPE html>
<html lang="en">

<head>
  <meta charset="utf-8" />
  <meta name="viewport" content="width=device-width, initial-scale=1.0, minimum-scale=1.0, maximum-scale=5.0" />
  <title>Calcite Component Starter</title>

  <style>
    .nav {
      list-style: none;
      display: flex;
      flex-direction: column;
      padding: 0;
    }
  </style>
  <link rel="stylesheet" href="https://webapps-cdn.esri.com/CDN/fonts/v1.4.1/fonts.css" />
  <script type="module" src="build/calcite.esm.js"></script>
  <script nomodule src="build/calcite.js"></script>
<<<<<<< HEAD
  <script src="/assets/demo/createAlert.js"></script>
  <script src="/assets/demo/validateInput.js"></script>
  <script src="/assets/demo/loadingButton.js"></script>
=======
>>>>>>> 14215268
</head>

<body>
  <div class="example-container">
    <h2>Calcite Component Examples - WIP !</h2>
<<<<<<< HEAD

    <calcite-tabs>
      <calcite-tab-nav slot="tab-nav" storage-id="calcite-demo-main-nav-tabs">
        <calcite-tab-title is-active>Tabs</calcite-tab-title>
        <calcite-tab-title>Alerts</calcite-tab-title>
        <calcite-tab-title>Notice</calcite-tab-title>
        <calcite-tab-title>Icons</calcite-tab-title>
        <calcite-tab-title>Loader</calcite-tab-title>
        <calcite-tab-title>Modals</calcite-tab-title>
        <calcite-tab-title>Popover</calcite-tab-title>
        <calcite-tab-title>Progress</calcite-tab-title>
        <calcite-tab-title>Radio Groups</calcite-tab-title>
        <calcite-tab-title>Slider</calcite-tab-title>
        <calcite-tab-title>Switch and Checkbox</calcite-tab-title>
        <calcite-tab-title>Tooltip</calcite-tab-title>
        <calcite-tab-title>Buttons</calcite-tab-title>
        <calcite-tab-title>Date picker</calcite-tab-title>
        <calcite-tab-title>Dropdown</calcite-tab-title>
        <calcite-tab-title>Tree</calcite-tab-title>
        <calcite-tab-title>Accordion</calcite-tab-title>
        <calcite-tab-title>Inputs</calcite-tab-title>
      </calcite-tab-nav>

      <calcite-tab is-active>
        <h1 class="leader-1">Light Theme Tabs</h1>

        <calcite-tabs is-active>
          <calcite-tab-nav slot="tab-nav">
            <calcite-tab-title is-active>Tab 1 Title</calcite-tab-title>
            <calcite-tab-title>Tab 2 Title</calcite-tab-title>
            <calcite-tab-title>Tab 3 Title</calcite-tab-title>
            <calcite-tab-title>Tab 4 Title</calcite-tab-title>
          </calcite-tab-nav>

          <calcite-tab is-active>Tab 1 Content</calcite-tab>
          <calcite-tab>Tab 2 Content</calcite-tab>
          <calcite-tab>Tab 3 Content</calcite-tab>
          <calcite-tab>Tab 4 Content</calcite-tab>
        </calcite-tabs>

        <h1 class="leader-1">Dark Theme Tabs</h1>

        <div class="demo-background-dark">
          <calcite-tabs theme="dark">
            <calcite-tab-nav slot="tab-nav">
              <calcite-tab-title is-active>Tab 1 Title</calcite-tab-title>
              <calcite-tab-title>Tab 2 Title</calcite-tab-title>
              <calcite-tab-title>Tab 3 Title</calcite-tab-title>
              <calcite-tab-title>Tab 4 Title</calcite-tab-title>
            </calcite-tab-nav>

            <calcite-tab is-active>Tab 1 Content</calcite-tab>
            <calcite-tab>Tab 2 Content</calcite-tab>
            <calcite-tab>Tab 3 Content</calcite-tab>
            <calcite-tab>Tab 4 Content</calcite-tab>
          </calcite-tabs>
        </div>

        <h1 class="leader-1">Select First Tab By Default</h1>

        <calcite-tabs>
          <calcite-tab-nav slot="tab-nav">
            <calcite-tab-title>Tab 1 Title</calcite-tab-title>
            <calcite-tab-title>Tab 2 Title</calcite-tab-title>
            <calcite-tab-title>Tab 3 Title</calcite-tab-title>
            <calcite-tab-title>Tab 4 Title</calcite-tab-title>
          </calcite-tab-nav>

          <calcite-tab>Tab 1 Content</calcite-tab>
          <calcite-tab>Tab 2 Content</calcite-tab>
          <calcite-tab>Tab 3 Content</calcite-tab>
          <calcite-tab>Tab 4 Content</calcite-tab>
        </calcite-tabs>

        <h1 class="leader-1">Named Tabs</h1>
        <calcite-tabs>
          <calcite-tab-nav slot="tab-nav">
            <calcite-tab-title tab="tab1">Tab 1 Title</calcite-tab-title>
            <calcite-tab-title tab="tab2" is-active>Tab 2 Title</calcite-tab-title>
            <calcite-tab-title tab="tab3">Tab 3 Title</calcite-tab-title>
            <calcite-tab-title tab="tab4">Tab 4 Title</calcite-tab-title>
          </calcite-tab-nav>

          <calcite-tab tab="tab1">Tab 1 Content</calcite-tab>
          <calcite-tab tab="tab2" is-active>Tab 2 Content</calcite-tab>
          <calcite-tab tab="tab3">Tab 3 Content</calcite-tab>
          <calcite-tab tab="tab4">Tab 4 Content</calcite-tab>
        </calcite-tabs>

        <h1 class="leader-1">Save Active Tab To Cookie</h1>

        <calcite-tabs>
          <calcite-tab-nav slot="tab-nav" storage-id="calcite-tabs-cookie-demo">
            <calcite-tab-title is-active>Tab 1 Title</calcite-tab-title>
            <calcite-tab-title>Tab 2 Title</calcite-tab-title>
            <calcite-tab-title>Tab 3 Title</calcite-tab-title>
            <calcite-tab-title>Tab 4 Title</calcite-tab-title>
          </calcite-tab-nav>

          <calcite-tab is-active>Tab 1 Content</calcite-tab>
          <calcite-tab>Tab 2 Content</calcite-tab>
          <calcite-tab>Tab 3 Content</calcite-tab>
          <calcite-tab>Tab 4 Content</calcite-tab>
        </calcite-tabs>

        <h1 class="leader-1">Named Tabs w/ Cookie</h1>
        <calcite-tabs>
          <calcite-tab-nav slot="tab-nav" storage-id="calcite-tabs-named-cookie-demo">
            <calcite-tab-title tab="tab1">Tab 1 Title</calcite-tab-title>
            <calcite-tab-title tab="tab2" is-active>Tab 2 Title</calcite-tab-title>
            <calcite-tab-title tab="tab3">Tab 3 Title</calcite-tab-title>
            <calcite-tab-title tab="tab4">Tab 4 Title</calcite-tab-title>
          </calcite-tab-nav>

          <calcite-tab tab="tab1">Tab 1 Content</calcite-tab>
          <calcite-tab tab="tab2" is-active>Tab 2 Content</calcite-tab>
          <calcite-tab tab="tab3">Tab 3 Content</calcite-tab>
          <calcite-tab tab="tab4">Tab 4 Content</calcite-tab>
        </calcite-tabs>

        <h1 class="leader-1">Tab Sync Demo</h1>

        <calcite-tabs>
          <calcite-tab-nav slot="tab-nav" sync-id="sync-demo">
            <calcite-tab-title is-active>Tab 1 Title</calcite-tab-title>
            <calcite-tab-title>Tab 2 Title</calcite-tab-title>
            <calcite-tab-title>Tab 3 Title</calcite-tab-title>
            <calcite-tab-title>Tab 4 Title</calcite-tab-title>
          </calcite-tab-nav>

          <calcite-tab is-active>Tab 1 Content</calcite-tab>
          <calcite-tab>Tab 2 Content</calcite-tab>
          <calcite-tab>Tab 3 Content</calcite-tab>
          <calcite-tab>Tab 4 Content</calcite-tab>
        </calcite-tabs>

        <calcite-tabs>
          <calcite-tab-nav slot="tab-nav" sync-id="sync-demo">
            <calcite-tab-title is-active>Tab 1 Title</calcite-tab-title>
            <calcite-tab-title>Tab 2 Title</calcite-tab-title>
            <calcite-tab-title>Tab 3 Title</calcite-tab-title>
            <calcite-tab-title>Tab 4 Title</calcite-tab-title>
          </calcite-tab-nav>

          <calcite-tab is-active>Tab 1 Content</calcite-tab>
          <calcite-tab>Tab 2 Content</calcite-tab>
          <calcite-tab>Tab 3 Content</calcite-tab>
          <calcite-tab>Tab 4 Content</calcite-tab>
        </calcite-tabs>

        <h1 class="leader-1">Tab Sync + Cookie Demo</h1>

        <calcite-tabs>
          <calcite-tab-nav slot="tab-nav" sync-id="sync-cookie-demo" storage-id="sync-cookie-demo">
            <calcite-tab-title is-active>Tab 1 Title</calcite-tab-title>
            <calcite-tab-title>Tab 2 Title</calcite-tab-title>
            <calcite-tab-title>Tab 3 Title</calcite-tab-title>
            <calcite-tab-title>Tab 4 Title</calcite-tab-title>
          </calcite-tab-nav>

          <calcite-tab is-active>Tab 1 Content</calcite-tab>
          <calcite-tab>Tab 2 Content</calcite-tab>
          <calcite-tab>Tab 3 Content</calcite-tab>
          <calcite-tab>Tab 4 Content</calcite-tab>
        </calcite-tabs>

        <calcite-tabs>
          <calcite-tab-nav slot="tab-nav" sync-id="sync-cookie-demo" storage-id="sync-cookie-demo">
            <calcite-tab-title is-active>Tab 1 Title</calcite-tab-title>
            <calcite-tab-title>Tab 2 Title</calcite-tab-title>
            <calcite-tab-title>Tab 3 Title</calcite-tab-title>
            <calcite-tab-title>Tab 4 Title</calcite-tab-title>
          </calcite-tab-nav>

          <calcite-tab is-active>Tab 1 Content</calcite-tab>
          <calcite-tab>Tab 2 Content</calcite-tab>
          <calcite-tab>Tab 3 Content</calcite-tab>
          <calcite-tab>Tab 4 Content</calcite-tab>
        </calcite-tabs>

        <h1 class="leader-1">Centered Tabs</h1>

        <calcite-tabs layout="center">
          <calcite-tab-nav slot="tab-nav">
            <calcite-tab-title is-active>Tab 1 Title</calcite-tab-title>
            <calcite-tab-title>Tab 2 Title</calcite-tab-title>
            <calcite-tab-title>Tab 3 Title</calcite-tab-title>
            <calcite-tab-title>Tab 4 Title</calcite-tab-title>
            <calcite-tab-title>Tab 5 Title</calcite-tab-title>
            <calcite-tab-title>Tab 6 Title</calcite-tab-title>
          </calcite-tab-nav>

          <calcite-tab is-active>Tab 1 Content</calcite-tab>
          <calcite-tab>Tab 2 Content</calcite-tab>
          <calcite-tab>Tab 3 Content</calcite-tab>
          <calcite-tab>Tab 4 Content</calcite-tab>
          <calcite-tab>Tab 5 Content</calcite-tab>
          <calcite-tab>Tab 6 Content</calcite-tab>
        </calcite-tabs>

        <h1 class="leader-1">RTL Tabs</h1>

        <calcite-tabs dir="rtl">
          <calcite-tab-nav slot="tab-nav">
            <calcite-tab-title>Tab 1 Title</calcite-tab-title>
            <calcite-tab-title>Tab 2 Title</calcite-tab-title>
            <calcite-tab-title>Tab 3 Title</calcite-tab-title>
            <calcite-tab-title>Tab 4 Title</calcite-tab-title>
          </calcite-tab-nav>

          <calcite-tab>Tab 1 Content</calcite-tab>
          <calcite-tab>Tab 2 Content</calcite-tab>
          <calcite-tab>Tab 3 Content</calcite-tab>
          <calcite-tab>Tab 4 Content</calcite-tab>
        </calcite-tabs>

        <h1 class="leader-1">Custom Colors</h1>

        <style>
          calcite-tabs.green {
            --calcite-tabs-border-active: #338033;
          }

          calcite-tabs[theme="dark"].green {
            --calcite-tabs-border-active: #5a9359;
          }
        </style>
        <calcite-tabs class="green">
          <calcite-tab-nav slot="tab-nav">
            <calcite-tab-title is-active>Tab 1 Title</calcite-tab-title>
            <calcite-tab-title>Tab 2 Title</calcite-tab-title>
            <calcite-tab-title>Tab 3 Title</calcite-tab-title>
            <calcite-tab-title>Tab 4 Title</calcite-tab-title>
          </calcite-tab-nav>

          <calcite-tab is-active>Tab 1 Content</calcite-tab>
          <calcite-tab>Tab 2 Content</calcite-tab>
          <calcite-tab>Tab 3 Content</calcite-tab>
          <calcite-tab>Tab 4 Content</calcite-tab>
        </calcite-tabs>

        <div class="demo-background-dark">
          <calcite-tabs class="green" theme="dark">
            <calcite-tab-nav slot="tab-nav">
              <calcite-tab-title is-active>Tab 1 Title</calcite-tab-title>
              <calcite-tab-title>Tab 2 Title</calcite-tab-title>
              <calcite-tab-title>Tab 3 Title</calcite-tab-title>
              <calcite-tab-title>Tab 4 Title</calcite-tab-title>
            </calcite-tab-nav>

            <calcite-tab is-active>Tab 1 Content</calcite-tab>
            <calcite-tab>Tab 2 Content</calcite-tab>
            <calcite-tab>Tab 3 Content</calcite-tab>
            <calcite-tab>Tab 4 Content</calcite-tab>
          </calcite-tabs>
        </div>
      </calcite-tab>

      <calcite-tab>
        <h5>Multiple alerts will be added to a queue.</h5>

        <h4>Alerts</h4>
        <calcite-button title="1 Autodismiss, title, link, red" color="red" scale="s"
          onclick="document.querySelector('#alert-one').open()">1 Autodismiss, title, link, red, small scale
        </calcite-button>
        <calcite-button title="2 Icon, link, green" scale="s" onclick="document.querySelector('#alert-two').open()">2
          Icon, link, green</calcite-button>
        <calcite-button title="3 Icon, dark theme" scale="s" onclick="document.querySelector('#alert-three').open()">3
          Icon, dark theme</calcite-button>
        <calcite-button title="4 Icon, title, yellow, link" scale="s"
          onclick="document.querySelector('#alert-four').open()">4 Icon, title, yellow, link, large scale
        </calcite-button>
        <calcite-button title="5 default" scale="s" onclick="document.querySelector('#alert-five').open()">5
          default</calcite-button>
        <calcite-button title="6 Icon, title, link, red" scale="s"
          onclick="document.querySelector('#alert-six').open()">6 Icon, title, link, red</calcite-button>
        <calcite-button title="7 title, link, green, dark theme" scale="s"
          onclick="document.querySelector('#alert-seven').open()">7 title, link, green, dark theme
        </calcite-button>
        <calcite-button title="8 Autodismiss, icon, title, red" scale="s"
          onclick="document.querySelector('#alert-eight').open()">8 Autodismiss, icon, title, red
        </calcite-button>
        <calcite-button title="9 Autodismiss (fast),link, dark theme" scale="s"
          onclick="document.querySelector('#alert-nine').open()">9 Autodismiss (fast),link, dark theme
        </calcite-button>
        <calcite-button title="10 Autodismiss (medium)" scale="s" onclick="document.querySelector('#alert-ten').open()">
          10 Autodismiss (medium)</calcite-button>

        <calcite-button title="11 Autodismiss (slow),link" scale="s"
          onclick="document.querySelector('#alert-eleven').open()">11 Autodismiss (slow),link
        </calcite-button>


        <h5>You can use in combination with alerts inserted into the DOM programmatically</h5>
        <calcite-button title="created alert" scale="xs" onclick="createExampleAlert('created-1')">created alert
        </calcite-button>
        <calcite-button title="created alert 2" scale="xs" onclick="createExampleAlert('created-2')">created alert 2
        </calcite-button>
        <h5>You can close opened alerts, or removed upcoming alerts from the queue</h5>
        <calcite-button title="Close or remove alert 6" color="red" scale="xs"
          onclick="document.querySelector('#alert-six').close()">Close or remove alert 6</calcite-button>
        <calcite-button title="Close or remove alert 4" color="red" scale="xs"
          onclick="document.querySelector('#alert-four').close()">Close or remove alert 4</calcite-button>
        <calcite-button title="Close or remove alert created 2" color="red" scale="xs"
          onclick="document.querySelector('#created-2').close()">Close or remove alert created 2
        </calcite-button>
        <h5>using the setFocus() method (once opened)</h5>
        <calcite-button onclick=document.querySelector('#alert-four').setFocus()>focus first alert 4 item
        </calcite-button>
        <calcite-button onclick=document.querySelector('#alert-five').setFocus()>focus first alert 5 item
        </calcite-button>
      </calcite-tab>
      <calcite-tab>
        <h3>Notice</h3>
        <calcite-button onclick=document.querySelector('#notice-one').setFocus()>focus first notice item
        </calcite-button>
        <calcite-button onclick=document.querySelector('#notice-six').setFocus()>focus first notice item
        </calcite-button>
        <br />
        <br />

        <calcite-notice color="red" id="notice-one" scale="s" active dismissible>
          <div slot="notice-title">Something failed dismissible</div>
          <div slot="notice-message">
            That thing you wanted to do didn't work as expected
          </div>
          <calcite-button slot="notice-link" title="my action" appearance="inline">Retry</calcite-button>
        </calcite-notice>
        <br /> <br />
        <div class="demo-background-dark">
          <calcite-notice icon theme="dark" color="yellow" id="notice-two" width="auto" scale="m" active>
            <div slot="notice-title">Something kind of worked</div>
            <div slot="notice-message">
              One part of that thing you wanted to do didn't work as expected
            </div>
            <calcite-button slot="notice-link" theme="dark" title="my action" appearance="inline">View item
            </calcite-button>
          </calcite-notice>
          <br />
          <br />
          <calcite-notice icon color="green" theme="dark" id="notice-six" width="auto" scale="m" active dismissible>
            <div slot="notice-title">Something worked</div>
            <div slot="notice-message">
              That thing you wanted to do worked as expected
            </div>
          </calcite-notice>
        </div>
        <br />
        <br />
        <calcite-notice id="notice-three" scale="l" width="half" active>
          <div slot="notice-title">Something failed</div>
          <div slot="notice-message">
            That thing you wanted to do didn't work as expected
          </div>
          <calcite-button slot="notice-link" title="my action" appearance="inline">Retry</calcite-button>
        </calcite-notice>
        <br />
        <br />
        <calcite-notice size="l" id="notice-four" width="full" active>
          <div slot="notice-title">Welcome to your new website</div>
          <div slot="notice-message">
            This is going to be a great ride
          </div>
        </calcite-notice>
        <br />
        <br />
        <calcite-notice icon color="green" size="l" id="notice-five" active dismissible>
          <div slot="notice-message">
            That thing you wanted to do didn't work as expected
          </div>
          <calcite-button slot="notice-link" title="my action" appearance="inline">Retry</calcite-button>
        </calcite-notice>

      </calcite-tab>
      <calcite-tab>
        <h2>Default</h2>
        <calcite-icon icon="aZ"></calcite-icon>
        <calcite-icon icon="basemap"></calcite-icon>
        <calcite-icon icon="camera"></calcite-icon>

        <h2>Scale can be "s" | "m" | "l"</h2>
        <calcite-icon icon="aZ" scale="s"></calcite-icon>
        <calcite-icon icon="basemap" scale="m"></calcite-icon>
        <calcite-icon icon="camera" scale="l"></calcite-icon>

        <h2>Filled</h2>
        <calcite-icon icon="aZ" filled></calcite-icon>
        <calcite-icon icon="basemap" filled></calcite-icon>
        <calcite-icon icon="camera" filled></calcite-icon>

        <h2>Icon can be camel-case or kebab-case</h2>
        <calcite-icon icon="arrow-bold-left"></calcite-icon>
        <calcite-icon class="my-icon-color-class" icon="arrowBoldLeft"></calcite-icon>

        <h2>Dark theme</h2>
        <div class="demo-background-dark">
          <calcite-icon class="my-icon-color-class" icon="aZ" theme="dark"></calcite-icon>
          <calcite-icon icon="basemap" theme="dark"></calcite-icon>
          <calcite-icon icon="camera" theme="dark"></calcite-icon>
        </div>

        <h2>Flips icon in RTL when mirrored</h2>
        <div dir="rtl">
          <calcite-icon icon="aZ" filled mirror></calcite-icon>
          <calcite-icon icon="basemap" filled mirror></calcite-icon>
          <calcite-icon icon="camera" filled mirror></calcite-icon>
        </div>
      </calcite-tab>

      <calcite-tab>
        <calcite-loader is-active></calcite-loader>
        <calcite-loader is-active no-padding></calcite-loader>
        <calcite-loader is-active title="optional loading text&hellip;" type="indeterminate"></calcite-loader>
        <calcite-loader is-active class="green" title="Custom theme..."></calcite-loader>
        <style>
          calcite-loader.green {
            --calcite-loader-spot-light: #50ba5f;
            --calcite-loader-spot-dark: #1a6324;
            --calcite-loader-spot: #338033;
          }
        </style>
        <p style="text-align: center;">
          <calcite-loader is-active inline></calcite-loader>Inline Loader
        </p>
        <calcite-loader is-active type="determinate" value="0" id="loader-determinate" text="Determinate loader">
        </calcite-loader>
        <script>
          // Preview the loading progress
          (function () {
            var loader = document.querySelector("#loader-determinate");
            var randoms = [0, 0, 0, 0, 0, 0, 1, 3];
            function updateLoader() {
              var random = randoms[Math.floor(Math.random() * randoms.length)];
              if (loader.value + random > 100) {
                loader.value = 0;
                setTimeout(function () {
                  requestAnimationFrame(updateLoader);
                }, 50);
              } else {
                loader.value = loader.value + random;
                requestAnimationFrame(updateLoader);
              }
            }
            updateLoader();
          })();
        </script>
      </calcite-tab>

      <calcite-tab>
        <calcite-modal class="js-modal-1" size="small">
          <h3 slot="header">Small Modal</h3>
          <div slot="content">
            <p>
              The small modal is perfect for short confirmation dialogs or very compact interfaces with few elements.
            </p>
          </div>
          <calcite-button slot="back" width="full" color="light" appearance="outline"
            icon="M15.707 20h-1.414l-7.5-7.5 7.5-7.5h1.414l-7.5 7.5z" width="full">Back</calcite-button>
          <calcite-button slot="secondary" width="full" appearance="outline">Cancel</calcite-button>
          <calcite-button slot="primary" width="full">Save</calcite-button>
        </calcite-modal>
        <calcite-modal class="js-modal-2" size="medium">
          <h3 slot="header">Medium Modal</h3>
          <div slot="content">
            <table>
              <tbody>
                <tr>
                  <td>
                    <p>The medium modal is large enough to fit a two column layout where both columns will have a
                      readable line-length on
                      most desktop devices.</p>
                  </td>
                  <td>
                    <p>Single column layouts will still be within a readable line length on the medium size.</p>
                  </td>
                </tr>
              </tbody>
            </table>
          </div>
          <calcite-button slot="back" width="full" color="light" appearance="outline"
            icon="M15.707 20h-1.414l-7.5-7.5 7.5-7.5h1.414l-7.5 7.5z">Back</calcite-button>
          <calcite-button slot="secondary" width="full" appearance="outline">Cancel</calcite-button>
          <calcite-button slot="primary" width="full">Save</calcite-button>
        </calcite-modal>
        <calcite-modal class="js-modal-3" size="large">
          <h3 slot="header">Large modal</h3>
          <div slot="content">
            <p>This modal will be fullscreen until it is as wide as the calcite-web grid's max-width. This enables you
              to use gridded
              layouts within the modal and keeps your modal from growing beyond a readable line length.</p>
          </div>
          <calcite-button slot="secondary" width="full" appearance="outline">Cancel</calcite-button>
          <calcite-button slot="primary" width="full">Save</calcite-button>
        </calcite-modal>
        <calcite-modal class="js-modal-4" size="fullscreen">
          <h3 slot="header">Fullscreen modal</h3>
          <div slot="content">
            <p>This modal will <em>always</em> be fullscreen. Use in situations where the elements contained inside your
              modal
              need the full screen realestate (maps, etc)</p>
          </div>
          <calcite-button slot="back" width="full" color="light" appearance="outline"
            icon="M15.707 20h-1.414l-7.5-7.5 7.5-7.5h1.414l-7.5 7.5z">Back</calcite-button>
          <calcite-button slot="secondary" width="full" appearance="outline">Cancel</calcite-button>
          <calcite-button slot="primary" width="full">Save</calcite-button>
        </calcite-modal>
        <calcite-modal class="js-modal-5" color="red">
          <h3 slot="header">Delete</h3>
          <div slot="content">
            <p>This will delete things and perform some desctructive action, do you wish to continue?</p>
          </div>
          <calcite-button slot="secondary" width="full" appearance="outline" color="red">Cancel</calcite-button>
          <calcite-button slot="primary" width="full" color="red">Delete</calcite-button>
        </calcite-modal>
        <calcite-modal class="js-modal-6" color="blue">
          <h3 slot="header">Information</h3>
          <div slot="content">
            <p>This dialog should be used when choosing two viable paths.</p>
          </div>
          <calcite-button slot="secondary" width="full" appearance="outline">Start with no members</calcite-button>
          <calcite-button slot="primary" width="full">Add members now</calcite-button>
        </calcite-modal>
        <calcite-modal class="js-modal-7" status="info" docked>
          <h3 slot="header">Docked</h3>
          <div slot="content">
            <p>For devices smaller than a tablet this modal will "dock" to the bottom. This makes action selection more
              thumb-friendly.</p>
          </div>
          <calcite-button slot="secondary" width="full" appearance="outline">Cancel</calcite-button>
          <calcite-button slot="primary" width="full">Save</calcite-button>
        </calcite-modal>
        <calcite-modal class="js-modal-8" status="info" docked>
          <h3 slot="header">Tab Fencing</h3>
          <div slot="content">
            <p>When you open a modal, the focus should be set to the first focusable element. <calcite-button>LIKE THIS
              </calcite-button>.</p>
            <div><a href="#">Anchors</a>, <input type="text" value="inputs">, <calcite-slider></calcite-slider>
            </div>
          </div>
          <calcite-button slot="secondary" width="full" appearance="outline">Cancel</calcite-button>
          <calcite-button slot="primary" width="full">Save</calcite-button>
        </calcite-modal>
        <calcite-modal theme="dark" class="js-modal-9">
          <h3 slot="header">Dark Theme</h3>
          <div slot="content">
            <p>Example of a modal rendered in dark theme. The text will become light on dark, but notice box shadows are
              still dark.
          </div>
          <calcite-button slot="primary">OK</calcite-button>
        </calcite-modal>
        <calcite-modal class="js-modal-10" disable-escape>
          <h3 slot="header">Modal title</h3>
          <div slot="content">
            <p>This modal has <code>disable-escape</code> set, so pressing the escape key will not dismiss it.</p>
          </div>
          <calcite-button slot="secondary" width="full" appearance="outline">Cancel</calcite-button>
        </calcite-modal>

        <ul>
          <li>
            <calcite-button appearance="inline" onClick="openModal('.js-modal-1')">Small Modal</calcite-button>
          </li>
          <li>
            <calcite-button appearance="inline" onClick="openModal('.js-modal-2')">Medium Modal</calcite-button>
          </li>
          <li>
            <calcite-button appearance="inline" onClick="openModal('.js-modal-3')">Large Modal</calcite-button>
          </li>
          <li>
            <calcite-button appearance="inline" onClick="openModal('.js-modal-4')">Fullscreen Modal</calcite-button>
          </li>
          <li>
            <calcite-button appearance="inline" onClick="openModal('.js-modal-5')">Destructive Modal</calcite-button>
          </li>
          <li>
            <calcite-button appearance="inline" onClick="openModal('.js-modal-6')">Info Modal</calcite-button>
          </li>
          <li>
            <calcite-button appearance="inline" onClick="openModal('.js-modal-7')">Docked</calcite-button>
          </li>
          <li>
            <calcite-button appearance="inline" onClick="openModal('.js-modal-8')">Tab Fencing</calcite-button>
          </li>
          <li>
            <calcite-button appearance="inline" onClick="openModal('.js-modal-9')">Dark Theme</calcite-button>
          </li>
          <li>
            <calcite-button appearance="inline" onClick="openModal('.js-modal-10')">Close on escape press disabled
            </calcite-button>
          </li>

        </ul>
        <script>
          function openModal(selector) {
            document.querySelector(selector).open();
          }
        </script>
      </calcite-tab>

      <calcite-tab>
        <h1>CalcitePopover</h1>


        <calcite-popover placement="top-start" reference-element="popover-button" boundaries-element="popover-boundary"
          id="popover" close-button>
          <img slot="image" src="https://placem.at/places?w=200&txt=0" />
          <div style="padding:12px 16px;">Here kitty kitty!
          </div>
        </calcite-popover>


        <calcite-popover reference-element="popover-button-two" placement="right-start" id="popover-two"
          add-click-handle>
          <div style="padding:12px 16px">Hello! I am some popover content!</div>
        </calcite-popover>

        <calcite-popover reference-element="popover-button-three" placement="right-end" id="popover-three"
          add-click-handle close-button>
          <div style="padding:12px 16px">
            <b>I am a title!</b> <br>
            <p>
              Lorem Ipsum is simply dummy text of the printing and typesetting industry. Lorem Ipsum has been the
              industry's standard dummy text ever since the 1500s, when an unknown printer took a galley of type and
              scrambled it to make a type specimen book.
            </p>
            <calcite-button title="Inline button" appearance="inline" scale=>I am an inline button</calcite-button>
          </div>
        </calcite-popover>

        <calcite-popover reference-element="popover-button-four" placement="auto" id="popover-four" add-click-handle
          close-button>
          <div style="padding:12px 16px">I am a popover with a close button!</div>
        </calcite-popover>

        <calcite-popover theme="dark" reference-element="popover-button-five" placement="bottom" id="popover-five"
          add-click-handle close-button>
          <img slot="image" src="https://placem.at/places?w=200&txt=0" />
          <div style="padding:12px 16px;">Here kitty kitty!
          </div>
        </calcite-popover>

        <calcite-popover theme="dark" reference-element="popover-button-six" placement="top" id="popover-six"
          add-click-handle>
          <div style="padding:12px 16px">Hello! I am some popover content!</div>
        </calcite-popover>

        <calcite-popover theme="dark" reference-element="popover-button-seven" placement="auto" id="popover-seven"
          add-click-handle close-button>
          <div style="padding:12px 16px">
            <b>I am a title!</b> <br>
            <p>
              Lorem Ipsum is simply dummy text of the printing and typesetting industry. Lorem Ipsum has been the
              industry's standard dummy text ever since the 1500s, when an unknown printer took a galley of type and
              scrambled it to make a type specimen book.
            </p>
            <calcite-button theme="dark" title="Inline button" appearance="inline" scale=>I am an inline button
            </calcite-button>
          </div>
        </calcite-popover>

        <calcite-popover theme="dark" reference-element="popover-button-eight" placement="auto" id="popover-eight"
          add-click-handle close-button>
          <div style="padding:12px 16px">I am a popover with a close button!</div>
        </calcite-popover>

        <calcite-popover theme="dark" reference-element="popover-button-nine" placement="auto" id="popover-nine"
          add-click-handle>
          <div style="padding:12px 16px">I am a popover with a close button!</div>
        </calcite-popover>

        <style>
          .popover-list {
            list-style: none;
            margin: 0;
            padding: 20px 10px;
            margin: 0 40px;
          }

          .popover-list li {
            margin: 30px 0;
          }

          .popover-scroller {
            margin: 20px 40px;
            width: 500px;
            height: 500px;
            overflow: auto;
          }
        </style>

        <ul class="popover-list">
          <li>
            <calcite-button id="popover-button-two" icon="M15.707 20h-1.414l-7.5-7.5 7.5-7.5h1.414l-7.5 7.5z">
              Clickable popover</calcite-button>

          <li>
            <calcite-button id="popover-button-four" icon="M15.707 20h-1.414l-7.5-7.5 7.5-7.5h1.414l-7.5 7.5z">
              With close button</calcite-button>
          </li>
          <li>
            <calcite-button id="popover-button-three" icon="M15.707 20h-1.414l-7.5-7.5 7.5-7.5h1.414l-7.5 7.5z">
              Title, content & CTA</calcite-button>
          </li>
        </ul>

        <div id="popover-boundary" class="popover-scroller">
          <p>
            Nec, dictum egestas odio in integer dictum eros. Euismod vitae vestibulum tempor sit adipiscing sed dolor
            habitant per congue sit condimentum? Nisi nisl ornare ac semper imperdiet eu nascetur quisque ullamcorper a
            id. Odio pharetra iaculis mattis fusce pharetra fusce. Venenatis suspendisse porta posuere torquent justo
            arcu. Viverra venenatis nisl mi. Integer laoreet cubilia, lobortis nisi fringilla. Dictum venenatis taciti
            arcu fringilla fames sociis.
          </p>
          <p>
            Ultricies aliquam hac, commodo ullamcorper. At senectus blandit, magnis accumsan aptent vitae mi dapibus
            quis sagittis taciti nisi. Et aliquam leo nullam sagittis conubia nascetur? Euismod blandit aptent conubia.
            Curae; laoreet tortor urna eleifend dui ultrices vestibulum viverra dictumst risus? Vehicula diam vulputate
            cras volutpat inceptos nostra cras at auctor! Luctus inceptos dis eleifend eleifend tellus molestie.
            Ridiculus eget laoreet vitae.
          </p>
          <p>
            Viverra mus velit interdum per pellentesque. Rutrum parturient risus feugiat habitasse magnis? Adipiscing
            vehicula natoque rutrum consectetur dui, euismod ultricies ante quam pulvinar. Taciti mauris nam vehicula
            sapien a taciti vel vitae cum id aenean! Torquent sapien fusce, class eros lectus. Ut sodales placerat
            phasellus, nostra platea lobortis cubilia porta elementum viverra. Imperdiet ultrices, rhoncus himenaeos cum
            risus. Egestas imperdiet velit, dapibus inceptos inceptos torquent. Dolor natoque, non imperdiet dictum
            eleifend diam. Eget sem, hendrerit vulputate consectetur metus class.
          </p>
          <p>
            Habitant vel penatibus felis sapien integer, imperdiet felis porttitor porta. Nec ad natoque habitasse metus
            augue consequat sem tortor arcu tempor augue. Facilisi, magna amet cursus pellentesque. Nibh conubia tellus
            porta torquent sociis mauris laoreet et neque venenatis habitasse! Egestas eu est nunc malesuada justo,
            fames sociis ullamcorper? Sollicitudin inceptos, ipsum duis ullamcorper.
          </p>
          <p>
            Fermentum mollis metus euismod netus ultricies ad gravida velit molestie integer. Accumsan amet litora
            ligula ligula metus diam vitae euismod aptent. Nunc eros ridiculus volutpat praesent scelerisque dignissim
            nunc cras. Ipsum diam dapibus cum sociis, elit adipiscing. Imperdiet vulputate neque elementum varius id,
            torquent quis. Aliquam pretium sapien primis. Nunc iaculis mi magnis malesuada nascetur. Nostra habitasse
            dictum dictum rutrum lacus? Tortor sem, taciti pellentesque cubilia! Vulputate at ridiculus hac lacinia
            risus quisque potenti suscipit orci. Conubia urna tortor mauris ante litora nibh quisque consequat.
          </p>
          <calcite-button id="popover-button" icon="M15.707 20h-1.414l-7.5-7.5 7.5-7.5h1.414l-7.5 7.5z">
            Popover with picture</calcite-button>
          <p>
            Nec, dictum egestas odio in integer dictum eros. Euismod vitae vestibulum tempor sit adipiscing sed dolor
            habitant per congue sit condimentum? Nisi nisl ornare ac semper imperdiet eu nascetur quisque ullamcorper a
            id. Odio pharetra iaculis mattis fusce pharetra fusce. Venenatis suspendisse porta posuere torquent justo
            arcu. Viverra venenatis nisl mi. Integer laoreet cubilia, lobortis nisi fringilla. Dictum venenatis taciti
            arcu fringilla fames sociis.
          </p>
          <p>
            Ultricies aliquam hac, commodo ullamcorper. At senectus blandit, magnis accumsan aptent vitae mi dapibus
            quis sagittis taciti nisi. Et aliquam leo nullam sagittis conubia nascetur? Euismod blandit aptent conubia.
            Curae; laoreet tortor urna eleifend dui ultrices vestibulum viverra dictumst risus? Vehicula diam vulputate
            cras volutpat inceptos nostra cras at auctor! Luctus inceptos dis eleifend eleifend tellus molestie.
            Ridiculus eget laoreet vitae.
          </p>
          <p>
            Viverra mus velit interdum per pellentesque. Rutrum parturient risus feugiat habitasse magnis? Adipiscing
            vehicula natoque rutrum consectetur dui, euismod ultricies ante quam pulvinar. Taciti mauris nam vehicula
            sapien a taciti vel vitae cum id aenean! Torquent sapien fusce, class eros lectus. Ut sodales placerat
            phasellus, nostra platea lobortis cubilia porta elementum viverra. Imperdiet ultrices, rhoncus himenaeos cum
            risus. Egestas imperdiet velit, dapibus inceptos inceptos torquent. Dolor natoque, non imperdiet dictum
            eleifend diam. Eget sem, hendrerit vulputate consectetur metus class.
          </p>
          <p>
            Habitant vel penatibus felis sapien integer, imperdiet felis porttitor porta. Nec ad natoque habitasse metus
            augue consequat sem tortor arcu tempor augue. Facilisi, magna amet cursus pellentesque. Nibh conubia tellus
            porta torquent sociis mauris laoreet et neque venenatis habitasse! Egestas eu est nunc malesuada justo,
            fames sociis ullamcorper? Sollicitudin inceptos, ipsum duis ullamcorper.
          </p>
          <p>
            Fermentum mollis metus euismod netus ultricies ad gravida velit molestie integer. Accumsan amet litora
            ligula ligula metus diam vitae euismod aptent. Nunc eros ridiculus volutpat praesent scelerisque dignissim
            nunc cras. Ipsum diam dapibus cum sociis, elit adipiscing. Imperdiet vulputate neque elementum varius id,
            torquent quis. Aliquam pretium sapien primis. Nunc iaculis mi magnis malesuada nascetur. Nostra habitasse
            dictum dictum rutrum lacus? Tortor sem, taciti pellentesque cubilia! Vulputate at ridiculus hac lacinia
            risus quisque potenti suscipit orci. Conubia urna tortor mauris ante litora nibh quisque consequat.
          </p>
        </div>

        <ul class="popover-list demo-background-dark">
          <li>
            <calcite-button id="popover-button-six" icon="M15.707 20h-1.414l-7.5-7.5 7.5-7.5h1.414l-7.5 7.5z">
              Clickable popover</calcite-button>
          </li>
          <li>
            <calcite-button id="popover-button-eight" icon="M15.707 20h-1.414l-7.5-7.5 7.5-7.5h1.414l-7.5 7.5z">
              With close button</calcite-button>
          </li>
          <li>
            <calcite-button id="popover-button-seven" icon="M15.707 20h-1.414l-7.5-7.5 7.5-7.5h1.414l-7.5 7.5z">
              Title, content & CTA</calcite-button>
          </li>
          <li>
            <calcite-button id="popover-button-five" icon="M15.707 20h-1.414l-7.5-7.5 7.5-7.5h1.414l-7.5 7.5z">
              Popover with picture</calcite-button>
          </li>
        </ul>

        <script>
          var popover = document.getElementById("popover");
          var popoverButton = document.getElementById("popover-button");
          popover.referenceElement = popoverButton;
          popoverButton.addEventListener("click", function () {
            popover.toggle();
          });
        </script>
      </calcite-tab>

      <calcite-tab>
        <h1>Indeterminate</h1>
        <calcite-progress type="indeterminate"></calcite-progress>
        <h1>Determinate</h1>
        <calcite-progress type="determinate" value="0.5" text="50% Complete (optional text)"></calcite-progress>
        <br />
        <br />
        <br />
        <div class="demo-background-dark">
          <h1>Indeterminate</h1>
          <calcite-progress theme="dark" type="indeterminate"></calcite-progress>
          <br />
          <br />
          <h1>Determinate</h1>
          <calcite-progress theme="dark" type="determinate" value="0.5" text="50% Complete (optional text)">
          </calcite-progress>
        </div>
      </calcite-tab>

      <calcite-tab>
        <div>
          <h3 class="leader-1">Simple</h3>

          <calcite-radio-group>
            <calcite-radio-group-item value="react" checked>React</calcite-radio-group-item>
            <calcite-radio-group-item value="ember">Ember</calcite-radio-group-item>
            <calcite-radio-group-item value="angular">Angular</calcite-radio-group-item>
            <calcite-radio-group-item value="vue">Vue</calcite-radio-group-item>
          </calcite-radio-group>

          <h3 class="leader-1">Scale s</h3>

          <calcite-radio-group scale="s">
            <calcite-radio-group-item value="react" checked>React</calcite-radio-group-item>
            <calcite-radio-group-item value="ember">Ember</calcite-radio-group-item>
            <calcite-radio-group-item value="angular">Angular</calcite-radio-group-item>
          </calcite-radio-group>

          <h3 class="leader-1">Scale m</h3>

          <calcite-radio-group scale="m">
            <calcite-radio-group-item value="react" checked>React</calcite-radio-group-item>
            <calcite-radio-group-item value="ember">Ember</calcite-radio-group-item>
            <calcite-radio-group-item value="angular">Angular</calcite-radio-group-item>
          </calcite-radio-group>

          <h3 class="leader-1">Scale l</h3>

          <calcite-radio-group scale="l">
            <calcite-radio-group-item value="react" checked>React</calcite-radio-group-item>
            <calcite-radio-group-item value="ember">Ember</calcite-radio-group-item>
            <calcite-radio-group-item value="angular">Angular</calcite-radio-group-item>
          </calcite-radio-group>

          <h3 class="leader-1">With labels</h3>

          <calcite-radio-group>
            <calcite-radio-group-item value="1">Uno</calcite-radio-group-item>
            <calcite-radio-group-item value="2" checked>Dos</calcite-radio-group-item>
            <calcite-radio-group-item value="3">Tres</calcite-radio-group-item>
          </calcite-radio-group>

          <h3 class="leader-1">Uses value as label if missing</h3>

          <calcite-radio-group>
            <calcite-radio-group-item value="1"></calcite-radio-group-item>
            <calcite-radio-group-item value="2" checked></calcite-radio-group-item>
            <calcite-radio-group-item value="3"></calcite-radio-group-item>
          </calcite-radio-group>

          <h3 class="leader-1">None checked</h3>

          <calcite-radio-group>
            <calcite-radio-group-item value="1"></calcite-radio-group-item>
            <calcite-radio-group-item value="2"></calcite-radio-group-item>
            <calcite-radio-group-item value="3"></calcite-radio-group-item>
          </calcite-radio-group>

          <h3 class="leader-1">Only one selected value (last wins)</h3>

          <calcite-radio-group>
            <calcite-radio-group-item value="1" checked></calcite-radio-group-item>
            <calcite-radio-group-item value="2" checked></calcite-radio-group-item>
            <calcite-radio-group-item value="3" checked></calcite-radio-group-item>
          </calcite-radio-group>
          <br />
          <br />
          <div class="demo-background-dark">
            <h3 class="leader-1">Dark theme</h3>

            <calcite-radio-group theme="dark">
              <calcite-radio-group-item value="1" checked></calcite-radio-group-item>
              <calcite-radio-group-item value="2" checked></calcite-radio-group-item>
              <calcite-radio-group-item value="3" checked></calcite-radio-group-item>
            </calcite-radio-group>

            <h3 class="leader-1">Scale s</h3>
            <calcite-radio-group theme="dark" scale="s">
              <calcite-radio-group-item value="react" checked>React</calcite-radio-group-item>
              <calcite-radio-group-item value="ember">Ember</calcite-radio-group-item>
              <calcite-radio-group-item value="angular">Angular</calcite-radio-group-item>
            </calcite-radio-group>

            <h3 class="leader-1">Scale m</h3>
            <calcite-radio-group theme="dark" scale="m">
              <calcite-radio-group-item value="react" checked>React</calcite-radio-group-item>
              <calcite-radio-group-item value="ember">Ember</calcite-radio-group-item>
              <calcite-radio-group-item value="angular">Angular</calcite-radio-group-item>
            </calcite-radio-group>

            <h3 class="leader-1">Scale l</h3>
            <calcite-radio-group theme="dark" scale="l">
              <calcite-radio-group-item value="react" checked>React</calcite-radio-group-item>
              <calcite-radio-group-item value="ember">Ember</calcite-radio-group-item>
              <calcite-radio-group-item value="angular">Angular</calcite-radio-group-item>
            </calcite-radio-group>
          </div>
          <h3 class="leader-1">RTL</h3>

          <calcite-radio-group>
            <calcite-radio-group-item value="1" checked></calcite-radio-group-item>
            <calcite-radio-group-item value="2" checked></calcite-radio-group-item>
            <calcite-radio-group-item value="3" checked></calcite-radio-group-item>
          </calcite-radio-group>

          <h3 class="leader-1">External inputs</h3>

          <calcite-radio-group name="grouped">
            <calcite-radio-group-item><input type="radio" slot="input" value="1"></calcite-radio-group-item>
            <calcite-radio-group-item><input type="radio" slot="input" value="2"></calcite-radio-group-item>
            <calcite-radio-group-item><input type="radio" slot="input" value="3"></calcite-radio-group-item>
          </calcite-radio-group>

          <h3 class="leader-1">Within form</h3>

          <form>
            <label>
              Choose wisely
              <calcite-radio-group name="within-form">
                <calcite-radio-group-item value="1"></calcite-radio-group-item>
                <calcite-radio-group-item value="2"></calcite-radio-group-item>
                <calcite-radio-group-item value="3"></calcite-radio-group-item>
              </calcite-radio-group>
            </label>
          </form>
        </div>
      </calcite-tab>

      <calcite-tab>
        <h3>Single Value</h3>
        <calcite-slider id="mySlider" min="0" max="100" value="25" step="1" label="Temperature"></calcite-slider>
        <h3>Disabled</h3>
        <calcite-slider min="0" max="100" value="40" step="1" label="Temperature" disabled>
        </calcite-slider>
        <h3>Range</h3>
        <calcite-slider min="0" max="100" min-value="50" max-value="85" step="1" min-label="Temperature range (lower)"
          max-label="Temperature range (upper)"></calcite-slider>
        <h3>Ticks</h3>
        <calcite-slider min="0" max="100" value="23" step="10" ticks="10" label="Temperature"></calcite-slider>
        <h3>Handle Labels</h3>
        <calcite-slider min="0" max="100" min-value="23" max-value="46" step="1" ticks="10" label-handles precise
          label="Temperature"></calcite-slider>
        <h3>Tick Labels</h3>
        <calcite-slider min="0" max="100" value="23" step="10" ticks="10" label-ticks label="Temperature">
        </calcite-slider>
        <h3>"Precise" handle</h3>
        <calcite-slider min="0" max="100" value="23" step="1" label="Temperature" precise></calcite-slider>
        <h3>"Precise" Range</h3>
        <calcite-slider min="0" max="100" min-value="50" max-value="85" step="1" min-label="Temperature range (lower)"
          max-label="Temperature range (upper)" precise></calcite-slider>

        <div class="demo-background-dark">
          <h3>Dark Theme</h3>
          <calcite-slider min="0" max="100" min-value="50" max-value="85" step="1" min-label="Temperature range (lower)"
            max-label="Temperature range (upper)" theme="dark" label-ticks ticks="10"></calcite-slider>
        </div>
        <h3>Event Listener</h3>
        <calcite-slider id="sliderEvents" min="0" max="100" value="50" step="1" label="Temperature"></calcite-slider>
        <p>Current slider value is: <span id="sliderEventDisplay"></span></p>
        <script>
          (function () {
            var label = document.getElementById("sliderEventDisplay");
            document.getElementById("sliderEvents").addEventListener("calciteSliderUpdate", function (e) {
              label.innerHTML = e.target.value;
            });
          })();
        </script>
      </calcite-tab>

      <calcite-tab>
        <h2>calcite-switch</h2>
        <div>
          <label>
            <calcite-switch id="basicSwitch" switched="true"></calcite-switch>
            Without a proxy <code>input</code> element.
            <script>
              var basicSwitch = document.getElementById("basicSwitch");

              basicSwitch.addEventListener("calciteSwitchChange", function (
                e
              ) {
                console.log(
                  "Basic switch changed by <calcite-switch>",
                  e.target.switched
                );
              });
            </script>
          </label>
        </div>
        <br />
        <div>
          <calcite-switch>
            <input id="proxySwitchCheckbox" type="checkbox" />
          </calcite-switch>
          <span id='proxySwitchSpan'>
            With a proxy <code>input</code> element and changes on click.
          </span>
          <script>
            var proxySwitchSpan = document.getElementById(
              "proxySwitchSpan"
            );
            var proxySwitchCheckbox = document.getElementById('proxySwitchCheckbox');

            proxySwitchSpan.addEventListener('click', function () {
              proxySwitchCheckbox.hasAttribute('checked') ?
                proxySwitchCheckbox.removeAttribute('checked') :
                proxySwitchCheckbox.setAttribute('checked', '')
            })
          </script>
        </div>
        <br />
        <div>
          <label>
            <calcite-switch scale="s" switched="true" color="red"> </calcite-switch>
            Red switch scale small
          </label>
        </div>
        <br />
        <div>
          <label>
            <calcite-switch scale="m" switched="true" color="red"> </calcite-switch>
            Red switch scale medium
          </label>
        </div>
        <br />
        <div>
          <label>
            <calcite-switch scale="l" switched="true" color="red"> </calcite-switch>
            Red switch scale large
          </label>
        </div>
        <br />
        <div>
          <calcite-switch></calcite-switch>
          Switch with no wrapping <code>label</code>.
        </div>
        <br />
        <div class="demo-background-dark">
          <div>
            <label>
              <calcite-switch theme="dark" id="basicSwitch" switched="true"></calcite-switch>
              Without a proxy <code>input</code> element.
              <script>
                var basicSwitch = document.getElementById("basicSwitch");

                basicSwitch.addEventListener("calciteSwitchChange", function (
                  e
                ) {
                  console.log(
                    "Basic switch changed by <calcite-switch>",
                    e.target.switched
                  );
                });
              </script>
            </label>
          </div>
          <br />
          <div>
            <calcite-switch theme="dark">
              <input id="proxySwitchCheckbox" type="checkbox" />
            </calcite-switch>
            <span id='proxySwitchSpan'>
              With a proxy <code>input</code> element and changes on click.
            </span>
            <script>
              var proxySwitchSpan = document.getElementById(
                "proxySwitchSpan"
              );
              var proxySwitchCheckbox = document.getElementById('proxySwitchCheckbox');

              proxySwitchSpan.addEventListener('click', function () {
                proxySwitchCheckbox.hasAttribute('checked') ?
                  proxySwitchCheckbox.removeAttribute('checked') :
                  proxySwitchCheckbox.setAttribute('checked', '')
              })
            </script>
          </div>
          <br />
          <div>
            <label>
              <calcite-switch theme="dark" switched="true" color="red"> </calcite-switch>
              Red switch
            </label>
          </div>
          <br />
          <div>
            <calcite-switch theme="dark"></calcite-switch>
            Switch with no wrapping <code>label</code>.
          </div>
        </div>
        <h2>calcite-checkbox</h2>

        <div>
          <label>
            <calcite-checkbox id="basicCheckbox" checked="true"></calcite-checkbox>
            Without a proxy <code>input</code> element.
            <script>
              var basicCheckbox = document.getElementById("basicCheckbox");

              basicCheckbox.addEventListener("calciteCheckboxChange", function (
                e
              ) {
                console.log(
                  "Basic Checkbox changed by <calcite-checkbox>",
                  e.target.checked
                );
              });
            </script>
          </label>
        </div>

        <div>
          <calcite-checkbox>
            <input id="proxyCheckboxCheckbox" type="checkbox" />
          </calcite-checkbox>
          <span id='proxyCheckboxSpan'>
            With a proxy <code>input</code> element and changes on click.
          </span>
          <script>
            var proxyCheckboxSpan = document.getElementById(
              "proxyCheckboxSpan"
            );
            var proxyCheckboxCheckbox = document.getElementById('proxyCheckboxCheckbox');

            proxyCheckboxSpan.addEventListener('click', function () {
              proxyCheckboxCheckbox.hasAttribute('checked') ?
                proxyCheckboxCheckbox.removeAttribute('checked') :
                proxyCheckboxCheckbox.setAttribute('checked', '')
            })
          </script>
        </div>

        <div>
          <label>
            <calcite-checkbox indeterminate></calcite-checkbox>
            Initially indeterminate and unchecked
          </label>
        </div>

        <div>
          <label>
            <calcite-checkbox indeterminate checked></calcite-checkbox>
            Initially indeterminate and checked
          </label>
        </div>

        <div>
          <label>
            <calcite-checkbox size='large'></calcite-checkbox>
            Large checkbox
          </label>
        </div>
        <div>
          <label>
            <calcite-checkbox size='small'></calcite-checkbox>
            Small checkbox
          </label>
        </div>
        <div style='background-color: black; color: white; padding: 5px;'>
          <label>
            <calcite-checkbox theme='dark' size='large'></calcite-checkbox>
            Dark large
          </label>
        </div>

        <div style='background-color: black; color: white; padding: 5px;'>
          <label>
            <calcite-checkbox theme='dark' disabled></calcite-checkbox>
            Dark disabled
          </label>
        </div>


        <div style='background-color: black; color: white; padding: 5px;'>
          <label>
            <calcite-checkbox theme='dark' checked disabled></calcite-checkbox>
            Dark checked disabled
          </label>
        </div>
        <div style='background-color: black; color: white; padding: 5px;'>
          <label>
            <calcite-checkbox theme='dark' indeterminate disabled size='small'></calcite-checkbox>
            Dark indeterminate disabled small
          </label>
        </div>

        <div>
          <label>
            <calcite-checkbox disabled checked></calcite-checkbox>
            Disabled and checked
          </label>
        </div>
        <div>
          <label>
            <calcite-checkbox disabled></calcite-checkbox>
            Disabled and unchecked
          </label>
        </div>
      </calcite-tab>

      <calcite-tab>
        <h1>CalciteTooltip</h1>

        <calcite-tooltip placement="auto" id="tooltip">This is the message of the tooltip</calcite-tooltip>

        <calcite-tooltip placement="top" id="tooltip-two" reference-element="tooltip-button-two">Lorem Ipsum is simply
          of the printing and typesetting industry. Lorem Ipsum has been the industry's standard printer of type and
          scrambled it to make a type specimen book.</calcite-tooltip>

        <calcite-tooltip placement="right-start" reference-element="tooltip-button-four">Lorem Ipsum is simply of the
          printing and typesetting industry. Lorem Ipsum has been the industry's standard printer of type and scrambled
          it to make a type specimen book.
        </calcite-tooltip>


        <calcite-tooltip theme="dark" reference-element="tooltip-button-five">This is the message of the tooltip.
        </calcite-tooltip>

        <calcite-tooltip theme="dark" placement="auto" id="tooltip-six" reference-element="tooltip-button-six">Lorem
          Ipsum is simply of the printing and typesetting industry. Lorem Ipsum has been the industry's standard printer
          of type and scrambled it to make a type specimen book.</calcite-tooltip>

        <calcite-tooltip theme="dark" placement="auto" reference-element="tooltip-button-eight">Lorem Ipsum is simply of
          the printing and typesetting industry. Lorem Ipsum has been the industry's standard printer of type and
          scrambled it to make a type specimen book.
        </calcite-tooltip>

        <p>
          Lorem <a id="tooltip-button" href="#">ipsum</a> dolor sit amet, consectetur adipiscing elit, sed do eiusmod
          tempor incididunt ut labore et dolore magna aliqua. Ut enim ad minim veniam, quis nostrud exercitation <strong
            id="tooltip-button-two" tabindex="0">ullamco</strong> laboris nisi ut aliquip ex ea commodo consequat. Duis
          aute irure
          dolor in reprehenderit in voluptate velit esse cillum dolore eu fugiat nulla pariatur. Excepteur sint occaecat
          cupidatat non proident, sunt in culpa qui <calcite-button id="tooltip-button-four">officia deserunt
          </calcite-button> mollit anim id est laborum.
        </p>

        <p class="demo-background-dark">
          Lorem <a id="tooltip-button-five" href="#">ipsum</a> dolor sit amet, consectetur adipiscing elit, sed do
          eiusmod tempor incididunt ut labore et dolore magna aliqua. Ut enim ad minim veniam, quis nostrud exercitation
          <strong id="tooltip-button-six" tabindex="0">ullamco</strong> laboris nisi ut aliquip ex ea commodo consequat.
          Duis aute
          irure dolor in reprehenderit in voluptate velit esse cillum dolore eu fugiat nulla pariatur. Excepteur sint
          occaecat cupidatat non proident, sunt in culpa qui <calcite-button id="tooltip-button-eight">officia deserunt
          </calcite-button> mollit anim id est laborum.
        </p>

        <script>
          var tooltip = document.getElementById("tooltip");
          var tooltipButton = document.getElementById("tooltip-button");
          tooltip.referenceElement = tooltipButton;
        </script>
      </calcite-tab>

      <calcite-tab>
        <h3>Fab options</h3>
        <div
          style="height:300px;width:200px;overflow:scroll;position:relative;display:inline-flex;flex-direction:column">
          Lorem ipsum dolor sit amet, consectetur adipiscing elit. Ut varius, sem id ullamcorper volutpat, nibh risus
          semper tellus, quis ultrices nisl metus in nunc. Aenean ut eleifend lectus. Mauris rutrum dolor felis, at
          volutpat massa aliquam a. In sit amet tortor lobortis, scelerisque dui quis, sodales tellus. Pellentesque
          lobortis ligula nunc, ac convallis lacus sollicitudin id. Etiam bibendum mi sit amet enim auctor, eget porta
          massa hendrerit. Phasellus in ex ut diam dictum mattis. Sed cursus placerat enim ut dignissim. Donec venenatis
          maximus consequat.

          Mauris sit amet odio mattis, aliquet quam sit amet, egestas leo. Ut auctor leo in tortor maximus, in aliquet
          mauris venenatis. Curabitur fringilla odio sed hendrerit ornare. Donec sodales augue lacus, laoreet vulputate
          odio feugiat id. Aliquam viverra a purus ultrices molestie. Integer faucibus urna felis, at feugiat eros
          malesuada quis. Morbi luctus urna quis risus molestie egestas. Vestibulum magna est, mollis vitae tempor quis,
          pulvinar aliquet erat. Maecenas a elit ut purus porttitor auctor. Suspendisse id ligula consectetur, venenatis
          quam eget, aliquam erat. Sed lobortis sapien id scelerisque fringilla. Quisque eget erat a augue condimentum
          ullamcorper a semper lorem. Nunc elementum rutrum pharetra. Sed consequat sem eget ex lacinia posuere. Duis a
          libero aliquam, imperdiet ipsum sed, volutpat nisl.

          <div class="sticky-example" id="calcite-fab-tooltip">
            <calcite-button round floating icon="M20 13h-7v7h-3v-7H3v-3h7V3h3v7h7z">
            </calcite-button>
          </div>
          <calcite-tooltip theme="dark" placement="top" reference-element="calcite-fab-tooltip">Add new
          </calcite-tooltip>
        </div>
        <div
          style="height:300px;width:200px;overflow:scroll;position:relative;display:inline-flex;flex-direction:column">
          Lorem ipsum dolor sit amet, consectetur adipiscing elit. Ut varius, sem id ullamcorper volutpat, nibh risus
          semper tellus, quis ultrices nisl metus in nunc. Aenean ut eleifend lectus. Mauris rutrum dolor felis, at
          volutpat massa aliquam a. In sit amet tortor lobortis, scelerisque dui quis, sodales tellus. Pellentesque
          lobortis ligula nunc, ac convallis lacus sollicitudin id. Etiam bibendum mi sit amet enim auctor, eget porta
          massa hendrerit. Phasellus in ex ut diam dictum mattis. Sed cursus placerat enim ut dignissim. Donec venenatis
          maximus consequat.

          Mauris sit amet odio mattis, aliquet quam sit amet, egestas leo. Ut auctor leo in tortor maximus, in aliquet
          mauris venenatis. Curabitur fringilla odio sed hendrerit ornare. Donec sodales augue lacus, laoreet vulputate
          odio feugiat id. Aliquam viverra a purus ultrices molestie. Integer faucibus urna felis, at feugiat eros
          malesuada quis. Morbi luctus urna quis risus molestie egestas. Vestibulum magna est, mollis vitae tempor quis,
          pulvinar aliquet erat. Maecenas a elit ut purus porttitor auctor. Suspendisse id ligula consectetur, venenatis
          quam eget, aliquam erat. Sed lobortis sapien id scelerisque fringilla. Quisque eget erat a augue condimentum
          ullamcorper a semper lorem. Nunc elementum rutrum pharetra. Sed consequat sem eget ex lacinia posuere. Duis a
          libero aliquam, imperdiet ipsum sed, volutpat nisl.

          <div class="sticky-example">
            <calcite-button scale="s" floating appearance="outline" icon="M20 13h-7v7h-3v-7H3v-3h7V3h3v7h7z">
            </calcite-button>
          </div>
        </div>

        <div
          style="height:300px;width:200px;overflow:scroll;position:relative;display:inline-flex;flex-direction:column">
          Lorem ipsum dolor sit amet, consectetur adipiscing elit. Ut varius, sem id ullamcorper volutpat, nibh risus
          semper tellus, quis ultrices nisl metus in nunc. Aenean ut eleifend lectus. Mauris rutrum dolor felis, at
          volutpat massa aliquam a. In sit amet tortor lobortis, scelerisque dui quis, sodales tellus. Pellentesque
          lobortis ligula nunc, ac convallis lacus sollicitudin id. Etiam bibendum mi sit amet enim auctor, eget porta
          massa hendrerit. Phasellus in ex ut diam dictum mattis. Sed cursus placerat enim ut dignissim. Donec venenatis
          maximus consequat.

          Mauris sit amet odio mattis, aliquet quam sit amet, egestas leo. Ut auctor leo in tortor maximus, in aliquet
          mauris venenatis. Curabitur fringilla odio sed hendrerit ornare. Donec sodales augue lacus, laoreet vulputate
          odio feugiat id. Aliquam viverra a purus ultrices molestie. Integer faucibus urna felis, at feugiat eros
          malesuada quis. Morbi luctus urna quis risus molestie egestas. Vestibulum magna est, mollis vitae tempor quis,
          pulvinar aliquet erat. Maecenas a elit ut purus porttitor auctor. Suspendisse id ligula consectetur, venenatis
          quam eget, aliquam erat. Sed lobortis sapien id scelerisque fringilla. Quisque eget erat a augue condimentum
          ullamcorper a semper lorem. Nunc elementum rutrum pharetra. Sed consequat sem eget ex lacinia posuere. Duis a
          libero aliquam, imperdiet ipsum sed, volutpat nisl.

          <div class="sticky-example">
            <calcite-button round floating icon="M20 13h-7v7h-3v-7H3v-3h7V3h3v7h7z">Do this thing
            </calcite-button>
          </div>
        </div>
        <h3>Normal Lockup</h3>
        <calcite-button color="light" appearance='outline' icon="M15.707 20h-1.414l-7.5-7.5 7.5-7.5h1.414l-7.5 7.5z">
          Back</calcite-button>
        <calcite-button appearance='outline'>Cancel</calcite-button>
        <calcite-button>Submit</calcite-button>
        <calcite-button round>Inline rounded button</calcite-button>
        <calcite-button round>Inline rounded button</calcite-button>
        <h3>Set focus</h3>
        <calcite-button onclick=document.querySelector('#button-focus-example-1').setFocus()>focus button
        </calcite-button>
        <calcite-button onclick=document.querySelector('#button-focus-example-2').setFocus()>focus a
        </calcite-button>
        <calcite-button onclick=document.querySelector('#button-focus-example-3').setFocus()>focus span
        </calcite-button>
        <h4>Receive focus</h4>
        <calcite-button id="button-focus-example-1">Button to gain focus</calcite-button>
        <calcite-button href="http://google.com" target="_blank" id="button-focus-example-2">A to gain focus
        </calcite-button>
        <calcite-button appearance="inline" id="button-focus-example-3">span to gain focus</calcite-button>

        <h5>calcite button inside form with no custom onsubmit</h5>
        <form name="form1" id="form1">
          <label>form 1</label>
          <calcite-input type="text" name="name1" required placeholder="John">First Name</calcite-input>
          <calcite-button id="submit-button1">Go</calcite-button>
          <calcite-button type="button">I should not submit the form (type button)</calcite-button>
          <calcite-button type="reset">I should reset the form (type reset)</calcite-button>
        </form>
        <h5>with a custom defined onsubmit on form</h5>
        <form name="form4" id="form4" onsubmit="alert('submitted')">
          <calcite-input type="text" name="name4" required>Form 4</calcite-input>
          <calcite-button id="submit-button4">Go (custom onsubmit - alert)</calcite-button>
          <calcite-button onclick="alert('clicked')" type="button">I should not submit the form (type button) but I
            should perform my onclick</calcite-button>
          <calcite-button type="reset">I should reset the form (type reset)</calcite-button>
        </form>
        <h5>multiple calcite buttons outside form</h5>
        <form name="form2" id="form2">
          <label>form 2 (no custom onsubmit)</label>
          <input type="text" name="name2" required />
        </form>
        <form name="form3" id="form3" onsubmit="alert('submitted')">
          <label>form 3 (has custom onsubmit)</label>
          <input type="text" name="name3" required />
        </form>
        <calcite-button form="form2" id="submit-button2">Submit form 2</calcite-button>
        <calcite-button form="form2" type="button" id="button-button2">no action (form 2)</calcite-button>
        <calcite-button form="form2" type="reset" id="reset-button2">reset form 2</calcite-button>
        <br />
        <calcite-button form="form3" id="submit-button3">Submit form 3 (custom fn)</calcite-button>
        <calcite-button form="form3" type="button" id="button-button3">no action (form 3)</calcite-button>
        <calcite-button form="form3" type="reset" id="reset-button3">reset form 3</calcite-button>

        <br />
        <br />
        <h3>Type: Solid (default)</h3>
        <calcite-button title="blue solid button">blue solid button</calcite-button>
        <calcite-button title="red solid button" color='red'>red solid button</calcite-button>
        <calcite-button title="light solid button" color='light'>light solid button</calcite-button>
        <calcite-button title="dark solid button" color='dark'>dark solid button</calcite-button>
        <br />
        <br />
        <h5>Theme="dark" on blue /red (no effect on light / dark)</h5>
        <div class="demo-background-dark">
          <calcite-button theme="dark" title="blue solid button">blue solid button</calcite-button>
          <calcite-button theme="dark" title="red solid button" color='red'>red solid button</calcite-button>

          <calcite-button theme="dark" title="light solid button" color='light'>light solid button</calcite-button>
          <calcite-button theme="dark" title="dark solid button" color='dark'>dark solid button</calcite-button>
        </div>


        <h3>Type: Outline</h3>
        <calcite-button title="blue outline button" appearance='outline'>blue outline button</calcite-button>
        <calcite-button title="red outline button" appearance='outline' color='red'>red outline button</calcite-button>
        <calcite-button title="light outline button" appearance='outline' color='light'>light outline button
        </calcite-button>
        <calcite-button title="dark outline button" appearance='outline' color='dark'>dark outline button
        </calcite-button>
        <br />
        <br />
        <h5>Theme="dark" on blue /red (no effect on light / dark except outline)</h5>
        <div class="demo-background-dark">
          <calcite-button theme="dark" title="blue outline button" appearance='outline'>blue outline button
          </calcite-button>
          <calcite-button theme="dark" title="red outline button" appearance='outline' color='red'>red outline button
          </calcite-button>
          <calcite-button theme="dark" title="light outline button" appearance='outline' color='light'>light outline
            button
          </calcite-button>
          <calcite-button theme="dark" title="dark outline button" appearance='outline' color='dark'>dark outline button
          </calcite-button>
        </div>


        <h3>Type: Clear</h3>
        <calcite-button title="blue clear button" appearance='clear'>blue clear button</calcite-button>
        <calcite-button title="red clear button" appearance='clear' color='red'>red clear button</calcite-button>

        <calcite-button title="light clear button" appearance='clear' color='light'>light clear button</calcite-button>
        <calcite-button title="dark clear button" appearance='clear' color='dark'>dark clear button</calcite-button>
        <br />
        <br />
        <h5>Theme="dark" on blue /red (no effect on light / dark)</h5>
        <div class="demo-background-dark">
          <calcite-button theme="dark" title="blue clear button" appearance='clear'>blue clear button</calcite-button>
          <calcite-button theme="dark" title="red clear button" appearance='clear' color='red'>red clear button
          </calcite-button>
          <calcite-button title="light clear button" appearance='clear' color='light'>light clear button
          </calcite-button>
          <calcite-button title="dark clear button" appearance='clear' color='dark'>dark clear button</calcite-button>
        </div>

        <h3>Type: Outline</h3>
        <calcite-button title="blue outline button" appearance='outline'>blue outline button</calcite-button>
        <calcite-button title="red outline button" appearance='outline' color='red'>red outline button</calcite-button>
        <calcite-button title="light outline button" appearance='outline' color='light'>light outline button
        </calcite-button>
        <calcite-button title="dark outline button" appearance='outline' color='dark'>dark outline button
        </calcite-button>
        <br />
        <br />
        <h5>Theme="dark" on blue /red (no effect on light / dark except outline)</h5>
        <div class="demo-background-dark">
          <calcite-button theme="dark" title="blue outline button" appearance='outline'>blue outline button
          </calcite-button>
          <calcite-button theme="dark" title="red outline button" appearance='outline' color='red'>red outline button
          </calcite-button>
          <calcite-button theme="dark" title="light outline button" appearance='outline' color='light'>light outline
            button
          </calcite-button>
          <calcite-button theme="dark" title="dark outline button" appearance='outline' color='dark'>dark outline button
          </calcite-button>
        </div>

        <h3>Type: Transparent</h3>
        <calcite-button title="blue transparent button" appearance='transparent'
          icon='M4 5l1.067 16.86A1.29 1.29 0 0 0 6.348 23h10.304a1.29 1.29 0 0 0 1.281-1.14L19 5zm4 15.5a.5.5 0 0 1-1 0v-13a.5.5 0 0 1 1 0zm4 0a.5.5 0 0 1-1 0v-13a.5.5 0 0 1 1 0zm4 0a.5.5 0 0 1-1 0v-13a.5.5 0 0 1 1 0zM19 2l1 2H3l1-2h4l1-1h5l1 1z'>
          transparent and icon</calcite-button>
        <calcite-button title="blue transparent button" icon-position="end" appearance='transparent'
          icon='M4 5l1.067 16.86A1.29 1.29 0 0 0 6.348 23h10.304a1.29 1.29 0 0 0 1.281-1.14L19 5zm4 15.5a.5.5 0 0 1-1 0v-13a.5.5 0 0 1 1 0zm4 0a.5.5 0 0 1-1 0v-13a.5.5 0 0 1 1 0zm4 0a.5.5 0 0 1-1 0v-13a.5.5 0 0 1 1 0zM19 2l1 2H3l1-2h4l1-1h5l1 1z'>
          transparent and end icon</calcite-button>
        <calcite-button title="blue transparent button" appearance='transparent'>blue transparent button
        </calcite-button>
        <calcite-button title="red transparent button" appearance='transparent' color='red'>red transparent button
        </calcite-button>

        <calcite-button title="light transparent button" appearance='transparent' color='light'>light transparent button
        </calcite-button>
        <calcite-button title="dark transparent button" appearance='transparent' color='dark'>dark transparent button
        </calcite-button>
        <br />
        <br />
        <h5>Theme="dark" on blue /red (no effect on light / dark)</h5>
        <div class="demo-background-dark">
          <calcite-button theme="dark" title="blue transparent button" appearance='transparent'>blue transparent button
          </calcite-button>
          <calcite-button theme="dark" title="red transparent button" appearance='transparent' color='red'>red
            transparent button
          </calcite-button>
          <calcite-button title="light transparent button" appearance='transparent' color='light'>light transparent
            button
          </calcite-button>
          <calcite-button title="dark transparent button" appearance='transparent' color='dark'>dark transparent button
          </calcite-button>
        </div>

        <h3>Type: Inline (render as anchor)</h3>
        An anchor <calcite-button title="in the middle" appearance="inline"> with no href in the middle</calcite-button>
        of
        some
        text.<br />
        An anchor <calcite-button title="in the middle" href="/" appearance="inline">in the middle</calcite-button> of
        some
        text.<br />
        An anchor <calcite-button href="/"
          title="in the middle that might be long enough to wrap to illustrate animation" appearance="inline"
          color='red'>in the middle that might be long enough to wrap to illustrate animation</calcite-button> of some
        text.<br />
        An anchor link <calcite-button href="http://google.com" appearance="inline" color='light'
          rel="noopener noreferrer" target="_blank" title="in the middle with an icon"
          icon='M20 11h2v11H2V2h11v2H4v16h16zm-5-9v1.5h4.44l-7.93 7.93 1.062 1.06L20.5 4.56V9H22V2z'>to Google with an
          icon</calcite-button> in some text.<br />

        An anchor link <calcite-button href="http://google.com" appearance="inline" rel="noopener noreferrer"
          target="_blank" title="in the middle with an icon" color='dark'
          icon='M20 11h2v11H2V2h11v2H4v16h16zm-5-9v1.5h4.44l-7.93 7.93 1.062 1.06L20.5 4.56V9H22V2z'>in the middle
        </calcite-button> of some text.<br /><br />
        <div class="demo-background-dark">
          An anchor link <calcite-button theme="dark" href="http://google.com" appearance="inline"
            rel="noopener noreferrer" target="_blank" title="in the middle">in
            the middle</calcite-button> of some text.<br />
          An anchor link <calcite-button theme="dark" href="http://google.com" appearance="inline"
            rel="noopener noreferrer" target="_blank" title="in the middle" color='red'>to Google.</calcite-button>
          <br />
          An anchor link <calcite-button href="http://google.com" appearance="inline" color='light'
            rel="noopener noreferrer" target="_blank" title="in the middle with an icon"
            icon='M20 11h2v11H2V2h11v2H4v16h16zm-5-9v1.5h4.44l-7.93 7.93 1.062 1.06L20.5 4.56V9H22V2z'
            icon-position="end"> to Google with an
            icon</calcite-button> in some text.<br />
          An anchor link <calcite-button href="http://google.com" appearance="inline" color='light'
            rel="noopener noreferrer" target="_blank" title="in the middle with an icon"
            icon='M20 11h2v11H2V2h11v2H4v16h16zm-5-9v1.5h4.44l-7.93 7.93 1.062 1.06L20.5 4.56V9H22V2z'>to Google with an
            icon</calcite-button> in some text.<br />
          An anchor link <calcite-button href="http://google.com" appearance="inline" color='light'
            rel="noopener noreferrer" target="_blank" title="in the middle with an icon"
            icon='M20 11h2v11H2V2h11v2H4v16h16zm-5-9v1.5h4.44l-7.93 7.93 1.062 1.06L20.5 4.56V9H22V2z'>to Google with an
            icon</calcite-button> in some text.<br />
          An anchor link <calcite-button href="http://google.com" appearance="inline" color='dark'
            rel="noopener noreferrer" target="_blank" title="in the middle with an icon"
            icon='M20 11h2v11H2V2h11v2H4v16h16zm-5-9v1.5h4.44l-7.93 7.93 1.062 1.06L20.5 4.56V9H22V2z'>to Google with an
            icon</calcite-button> in some text.<br />

        </div>


        <h3>Disabled</h3>
        <calcite-button title="blue solid button" disabled>blue solid button</calcite-button>
        <calcite-button icon='M20 11h2v11H2V2h11v2H4v16h16zm-5-9v1.5h4.44l-7.93 7.93 1.062 1.06L20.5 4.56V9H22V2z'
          title="dark solid button" color='dark' disabled>dark solid button</calcite-button>
        <calcite-button title="blue clear button" appearance='clear' disabled>blue clear button</calcite-button>
        <calcite-button title="blue clear button" appearance='transparent' disabled>blue clear button</calcite-button>
        <calcite-button title="red clear button" appearance='inline' color='red' disabled>red clear button
        </calcite-button>
        <br />
        <br />
        <div class="demo-background-dark">
          <calcite-button theme="dark" title="blue solid button" disabled>blue solid button</calcite-button>
          <calcite-button theme="dark"
            icon='M20 11h2v11H2V2h11v2H4v16h16zm-5-9v1.5h4.44l-7.93 7.93 1.062 1.06L20.5 4.56V9H22V2z'
            title="dark solid button" color='dark' disabled>dark solid button</calcite-button>
          <calcite-button theme="dark" title="blue clear button" appearance='clear' disabled>blue clear button
          </calcite-button>
          <calcite-button theme="dark" title="blue clear button" appearance='transparent' disabled>blue clear button
          </calcite-button>
          <calcite-button theme="dark" title="red clear button" appearance='inline' color='red' disabled>red clear
            button</calcite-button>
        </div>

        <h3>Scales</h3>
        <calcite-button title="xl scale button" scale='xl'>xl scale button</calcite-button>
        <calcite-button title="l scale button" scale='l'>l scale button</calcite-button>
        <calcite-button title="m / default scale button">m scale button</calcite-button>
        <calcite-button title="s scale button" scale='s'>s scale button</calcite-button>
        <calcite-button title="xs scale button" scale='xs'>xs scale button</calcite-button>

        <h3>Widths</h3>
        <calcite-button title="Auto / default width button">Auto / default width button</calcite-button>
        <br />
        <calcite-button title="half width button" width='half'>half width button</calcite-button>
        <br />
        <calcite-button title="full width button" width='full'>full width button</calcite-button>
        <calcite-button title="full width button"
          icon='M24 11.226A4.695 4.695 0 0 1 19.596 16H14v-2h5.595a2.708 2.708 0 0 0 2.406-2.774A3.175 3.175 0 0 0 19.797 8.2l-1.19-.387-.173-1.24A5.16 5.16 0 0 0 13.482 2a4.992 4.992 0 0 0-4.37 2.732L8.365 6.14l-1.538-.41a1.986 1.986 0 0 0-.504-.082 1.474 1.474 0 0 0-1.533 1.39l-.083 1.127-1.008.51a3.03 3.03 0 0 0-1.698 2.695A2.623 2.623 0 0 0 4.406 14H10v2H4.406a4.606 4.606 0 0 1-4.405-4.63 5.04 5.04 0 0 1 2.794-4.479 3.47 3.47 0 0 1 3.529-3.244 3.952 3.952 0 0 1 1.02.15A6.971 6.971 0 0 1 13.482 0a7.131 7.131 0 0 1 6.933 6.297 5.186 5.186 0 0 1 3.586 4.929zm-8 6.315l-3 2.93V12h-2v8.47l-3-2.93v2.153l4 4 4-4z'
          width='full'>full width button with icon </calcite-button>
          <calcite-button title="full width button" icon-position="end"
          icon='M24 11.226A4.695 4.695 0 0 1 19.596 16H14v-2h5.595a2.708 2.708 0 0 0 2.406-2.774A3.175 3.175 0 0 0 19.797 8.2l-1.19-.387-.173-1.24A5.16 5.16 0 0 0 13.482 2a4.992 4.992 0 0 0-4.37 2.732L8.365 6.14l-1.538-.41a1.986 1.986 0 0 0-.504-.082 1.474 1.474 0 0 0-1.533 1.39l-.083 1.127-1.008.51a3.03 3.03 0 0 0-1.698 2.695A2.623 2.623 0 0 0 4.406 14H10v2H4.406a4.606 4.606 0 0 1-4.405-4.63 5.04 5.04 0 0 1 2.794-4.479 3.47 3.47 0 0 1 3.529-3.244 3.952 3.952 0 0 1 1.02.15A6.971 6.971 0 0 1 13.482 0a7.131 7.131 0 0 1 6.933 6.297 5.186 5.186 0 0 1 3.586 4.929zm-8 6.315l-3 2.93V12h-2v8.47l-3-2.93v2.153l4 4 4-4z'
          width='full'>full width button with icon </calcite-button>

        <h3>Anchor links</h3>
        <h5>Passing a href will render the component as an anchor.</h5>
        <calcite-button href='/anotherpage' title="internal anchor">Internal anchor
        </calcite-button>
        <calcite-button href='http://google.com' title="full width button" rel="noopener noreferrer" target="_blank">
          External anchor
        </calcite-button>
        <calcite-button href='http://google.com' appearance="outline"
          icon="M20 11h2v11H2V2h11v2H4v16h16zm-5-9v1.5h4.44l-7.93 7.93 1.062 1.06L20.5 4.56V9H22V2z"
          title="full width button" rel="noopener noreferrer" target="_blank">External anchor with icon
        </calcite-button>

        <h3>Loader</h3>
        <h5>These examples remove on the consumer end, the loader attribute when done... We could also present a "done"
          loader state somehow...</h5>
        <calcite-button onclick="loadingButton(this, 5000)">Do something</calcite-button>
        <calcite-button appearance="outline" onclick="loadingButton(this, 5000)">Do something</calcite-button>
        <calcite-button color="red" onclick="loadingButton(this, 500000000)">Do something</calcite-button>
        <calcite-button color="red" appearance="outline" onclick="loadingButton(this, 5000)">Do something
        </calcite-button>

        <h3>Icons, and icons in combination with loader</h3>
        <h5>pass path data - recommend using Calcite UI Icon Filled variants @ 24.</h5>
        <calcite-button appearance="outline" color="light"
          icon='M24 11.226A4.695 4.695 0 0 1 19.596 16H14v-2h5.595a2.708 2.708 0 0 0 2.406-2.774A3.175 3.175 0 0 0 19.797 8.2l-1.19-.387-.173-1.24A5.16 5.16 0 0 0 13.482 2a4.992 4.992 0 0 0-4.37 2.732L8.365 6.14l-1.538-.41a1.986 1.986 0 0 0-.504-.082 1.474 1.474 0 0 0-1.533 1.39l-.083 1.127-1.008.51a3.03 3.03 0 0 0-1.698 2.695A2.623 2.623 0 0 0 4.406 14H10v2H4.406a4.606 4.606 0 0 1-4.405-4.63 5.04 5.04 0 0 1 2.794-4.479 3.47 3.47 0 0 1 3.529-3.244 3.952 3.952 0 0 1 1.02.15A6.971 6.971 0 0 1 13.482 0a7.131 7.131 0 0 1 6.933 6.297 5.186 5.186 0 0 1 3.586 4.929zm-8 6.315l-3 2.93V12h-2v8.47l-3-2.93v2.153l4 4 4-4z'>
        </calcite-button>
        <calcite-button onclick="loadingButton(this, 3000)"
          icon='M24 11.226A4.695 4.695 0 0 1 19.596 16H14v-2h5.595a2.708 2.708 0 0 0 2.406-2.774A3.175 3.175 0 0 0 19.797 8.2l-1.19-.387-.173-1.24A5.16 5.16 0 0 0 13.482 2a4.992 4.992 0 0 0-4.37 2.732L8.365 6.14l-1.538-.41a1.986 1.986 0 0 0-.504-.082 1.474 1.474 0 0 0-1.533 1.39l-.083 1.127-1.008.51a3.03 3.03 0 0 0-1.698 2.695A2.623 2.623 0 0 0 4.406 14H10v2H4.406a4.606 4.606 0 0 1-4.405-4.63 5.04 5.04 0 0 1 2.794-4.479 3.47 3.47 0 0 1 3.529-3.244 3.952 3.952 0 0 1 1.02.15A6.971 6.971 0 0 1 13.482 0a7.131 7.131 0 0 1 6.933 6.297 5.186 5.186 0 0 1 3.586 4.929zm-8 6.315l-3 2.93V12h-2v8.47l-3-2.93v2.153l4 4 4-4z'>
        </calcite-button>
        <calcite-button appearance="outline" color="dark" icon-position="end"
          icon='M24 11.226A4.695 4.695 0 0 1 19.596 16H14v-2h5.595a2.708 2.708 0 0 0 2.406-2.774A3.175 3.175 0 0 0 19.797 8.2l-1.19-.387-.173-1.24A5.16 5.16 0 0 0 13.482 2a4.992 4.992 0 0 0-4.37 2.732L8.365 6.14l-1.538-.41a1.986 1.986 0 0 0-.504-.082 1.474 1.474 0 0 0-1.533 1.39l-.083 1.127-1.008.51a3.03 3.03 0 0 0-1.698 2.695A2.623 2.623 0 0 0 4.406 14H10v2H4.406a4.606 4.606 0 0 1-4.405-4.63 5.04 5.04 0 0 1 2.794-4.479 3.47 3.47 0 0 1 3.529-3.244 3.952 3.952 0 0 1 1.02.15A6.971 6.971 0 0 1 13.482 0a7.131 7.131 0 0 1 6.933 6.297 5.186 5.186 0 0 1 3.586 4.929zm-8 6.315l-3 2.93V12h-2v8.47l-3-2.93v2.153l4 4 4-4z'>
          Download icon end</calcite-button>
        <calcite-button scale="l" appearance="outline"
          icon='M24 11.226A4.695 4.695 0 0 1 19.596 16H14v-2h5.595a2.708 2.708 0 0 0 2.406-2.774A3.175 3.175 0 0 0 19.797 8.2l-1.19-.387-.173-1.24A5.16 5.16 0 0 0 13.482 2a4.992 4.992 0 0 0-4.37 2.732L8.365 6.14l-1.538-.41a1.986 1.986 0 0 0-.504-.082 1.474 1.474 0 0 0-1.533 1.39l-.083 1.127-1.008.51a3.03 3.03 0 0 0-1.698 2.695A2.623 2.623 0 0 0 4.406 14H10v2H4.406a4.606 4.606 0 0 1-4.405-4.63 5.04 5.04 0 0 1 2.794-4.479 3.47 3.47 0 0 1 3.529-3.244 3.952 3.952 0 0 1 1.02.15A6.971 6.971 0 0 1 13.482 0a7.131 7.131 0 0 1 6.933 6.297 5.186 5.186 0 0 1 3.586 4.929zm-8 6.315l-3 2.93V12h-2v8.47l-3-2.93v2.153l4 4 4-4z'>
          Download</calcite-button>
        <calcite-button
          icon='M24 11.226A4.695 4.695 0 0 1 19.596 16H14v-2h5.595a2.708 2.708 0 0 0 2.406-2.774A3.175 3.175 0 0 0 19.797 8.2l-1.19-.387-.173-1.24A5.16 5.16 0 0 0 13.482 2a4.992 4.992 0 0 0-4.37 2.732L8.365 6.14l-1.538-.41a1.986 1.986 0 0 0-.504-.082 1.474 1.474 0 0 0-1.533 1.39l-.083 1.127-1.008.51a3.03 3.03 0 0 0-1.698 2.695A2.623 2.623 0 0 0 4.406 14H10v2H4.406a4.606 4.606 0 0 1-4.405-4.63 5.04 5.04 0 0 1 2.794-4.479 3.47 3.47 0 0 1 3.529-3.244 3.952 3.952 0 0 1 1.02.15A6.971 6.971 0 0 1 13.482 0a7.131 7.131 0 0 1 6.933 6.297 5.186 5.186 0 0 1 3.586 4.929zm-8 6.315l-3 2.93V12h-2v8.47l-3-2.93v2.153l4 4 4-4z'>
          <em>Download</em></calcite-button>
        <calcite-button color='red'
          icon='M4 5l1.067 16.86A1.29 1.29 0 0 0 6.348 23h10.304a1.29 1.29 0 0 0 1.281-1.14L19 5zm4 15.5a.5.5 0 0 1-1 0v-13a.5.5 0 0 1 1 0zm4 0a.5.5 0 0 1-1 0v-13a.5.5 0 0 1 1 0zm4 0a.5.5 0 0 1-1 0v-13a.5.5 0 0 1 1 0zM19 2l1 2H3l1-2h4l1-1h5l1 1z'>
          Delete this</calcite-button>
        <calcite-button color='red' appearance="outline" onclick="loadingButton(this, 3000)"
          icon='M4 5l1.067 16.86A1.29 1.29 0 0 0 6.348 23h10.304a1.29 1.29 0 0 0 1.281-1.14L19 5zm4 15.5a.5.5 0 0 1-1 0v-13a.5.5 0 0 1 1 0zm4 0a.5.5 0 0 1-1 0v-13a.5.5 0 0 1 1 0zm4 0a.5.5 0 0 1-1 0v-13a.5.5 0 0 1 1 0zM19 2l1 2H3l1-2h4l1-1h5l1 1z'>
          Delete this (loader)</calcite-button>
        <calcite-button color='red' scale="l" appearance="outline" icon-position="end"
          onclick="loadingButton(this, 3000)"
          icon='M4 5l1.067 16.86A1.29 1.29 0 0 0 6.348 23h10.304a1.29 1.29 0 0 0 1.281-1.14L19 5zm4 15.5a.5.5 0 0 1-1 0v-13a.5.5 0 0 1 1 0zm4 0a.5.5 0 0 1-1 0v-13a.5.5 0 0 1 1 0zm4 0a.5.5 0 0 1-1 0v-13a.5.5 0 0 1 1 0zM19 2l1 2H3l1-2h4l1-1h5l1 1z'>
          Delete this (loader)</calcite-button>
        <calcite-button color='red' scale="xs" appearance="outline" onclick="loadingButton(this, 3000)"
          icon='M4 5l1.067 16.86A1.29 1.29 0 0 0 6.348 23h10.304a1.29 1.29 0 0 0 1.281-1.14L19 5zm4 15.5a.5.5 0 0 1-1 0v-13a.5.5 0 0 1 1 0zm4 0a.5.5 0 0 1-1 0v-13a.5.5 0 0 1 1 0zm4 0a.5.5 0 0 1-1 0v-13a.5.5 0 0 1 1 0zM19 2l1 2H3l1-2h4l1-1h5l1 1z'>
          Delete this (loader)</calcite-button>
      </calcite-tab>
      <calcite-tab>
        <div class="example-container" style="margin: 40px 0 100px 0;">
          <calcite-date-picker value="2019-08-23" min="2019-08-09" max="2021-12-18"></calcite-date-picker>
          <calcite-date-picker id="dateSample"></calcite-date-picker>
          <calcite-date-picker key="condition-value" min="1970-01-01" max="2030-12-31" start-of-week="0" tabIndex="0"
            value="2000-11-27"></calcite-date-picker>
          <button onclick="toggleCalendar()">date with no input</button>
          <calcite-date-picker id="dateWithNoInput" key="condition-value" min="1970-01-01" max="2030-12-31"
            start-of-week="0" tabIndex="0" value="2000-11-27" no-calendar-input="true" show-calendar="true">
          </calcite-date-picker>
          <!--<input type="date" min="1970-01-01" max="2030-12-31" value="2019-11-27" /> -->
          <script>
            var dateSample = document.getElementById("dateSample");

            dateSample.addEventListener("calciteDateChange", function (
              e
            ) {
              dateSample.value = e.target.value;
              console.log(
                "Date selected <calcite-date>",
                e.target.value,
                e.target.valueAsDate
              );
            });

            function toggleCalendar() {
              var dateWithNoInput = document.getElementById("dateWithNoInput");
              dateWithNoInput.showCalendar = !dateWithNoInput.showCalendar;
            }
          </script>
        </div>

        <div class="demo-background-dark">
          <div class="example-container" style="margin: 40px 0 100px 0;">
            <h1>Dark theme</h1>
            <calcite-date-picker theme="dark" value="2019-08-23" min="2019-08-09" max="2021-12-18">
            </calcite-date-picker>
            <calcite-date-picker theme="dark" id="dateSample"></calcite-date-picker>
            <calcite-date-picker theme="dark" key="condition-value" min="1970-01-01" max="2030-12-31" start-of-week="0"
              tabIndex="0" value="2000-11-27"></calcite-date-picker>
            <button onclick="toggleDarkCalendar()">date with no input dark</button>
            <calcite-date-picker theme="dark" id="darkDateWithNoInput" key="condition-value" min="1970-01-01"
              max="2030-12-31" start-of-week="0" tabIndex="0" value="2000-11-27" no-calendar-input="true"
              show-calendar="true"></calcite-date-picker>
            <!--<input type="date" min="1970-01-01" max="2030-12-31" value="2019-11-27" /> -->
            <script>
              var dateSample = document.getElementById("dateSample");

              dateSample.addEventListener("calciteDateChange", function (
                e
              ) {
                dateSample.value = e.target.value;
                console.log(
                  "Date selected <calcite-date>",
                  e.target.value,
                  e.target.valueAsDate
                );
              });

              function toggleCalendar() {
                var dateWithNoInput = document.getElementById("dateWithNoInput");
                dateWithNoInput.showCalendar = !dateWithNoInput.showCalendar;
              }

              function toggleDarkCalendar() {
                var dateWithNoInput = document.getElementById("darkDateWithNoInput");
                dateWithNoInput.showCalendar = !dateWithNoInput.showCalendar;
              }
            </script>
          </div>
        </div>
      </calcite-tab>

      <calcite-tab>
        <h3>Dropdowns</h3>
        <h3> Dropdown selection modes</h3>
        <calcite-dropdown>
          <calcite-button slot="dropdown-trigger">Selection mode example</calcite-button>
          <calcite-dropdown-group selection-mode="single" group-title="Selection Mode: Single - default">
            <calcite-dropdown-item>Relevance</calcite-dropdown-item>
            <calcite-dropdown-item active>Date modified</calcite-dropdown-item>
            <calcite-dropdown-item>Title</calcite-dropdown-item>
          </calcite-dropdown-group>
          <calcite-dropdown-group selection-mode="multi" group-title="Selection Mode: Multi">
            <calcite-dropdown-item active>This</calcite-dropdown-item>
            <calcite-dropdown-item>That</calcite-dropdown-item>
            <calcite-dropdown-item active>Also this</calcite-dropdown-item>
          </calcite-dropdown-group>
          <calcite-dropdown-group selection-mode="none" group-title="Selection Mode: None">
            <calcite-dropdown-item>Less</calcite-dropdown-item>
            <calcite-dropdown-item>More</calcite-dropdown-item>
          </calcite-dropdown-group>
        </calcite-dropdown>
        </calcite-dropdown>
        <br />
        <br />
        <h3> Examples</h3>
        <calcite-dropdown>
          <calcite-button slot="dropdown-trigger">Dropdown with Two Groups</calcite-button>
          <calcite-dropdown-group group-title="Sort by">
            <calcite-dropdown-item>Relevance</calcite-dropdown-item>
            <calcite-dropdown-item active>Date modified</calcite-dropdown-item>
            <calcite-dropdown-item>Title</calcite-dropdown-item>
          </calcite-dropdown-group>
          <calcite-dropdown-group group-title="Sort Direction">
            <calcite-dropdown-item>Least recent</calcite-dropdown-item>
            <calcite-dropdown-item active>Most recent</calcite-dropdown-item>
          </calcite-dropdown-group>
        </calcite-dropdown>


        <calcite-dropdown>
          <calcite-button slot="dropdown-trigger">Dropdown with Three Groups</calcite-button>
          <calcite-dropdown-group group-title="Sort by">
            <calcite-dropdown-item>Relevance</calcite-dropdown-item>
            <calcite-dropdown-item active>Date modified</calcite-dropdown-item>
            <calcite-dropdown-item>Title</calcite-dropdown-item>
          </calcite-dropdown-group>
          <calcite-dropdown-group group-title="Sort Direction">
            <calcite-dropdown-item active>Least recent</calcite-dropdown-item>
            <calcite-dropdown-item>Most recent</calcite-dropdown-item>
          </calcite-dropdown-group>
          <calcite-dropdown-group group-title="Price">
            <calcite-dropdown-item>Less</calcite-dropdown-item>
            <calcite-dropdown-item active>More</calcite-dropdown-item>
          </calcite-dropdown-group>
        </calcite-dropdown>

        <calcite-dropdown alignment="right" type="hover">
          <calcite-button slot="dropdown-trigger">Open Dropdown type hover right aligned</calcite-button>

          <calcite-dropdown-group group-title="View">
            <calcite-dropdown-item active>List</calcite-dropdown-item>
            <calcite-dropdown-item>Grid</calcite-dropdown-item>
            <calcite-dropdown-item>Table</calcite-dropdown-item>
          </calcite-dropdown-group>
        </calcite-dropdown>

        <calcite-dropdown alignment="center">

          <calcite-button slot="dropdown-trigger">Open Dropdown center aligned</calcite-button>

          <calcite-dropdown-group>
            <calcite-dropdown-item>Mint</calcite-dropdown-item>
            <calcite-dropdown-item active>Chocolate</calcite-dropdown-item>
            <calcite-dropdown-item>Banana</calcite-dropdown-item>
            <calcite-dropdown-item>Vanilla</calcite-dropdown-item>
            <calcite-dropdown-item>Strawberry</calcite-dropdown-item>
          </calcite-dropdown-group>
        </calcite-dropdown>
        <br />
        <br />

        <h3> Dropdowns with items as links</h3>
        <calcite-dropdown>
          <calcite-button slot="dropdown-trigger">Dropdowns with items as links</calcite-button>
          <calcite-dropdown-group>
            <calcite-dropdown-item href="/mypage" link-title="My Page">Relevance</calcite-dropdown-item>
            <calcite-dropdown-item href="/mypage2" link-title="My Page 2" active>Date modified</calcite-dropdown-item>
            <calcite-dropdown-item href="/mypage3" link-title="My Page 3">Title</calcite-dropdown-item>
          </calcite-dropdown-group>
        </calcite-dropdown>
        <br />
        <br />
        <h3> Dropdowns with items as links mixed with not links</h3>
        <calcite-dropdown>
          <calcite-button slot="dropdown-trigger">Dropdowns with items as links</calcite-button>
          <calcite-dropdown-group group-title="Not Links">
            <calcite-dropdown-item>Relevance</calcite-dropdown-item>
            <calcite-dropdown-item active>Date modified</calcite-dropdown-item>
            <calcite-dropdown-item>Title</calcite-dropdown-item>
          </calcite-dropdown-group>
          <calcite-dropdown-group group-title="Link">
            <calcite-dropdown-item href="/mypage" link-title="My Page">Relevance</calcite-dropdown-item>
            <calcite-dropdown-item href="/mypage2" link-title="My Page 3" active>Date modified</calcite-dropdown-item>
            <calcite-dropdown-item href="/mypage3" link-title="My Page 3">Title</calcite-dropdown-item>
          </calcite-dropdown-group>
        </calcite-dropdown>
        <br />
        <br />
        <calcite-dropdown theme="dark">
          <calcite-button color="dark" slot="dropdown-trigger">Open Dropdown dark mode</calcite-button>
          <calcite-dropdown-group>
            <calcite-dropdown-item>Mint</calcite-dropdown-item>
            <calcite-dropdown-item active>Chocolate</calcite-dropdown-item>
            <calcite-dropdown-item>Banana</calcite-dropdown-item>
            <calcite-dropdown-item>Vanilla</calcite-dropdown-item>
            <calcite-dropdown-item>Strawberry</calcite-dropdown-item>
          </calcite-dropdown-group>
        </calcite-dropdown>

        <calcite-dropdown theme="dark">
          <calcite-button color="dark" slot="dropdown-trigger">Open Dropdown dark mode with groups</calcite-button>
          <calcite-dropdown-group group-title="Flavors">
            <calcite-dropdown-item>Mint</calcite-dropdown-item>
            <calcite-dropdown-item active>Chocolate</calcite-dropdown-item>
            <calcite-dropdown-item>Banana</calcite-dropdown-item>
            <calcite-dropdown-item>Vanilla</calcite-dropdown-item>
            <calcite-dropdown-item>Strawberry</calcite-dropdown-item>
          </calcite-dropdown-group>
          <calcite-dropdown-group group-title="Genres">
            <calcite-dropdown-item>Rock</calcite-dropdown-item>
            <calcite-dropdown-item active>Country</calcite-dropdown-item>
            <calcite-dropdown-item>Western</calcite-dropdown-item>
            <calcite-dropdown-item>R&B</calcite-dropdown-item>
          </calcite-dropdown-group>
        </calcite-dropdown>
        <br />
        <br />
        <calcite-dropdown scale="s">
          <calcite-button scale="s" slot="dropdown-trigger">Scale S small</calcite-button>
          <calcite-dropdown-group group-title="View">
            <calcite-dropdown-item active>List</calcite-dropdown-item>
            <calcite-dropdown-item>Grid</calcite-dropdown-item>
            <calcite-dropdown-item>Table</calcite-dropdown-item>
          </calcite-dropdown-group>
        </calcite-dropdown>

        <calcite-dropdown scale="m">
          <calcite-button scale="m" slot="dropdown-trigger">Scale M medium</calcite-button>
          <calcite-dropdown-group group-title="View">
            <calcite-dropdown-item active>List</calcite-dropdown-item>
            <calcite-dropdown-item>Grid</calcite-dropdown-item>
            <calcite-dropdown-item>Table</calcite-dropdown-item>
          </calcite-dropdown-group>
        </calcite-dropdown>

        <calcite-dropdown scale="l">
          <calcite-button color="dark" scale="l" slot="dropdown-trigger">Scale L large</calcite-button>
          <calcite-dropdown-group group-title="View">
            <calcite-dropdown-item active>List</calcite-dropdown-item>
            <calcite-dropdown-item>Grid</calcite-dropdown-item>
            <calcite-dropdown-item>Table</calcite-dropdown-item>
          </calcite-dropdown-group>
        </calcite-dropdown>
        <br />
        <calcite-dropdown>
          <button slot="dropdown-trigger" tabIndex="0">I'm not a "not calcite-button" button trigger</button>

          <calcite-dropdown-group group-title="View">
            <calcite-dropdown-item active>List</calcite-dropdown-item>
            <calcite-dropdown-item>Grid</calcite-dropdown-item>
            <calcite-dropdown-item>Table</calcite-dropdown-item>
          </calcite-dropdown-group>
        </calcite-dropdown>
        <br />

        <calcite-dropdown>
          <a slot="dropdown-trigger" tabIndex="0">I'm not an anchor trigger</a>
          <calcite-dropdown-group group-title="View">
            <calcite-dropdown-item active>List</calcite-dropdown-item>
            <calcite-dropdown-item>Grid</calcite-dropdown-item>
            <calcite-dropdown-item>Table</calcite-dropdown-item>
          </calcite-dropdown-group>
        </calcite-dropdown>
      </calcite-tab>
      <calcite-tab>
        <h3>Nav Tree</h3>
        <calcite-tree lines>
          <calcite-tree-item>
            <a href="#">Child 1</a>
          </calcite-tree-item>

          <calcite-tree-item>
            <a href="#">Child 2</a>

            <calcite-tree slot="children">
              <calcite-tree-item>
                <a href="#">Grandchild 1</a>
              </calcite-tree-item>
              <calcite-tree-item>
                <a href="#">Grandchild 2</a>
                <calcite-tree slot="children">
                  <calcite-tree-item>
                    <a href="#">Great-Grandchild 1</a>
                  </calcite-tree-item>
                  <calcite-tree-item>
                    <a href="#">Great-Grandchild 2</a>
                    <calcite-tree slot="children">
                      <calcite-tree-item>
                        <a href="#">Great-Great-Grandchild 1</a>
                      </calcite-tree-item>
                      <calcite-tree-item>
                        <a href="#">Great-Great-Grandchild 2</a>
                        <calcite-tree slot="children">
                          <calcite-tree-item>
                            <a href="#">Great-Great-Great-Grandchild 1</a>
                          </calcite-tree-item>
                          <calcite-tree-item>
                            <a href="#">Great-Great-Great-Grandchild 2</a>
                          </calcite-tree-item>
                      </calcite-tree-item>
                    </calcite-tree>
                  </calcite-tree-item>
              </calcite-tree-item>
            </calcite-tree>
          </calcite-tree-item>
          <calcite-tree-item>
            <a href="#">Child 3</a>
            <calcite-tree slot="children">
              <calcite-tree-item>
                <a href="#">Grandchild 1</a>
              </calcite-tree-item>
              <calcite-tree-item>
                <a href="#">Grandchild 2</a>
              </calcite-tree-item>
          </calcite-tree-item>

        </calcite-tree>


        <h3>Compact</h3>

        <calcite-tree size="s" lines>
          <calcite-tree-item>
            <a href="#">Child 1</a>
          </calcite-tree-item>

          <calcite-tree-item>
            <a href="#">Child 2</a>

            <calcite-tree slot="children">
              <calcite-tree-item>
                <a href="#">Grandchild 1</a>
              </calcite-tree-item>
              <calcite-tree-item>
                <a href="#">Grandchild 2</a>
                <calcite-tree slot="children">
                  <calcite-tree-item>
                    <a href="#">Great-Grandchild 1</a>
                  </calcite-tree-item>
                  <calcite-tree-item>
                    <a href="#">Great-Grandchild 2</a>
                    <calcite-tree slot="children">
                      <calcite-tree-item>
                        <a href="#">Great-Great-Grandchild 1</a>
                      </calcite-tree-item>
                      <calcite-tree-item>
                        <a href="#">Great-Great-Grandchild 2</a>
                        <calcite-tree slot="children">
                          <calcite-tree-item>
                            <a href="#">Great-Great-Great-Grandchild 1</a>
                          </calcite-tree-item>
                          <calcite-tree-item>
                            <a href="#">Great-Great-Great-Grandchild 2</a>
                          </calcite-tree-item>
                      </calcite-tree-item>
                    </calcite-tree>
                  </calcite-tree-item>
              </calcite-tree-item>
            </calcite-tree>
          </calcite-tree-item>
          <calcite-tree-item>
            <a href="#">Child 3</a>
            <calcite-tree slot="children">
              <calcite-tree-item>
                <a href="#">Grandchild 1</a>
              </calcite-tree-item>
              <calcite-tree-item>
                <a href="#">Grandchild 2</a>
              </calcite-tree-item>
          </calcite-tree-item>

        </calcite-tree>


        <h3>Dark Theme</h3>
        <div class="demo-background-dark">
          <calcite-tree theme="dark">
            <calcite-tree-item>
              <a href="#">Child 1</a>
            </calcite-tree-item>

            <calcite-tree-item>
              <a href="#">Child 2</a>

              <calcite-tree slot="children">
                <calcite-tree-item>
                  <a href="#">Grandchild 1</a>
                </calcite-tree-item>
                <calcite-tree-item>
                  <a href="#">Grandchild 2</a>
                  <calcite-tree slot="children">
                    <calcite-tree-item>
                      <a href="#">Great-Grandchild 1</a>
                    </calcite-tree-item>
                    <calcite-tree-item>
                      <a href="#">Great-Grandchild 2</a>
                    </calcite-tree-item>
                  </calcite-tree>
                </calcite-tree-item>
              </calcite-tree>

            </calcite-tree-item>
          </calcite-tree>
        </div>

        <h3>Nav Tree (Lines)</h3>

        <calcite-tree lines>
          <calcite-tree-item>
            <a href="#">Child 1</a>
          </calcite-tree-item>

          <calcite-tree-item>
            <a href="#">Child 2</a>

            <calcite-tree slot="children">
              <calcite-tree-item>
                <a href="#">Grandchild 1</a>
              </calcite-tree-item>
              <calcite-tree-item>
                <a href="#">Grandchild 2</a>
                <calcite-tree slot="children">
                  <calcite-tree-item>
                    <a href="#">Great-Grandchild 1</a>
                  </calcite-tree-item>
                  <calcite-tree-item>
                    <a href="#">Great-Grandchild 2</a>
                  </calcite-tree-item>
                </calcite-tree>
              </calcite-tree-item>
            </calcite-tree>

          </calcite-tree-item>
        </calcite-tree>

        <h3>Dark Theme (Lines)</h3>
        <div class="demo-background-dark">
          <calcite-tree theme="dark" lines>
            <calcite-tree-item>
              <a href="#">Child 1</a>
            </calcite-tree-item>

            <calcite-tree-item>
              <a href="#">Child 2</a>

              <calcite-tree slot="children">
                <calcite-tree-item>
                  <a href="#">Grandchild 1</a>
                </calcite-tree-item>
                <calcite-tree-item>
                  <a href="#">Grandchild 2</a>
                  <calcite-tree slot="children">
                    <calcite-tree-item>
                      <a href="#">Great-Grandchild 1</a>
                    </calcite-tree-item>
                    <calcite-tree-item>
                      <a href="#">Great-Grandchild 2</a>
                    </calcite-tree-item>
                  </calcite-tree>
                </calcite-tree-item>
              </calcite-tree>

            </calcite-tree-item>
          </calcite-tree>
        </div>

        <h3>Strange Nesting</h3>
        <p>In this example a nested item has no link but others have links. The parent link should NOT be clicked when
          the child text is clicked.</p>
        <calcite-tree>
          <calcite-tree-item>
            <a href="#calcite-tree-strange-nesting-1" id="calcite-tree-strange-nesting-1">Parent with Link</a>
            <calcite-tree slot="children">
              <calcite-tree-item>
                Parent Without Link
                <calcite-tree slot="children">
                  <calcite-tree-item>
                    <a href="#calcite-tree-strange-nesting-2" id="calcite-tree-strange-nesting-2">Child Link</a>
                  </calcite-tree-item>
                </calcite-tree>
              </calcite-tree-item>
            </calcite-tree>
          </calcite-tree-item>
        </calcite-tree>


        <h3>Big Tree</h3>
        <p>Parent Items in this tree also have links. Click the chevron icon to toggle expand/collapse or anywhere else
          to click the link.</p>
        <calcite-tree lines>
          <calcite-tree-item>
            <a href="/guide/developing-extensions-with-arcgis-enterprise-sdk/">Developing Extensions with ArcGIS
              Enterprise SDK</a>
            <calcite-tree slot="children" id="test">
              <calcite-tree-item>
                <a href="/guide/developing-with-net/">Developing with .NET</a>
                <calcite-tree slot="children">
                  <calcite-tree-item>
                    <a href="/guide/migrating-extensions-1/">Migrating Extensions</a>
                    <calcite-tree slot="children">
                      <calcite-tree-item><a href="/guide/how-to-migrate-a-net-soe-to-arcgis-enterprise-sdk/">How to
                          migrate a .NET SOE to ArcGIS Enterprise SDK</a></calcite-tree-item>
                      <calcite-tree-item><a href="/guide/migration-strategies/">Migration Strategies</a>
                      </calcite-tree-item>
                      <calcite-tree-item><a href="/guide/migration-steps-1/">Migration Steps</a></calcite-tree-item>
                    </calcite-tree>
                  </calcite-tree-item>
                  <calcite-tree-item>
                    <a href="/guide/net-samples/">.NET Samples</a>
                    <calcite-tree slot="children">
                      <calcite-tree-item><a href="/guide/simple-logger-soi/">Simple Logger SOI</a></calcite-tree-item>
                      <calcite-tree-item><a href="/guide/operation-access-soi/">Operation Access SOI</a>
                      </calcite-tree-item>
                      <calcite-tree-item><a href="/guide/apply-watermark-soi/">Apply Watermark SOI</a>
                      </calcite-tree-item>
                      <calcite-tree-item><a href="/guide/before-using-samples/">Before using Samples</a>
                      </calcite-tree-item>
                      <calcite-tree-item><a href="/guide/spatial-query-rest-soe/">Spatial Query REST SOE</a>
                      </calcite-tree-item>
                      <calcite-tree-item><a href="/guide/find-near-features-rest-soe/">Find near Features REST SOE</a>
                      </calcite-tree-item>
                      <calcite-tree-item><a href="/guide/layer-access-soi/">Layer Access SOI</a></calcite-tree-item>
                      <calcite-tree-item><a href="/guide/simple-rest-soe-with-capabilities-1/">Simple REST SOE with
                          Capabilities</a></calcite-tree-item>
                      <calcite-tree-item><a href="/guide/edit-features-rest-soe/">Edit Features REST SOE</a>
                      </calcite-tree-item>
                      <calcite-tree-item><a href="/guide/simple-rest-soe-with-properties-1/">Simple REST SOE with
                          Properties</a></calcite-tree-item>
                      <calcite-tree-item><a href="/guide/find-near-features-soap-soe/">Find near Features SOAP SOE</a>
                      </calcite-tree-item>
                      <calcite-tree-item><a href="/guide/simple-rest-soe/">Simple REST SOE</a></calcite-tree-item>
                      <calcite-tree-item><a href="/guide/simple-soap-soe-1/">Simple SOAP SOE</a></calcite-tree-item>
                    </calcite-tree>
                  </calcite-tree-item>
                  <calcite-tree-item>
                    <a href="/guide/developing-server-object-extensions/">Developing Server Object Extensions</a>
                    <calcite-tree slot="children">
                      <calcite-tree-item>
                        <a href="/guide/developing-rest-server-object-extensions/">Developing REST Server Object
                          Extensions</a>
                        <calcite-tree slot="children">
                          <calcite-tree-item>
                            <a
                              href="/guide/walkthrough-for-creating-a-rest-server-object-extension-arcobjects-net-10-sdk/">Walkthrough
                              for Creating a REST Server Object Extension (ArcObjects .NET 10 SDK)</a>
                            <calcite-tree slot="children">
                              <calcite-tree-item><a href="/guide/how-to-deploy-the-rest-soe/">How to Deploy the REST
                                  SOE</a></calcite-tree-item>
                              <calcite-tree-item><a href="/guide/how-to-enable-and-test-the-rest-soe-on-a-service/">How
                                  to Enable and Test the REST SOE on a Service</a></calcite-tree-item>
                              <calcite-tree-item><a href="/guide/how-to-develop-a-property-page-for-the-rest-soe/">How
                                  to Develop a Property Page for the REST SOE</a></calcite-tree-item>
                              <calcite-tree-item><a href="/guide/how-to-use-the-rest-soe-in-a-web-application/">How to
                                  Use the REST SOE in a Web Application</a></calcite-tree-item>
                              <calcite-tree-item><a href="/guide/how-to-develop-the-rest-soe/">How to Develop the REST
                                  SOE</a></calcite-tree-item>
                            </calcite-tree>
                          </calcite-tree-item>
                          <calcite-tree-item><a
                              href="/guide/building-the-schema-of-a-rest-server-object-extension/">Building the Schema
                              of a REST Server Object Extension</a></calcite-tree-item>
                          <calcite-tree-item><a
                              href="/guide/handling-requests-to-a-rest-server-object-extension/">Handling Requests to a
                              REST Server Object Extension</a></calcite-tree-item>
                          <calcite-tree-item><a
                              href="/guide/working-with-json-in-a-rest-server-object-extension/">Working with JSON in a
                              REST server object extension</a></calcite-tree-item>
                          <calcite-tree-item><a
                              href="/guide/walkthrough-for-creating-a-rest-server-object-extension-arcobjects-net-10-sdk/">Walkthrough
                              for Creating a REST Server Object Extension (ArcObjects .NET 10 SDK)</a>
                          </calcite-tree-item>
                          <calcite-tree-item><a
                              href="/guide/using-a-rest-server-object-extension-in-a-client-application/">Using a REST
                              Server Object Extension in a Client Application</a></calcite-tree-item>
                          <calcite-tree-item><a
                              href="/guide/quick-tour-of-the-rest-server-object-extension-template/">Quick Tour of the
                              REST Server Object Extension Template</a></calcite-tree-item>
                          <calcite-tree-item><a
                              href="/guide/how-to-open-the-rest-server-object-extension-template-in-visual-studio/">How
                              to Open the REST Server Object Extension Template in Visual Studio</a></calcite-tree-item>
                          <calcite-tree-item><a
                              href="/guide/strategies-for-building-rest-server-object-extensions/">Strategies for
                              Building REST Server Object Extensions</a></calcite-tree-item>
                          <calcite-tree-item><a href="/guide/what-is-a-rest-server-object-extension/">What is a REST
                              Server Object Extension?</a></calcite-tree-item>
                        </calcite-tree>
                      </calcite-tree-item>
                      <calcite-tree-item><a href="/guide/overview-of-developing-a-server-object-extension/">Overview of
                          Developing a Server Object Extension</a></calcite-tree-item>
                      <calcite-tree-item><a href="/guide/developing-soap-server-object-extensions/">Developing SOAP
                          Server Object Extensions</a></calcite-tree-item>
                      <calcite-tree-item><a href="/guide/developing-rest-server-object-extensions/">Developing REST
                          Server Object Extensions</a></calcite-tree-item>
                    </calcite-tree>
                  </calcite-tree-item>
                  <calcite-tree-item>
                    <a href="/guide/developing-server-object-interceptors-1/">Developing Server Object Interceptors</a>
                    <calcite-tree slot="children">
                      <calcite-tree-item><a href="/guide/quick-tour-of-a-simple-soi-1/">Quick tour of a simple SOI</a>
                      </calcite-tree-item>
                      <calcite-tree-item><a href="/guide/how-to-audit-requests-in-sois/">How to audit requests in
                          SOIs</a></calcite-tree-item>
                      <calcite-tree-item><a href="/guide/soi-properties/">SOI properties</a></calcite-tree-item>
                      <calcite-tree-item><a href="/guide/overview-of-developing-server-object-interceptors/">Overview of
                          developing server object interceptors</a></calcite-tree-item>
                      <calcite-tree-item><a href="/guide/how-to-handle-rest-requests-and-responses-in-sois-1/">How to
                          handle REST requests and responses in SOIs</a></calcite-tree-item>
                      <calcite-tree-item><a href="/guide/what-is-a-server-object-interceptor/">What is a server object
                          interceptor?</a></calcite-tree-item>
                    </calcite-tree>
                  </calcite-tree-item>
                  <calcite-tree-item><a href="/guide/developing-server-object-extensions/">Developing Server Object
                      Extensions</a></calcite-tree-item>
                  <calcite-tree-item><a href="/guide/visual-studio-integration/">Visual Studio Integration</a>
                  </calcite-tree-item>
                  <calcite-tree-item><a href="/guide/migrating-extensions-1/">Migrating Extensions</a>
                  </calcite-tree-item>
                  <calcite-tree-item><a href="/guide/debugging-net-extensions/">Debugging .NET extensions</a>
                  </calcite-tree-item>
                  <calcite-tree-item><a href="/guide/net-samples/">.NET Samples</a></calcite-tree-item>
                  <calcite-tree-item><a href="/guide/developing-server-object-interceptors-1/">Developing Server Object
                      Interceptors</a></calcite-tree-item>
                </calcite-tree>
              </calcite-tree-item>
              <calcite-tree-item>
                <a href="/guide/developing-with-java/">Developing with Java</a>
                <calcite-tree slot="children">
                  <calcite-tree-item>
                    <a href="/guide/developing-server-object-interceptors/">Developing Server Object Interceptors</a>
                    <calcite-tree slot="children">
                      <calcite-tree-item><a href="/guide/quick-tour-of-a-simple-soi/">Quick tour of a simple SOI</a>
                      </calcite-tree-item>
                      <calcite-tree-item><a href="/guide/how-to-audit-requests-in-sois-1/">How to audit requests in
                          SOIs</a></calcite-tree-item>
                      <calcite-tree-item><a href="/guide/soi-properties-1/">SOI properties</a></calcite-tree-item>
                      <calcite-tree-item><a href="/guide/how-to-handle-rest-requests-and-responses-in-sois/">How to
                          handle REST requests and responses in SOIs</a></calcite-tree-item>
                      <calcite-tree-item><a href="/guide/overview-of-developing-server-object-interceptors-1/">Overview
                          of developing server object interceptors</a></calcite-tree-item>
                      <calcite-tree-item><a href="/guide/what-is-a-server-object-interceptor-1/">What is a server object
                          interceptor?</a></calcite-tree-item>
                    </calcite-tree>
                  </calcite-tree-item>
                  <calcite-tree-item>
                    <a href="/guide/exporting-extensions/">Exporting Extensions</a>
                    <calcite-tree slot="children">
                      <calcite-tree-item><a href="/guide/exporting-soes-and-sois-with-dependencies/">Exporting SOEs and
                          SOIs with Dependencies</a></calcite-tree-item>
                      <calcite-tree-item><a href="/guide/exporting-soes-and-sois/">Exporting SOEs and SOIs</a>
                      </calcite-tree-item>
                      <calcite-tree-item><a href="/guide/exporting-soes-and-sois-using-command-line/">Exporting SOEs and
                          SOIs using Command Line</a></calcite-tree-item>
                    </calcite-tree>
                  </calcite-tree-item>
                  <calcite-tree-item><a href="/guide/exporting-extensions/">Exporting Extensions</a></calcite-tree-item>
                  <calcite-tree-item>
                    <a href="/guide/using-arcgis-eclipse-plugin/">Using ArcGIS Eclipse plugin</a>
                    <calcite-tree slot="children">
                      <calcite-tree-item><a href="/guide/uninstalling-arcgis-eclipse-plugin/">Uninstalling ArcGIS
                          Eclipse Plugin</a></calcite-tree-item>
                      <calcite-tree-item><a href="/guide/installing-arcgis-eclipse-plugin/">Installing ArcGIS Eclipse
                          Plugin</a></calcite-tree-item>
                      <calcite-tree-item><a href="/guide/adding-the-arcgis-enterprise-sdk-library/">Adding the ArcGIS
                          Enterprise SDK Library</a></calcite-tree-item>
                    </calcite-tree>
                  </calcite-tree-item>
                  <calcite-tree-item>
                    <a href="/guide/developing-server-object-extensions-1/">Developing Server Object Extensions</a>
                    <calcite-tree slot="children">
                      <calcite-tree-item>
                        <a href="/guide/server-object-extension-properties/">Server Object Extension Properties</a>
                        <calcite-tree slot="children">
                          <calcite-tree-item><a href="/guide/adding-properties-to-java-soes/">Adding Properties to Java
                              SOEs</a></calcite-tree-item>
                          <calcite-tree-item><a
                              href="/guide/creating-custom-property-pages-for-arcgis-server-manager/">Creating Custom
                              Property Pages for ArcGIS Server Manager</a></calcite-tree-item>
                        </calcite-tree>
                      </calcite-tree-item>
                      <calcite-tree-item><a href="/guide/adding-capabilities-to-server-object-extension/">Adding
                          Capabilities to Server Object Extension</a></calcite-tree-item>
                      <calcite-tree-item><a href="/guide/overview-of-developing-server-object-extension/">Overview of
                          Developing Server Object Extension</a></calcite-tree-item>
                      <calcite-tree-item><a href="/guide/developing-rest-server-object-extension/">Developing REST
                          Server Object Extension</a></calcite-tree-item>
                      <calcite-tree-item><a href="/guide/developing-soap-server-object-extension/">Developing SOAP
                          Server Object Extension</a></calcite-tree-item>
                    </calcite-tree>
                  </calcite-tree-item>
                  <calcite-tree-item>
                    <a href="/guide/java-samples/">Java Samples</a>
                    <calcite-tree slot="children">
                      <calcite-tree-item><a href="/guide/simple-soap-soe/">Simple SOAP SOE</a></calcite-tree-item>
                      <calcite-tree-item><a href="/guide/server-operation-access-soi/">Server Operation Access SOI</a>
                      </calcite-tree-item>
                      <calcite-tree-item><a href="/guide/apply-watermark-soi-1/">Apply Watermark SOI</a>
                      </calcite-tree-item>
                      <calcite-tree-item><a href="/guide/simple-rest-soe-with-properties/">Simple REST SOE With
                          Properties</a></calcite-tree-item>
                      <calcite-tree-item><a href="/guide/simple-rest-soe-with-capabilities/">Simple REST SOE With
                          Capabilities</a></calcite-tree-item>
                      <calcite-tree-item><a href="/guide/find-nearby-features-rest-soe/">Find Nearby Features REST
                          SOE</a></calcite-tree-item>
                      <calcite-tree-item><a href="/guide/find-nearby-features-soap-soe/">Find Nearby Features SOAP
                          SOE</a></calcite-tree-item>
                      <calcite-tree-item><a href="/guide/simple-logger-soi-1/">Simple Logger SOI</a></calcite-tree-item>
                      <calcite-tree-item><a href="/guide/layer-access-soi-1/">Layer Access SOI</a></calcite-tree-item>
                      <calcite-tree-item><a href="/guide/simple-rest-soe-1/">Simple REST SOE</a></calcite-tree-item>
                    </calcite-tree>
                  </calcite-tree-item>
                  <calcite-tree-item><a href="/guide/debugging-extensions/">Debugging extensions</a></calcite-tree-item>
                  <calcite-tree-item>
                    <a href="/guide/migrating-extensions/">Migrating Extensions</a>
                    <calcite-tree slot="children">
                      <calcite-tree-item><a href="/guide/migration-strategies-1/">Migration Strategies</a>
                      </calcite-tree-item>
                      <calcite-tree-item><a href="/guide/migration-steps/">Migration Steps</a></calcite-tree-item>
                    </calcite-tree>
                  </calcite-tree-item>
                  <calcite-tree-item><a href="/guide/java-samples/">Java Samples</a></calcite-tree-item>
                  <calcite-tree-item><a href="/guide/logging-messages/">Logging Messages</a></calcite-tree-item>
                  <calcite-tree-item><a href="/guide/developing-server-object-interceptors/">Developing Server Object
                      Interceptors</a></calcite-tree-item>
                  <calcite-tree-item><a href="/guide/using-arcgis-eclipse-plugin/">Using ArcGIS Eclipse plugin</a>
                  </calcite-tree-item>
                  <calcite-tree-item><a href="/guide/developing-server-object-extensions-1/">Developing Server Object
                      Extensions</a></calcite-tree-item>
                </calcite-tree>
              </calcite-tree-item>
              <calcite-tree-item><a href="/guide/deploying-extensions/">Deploying extensions</a></calcite-tree-item>
              <calcite-tree-item><a href="/guide/developing-with-java/">Developing with Java</a></calcite-tree-item>
              <calcite-tree-item><a href="/guide/developing-with-net/">Developing with .NET</a></calcite-tree-item>
              <calcite-tree-item><a href="/guide/enabling-extensions/">Enabling extensions</a></calcite-tree-item>
              <calcite-tree-item><a href="/guide/about-extensions/">About Extensions</a></calcite-tree-item>
            </calcite-tree>
          </calcite-tree-item>
          <calcite-tree-item>
            <a href="/guide/installation/">Installation</a>
            <calcite-tree slot="children">
              <calcite-tree-item><a href="/guide/post-installation-steps-for-java/">Post-Installation Steps for Java</a>
              </calcite-tree-item>
              <calcite-tree-item><a href="/guide/installing-arcgis-enterprise-sdk/">Installing ArcGIS Enterprise SDK</a>
              </calcite-tree-item>
            </calcite-tree>
          </calcite-tree-item>
          <calcite-tree-item><a href="/guide/frequently-asked-questions/">Frequently Asked Questions</a>
          </calcite-tree-item>
          <calcite-tree-item><a href="/guide/what-is-arcgis-enterprise-sdk/">What is ArcGIS Enterprise SDK</a>
          </calcite-tree-item>
          <calcite-tree-item><a href="/guide/design-philosophy-for-arcgis-enterprise-sdk/">Design Philosophy for ArcGIS
              Enterprise SDK</a></calcite-tree-item>
          <calcite-tree-item><a href="/guide/system-requirements/">System Requirements</a></calcite-tree-item>
        </calcite-tree>

        <h3>Active and Expanded States</h3>

        <calcite-tree lines>
          <calcite-tree-item>
            <a href="#">Child 1</a>
          </calcite-tree-item>

          <calcite-tree-item expanded>
            <a href="#">Child 2</a>

            <calcite-tree slot="children">
              <calcite-tree-item>
                <a href="#">Grandchild 1</a>
              </calcite-tree-item>

              <calcite-tree-item selected expanded>
                <a href="#">Grandchild 2</a>
                <calcite-tree slot="children">
                  <calcite-tree-item selected>
                    <a href="#">Great-Grandchild 1</a>
                  </calcite-tree-item>
                  <calcite-tree-item selected>
                    <a href="#">Great-Grandchild 2</a>
                  </calcite-tree-item>
                </calcite-tree>
              </calcite-tree-item>
            </calcite-tree>

          </calcite-tree-item>
        </calcite-tree>

        <h3>Without Links</h3>

        <calcite-tree lines>
          <calcite-tree-item>
            Child 1
          </calcite-tree-item>

          <calcite-tree-item>
            Child 2

            <calcite-tree slot="children">
              <calcite-tree-item>
                Grandchild 1
              </calcite-tree-item>

              <calcite-tree-item>
                Grandchild 2
                <calcite-tree slot="children">
                  <calcite-tree-item>
                    Great-Grandchild 1
                  </calcite-tree-item>
                  <calcite-tree-item>
                    Great-Grandchild 2
                  </calcite-tree-item>
                </calcite-tree>
              </calcite-tree-item>
            </calcite-tree>

          </calcite-tree-item>
        </calcite-tree>


        <h3>Multi Select Mode</h3>

        <calcite-tree lines selection-mode="multi">
          <calcite-tree-item>
            Child 1
          </calcite-tree-item>

          <calcite-tree-item>
            Child 2

            <calcite-tree slot="children">
              <calcite-tree-item>
                Grandchild 1
              </calcite-tree-item>

              <calcite-tree-item>
                Grandchild 2
                <calcite-tree slot="children">
                  <calcite-tree-item>
                    Great-Grandchild 1
                  </calcite-tree-item>
                  <calcite-tree-item>
                    Great-Grandchild 2
                  </calcite-tree-item>
                </calcite-tree>
              </calcite-tree-item>
            </calcite-tree>

          </calcite-tree-item>
        </calcite-tree>

        <h3>Child Select Mode</h3>

        <calcite-tree lines selection-mode="children">
          <calcite-tree-item>
            Child 1
          </calcite-tree-item>

          <calcite-tree-item>
            Child 2

            <calcite-tree slot="children">
              <calcite-tree-item>
                Grandchild 1
              </calcite-tree-item>

              <calcite-tree-item>
                Grandchild 2
              </calcite-tree-item>

              <calcite-tree-item>
                Grandchild 3
                <calcite-tree slot="children">
                  <calcite-tree-item>
                    Great-Grandchild 1
                  </calcite-tree-item>
                  <calcite-tree-item>
                    Great-Grandchild 2
                  </calcite-tree-item>
                  <calcite-tree-item>
                    Great-Grandchild 3
                  </calcite-tree-item>
                </calcite-tree>
              </calcite-tree-item>
            </calcite-tree>

          </calcite-tree-item>
        </calcite-tree>


        <h3>Single Select Mode</h3>

        <calcite-tree lines selection-mode="single">
          <calcite-tree-item>
            Child 1
          </calcite-tree-item>

          <calcite-tree-item>
            Child 2

            <calcite-tree slot="children">
              <calcite-tree-item>
                Grandchild 1
              </calcite-tree-item>

              <calcite-tree-item>
                Grandchild 2
              </calcite-tree-item>

              <calcite-tree-item>
                Grandchild 3
                <calcite-tree slot="children">
                  <calcite-tree-item>
                    Great-Grandchild 1
                  </calcite-tree-item>
                  <calcite-tree-item>
                    Great-Grandchild 2
                  </calcite-tree-item>
                  <calcite-tree-item>
                    Great-Grandchild 3
                  </calcite-tree-item>
                </calcite-tree>
              </calcite-tree-item>
            </calcite-tree>

          </calcite-tree-item>
        </calcite-tree>

        <h3>Multi-Child Select Mode</h3>

        <calcite-tree lines selection-mode="multi-children">
          <calcite-tree-item>
            Child 1
          </calcite-tree-item>

          <calcite-tree-item>
            Child 2

            <calcite-tree slot="children">
              <calcite-tree-item>
                Grandchild 1
              </calcite-tree-item>

              <calcite-tree-item>
                Grandchild 2
              </calcite-tree-item>

              <calcite-tree-item>
                Grandchild 3
                <calcite-tree slot="children">
                  <calcite-tree-item>
                    Great-Grandchild 1
                  </calcite-tree-item>
                  <calcite-tree-item>
                    Great-Grandchild 2
                  </calcite-tree-item>
                  <calcite-tree-item>
                    Great-Grandchild 3
                  </calcite-tree-item>
                </calcite-tree>
              </calcite-tree-item>
            </calcite-tree>

          </calcite-tree-item>
        </calcite-tree>


        <h3>Events</h3>
        <p id="tree-events-demo-result">0 Selected</p>
        <calcite-tree id="tree-events-demo-tree" lines selection-mode="multi-children">
          <calcite-tree-item>
            Child 1
          </calcite-tree-item>

          <calcite-tree-item>
            Child 2

            <calcite-tree slot="children">
              <calcite-tree-item>
                Grandchild 1
              </calcite-tree-item>

              <calcite-tree-item>
                Grandchild 2
              </calcite-tree-item>

              <calcite-tree-item>
                Grandchild 3
                <calcite-tree slot="children">
                  <calcite-tree-item>
                    Great-Grandchild 1
                  </calcite-tree-item>
                  <calcite-tree-item>
                    Great-Grandchild 2
                  </calcite-tree-item>
                  <calcite-tree-item>
                    Great-Grandchild 3
                  </calcite-tree-item>
                </calcite-tree>
              </calcite-tree-item>
            </calcite-tree>

          </calcite-tree-item>
        </calcite-tree>

        <script>
          (function () {
            var tree = document.getElementById("tree-events-demo-tree");
            var result = document.getElementById("tree-events-demo-result");
            tree.addEventListener("calciteTreeSelect", function (e) {
              console.log(e.detail.selected);
              result.textContent = e.detail.selected.length + " Selected";
            });
          })()
        </script>

        <h3>RTL</h3>

        <calcite-tree lines dir="rtl">
          <calcite-tree-item>
            Child 1
          </calcite-tree-item>

          <calcite-tree-item>
            Child 2

            <calcite-tree slot="children">
              <calcite-tree-item>
                Grandchild 1
              </calcite-tree-item>

              <calcite-tree-item>
                Grandchild 2
              </calcite-tree-item>

              <calcite-tree-item>
                Grandchild 3
                <calcite-tree slot="children">
                  <calcite-tree-item>
                    Great-Grandchild 1
                  </calcite-tree-item>
                  <calcite-tree-item>
                    Great-Grandchild 2
                  </calcite-tree-item>
                  <calcite-tree-item>
                    Great-Grandchild 3
                  </calcite-tree-item>
                </calcite-tree>
              </calcite-tree-item>
            </calcite-tree>

          </calcite-tree-item>
        </calcite-tree>


        <h3>RTL (Compact)</h3>

        <calcite-tree lines dir="rtl" size="s">
          <calcite-tree-item>
            Child 1
          </calcite-tree-item>

          <calcite-tree-item>
            Child 2

            <calcite-tree slot="children">
              <calcite-tree-item>
                Grandchild 1
              </calcite-tree-item>

              <calcite-tree-item>
                Grandchild 2
              </calcite-tree-item>

              <calcite-tree-item>
                Grandchild 3
                <calcite-tree slot="children">
                  <calcite-tree-item>
                    Great-Grandchild 1
                  </calcite-tree-item>
                  <calcite-tree-item>
                    Great-Grandchild 2
                  </calcite-tree-item>
                  <calcite-tree-item>
                    Great-Grandchild 3
                  </calcite-tree-item>
                </calcite-tree>
              </calcite-tree-item>
            </calcite-tree>

          </calcite-tree-item>
        </calcite-tree>

      </calcite-tab>
      <calcite-tab>
        <h3>Accordions</h3>
        <div style=display:flex;width:100%>
          <div style="display:inline-flex;flex-direction:column;width:33%;padding:10px">
            <h4>Default</h4>
            <calcite-accordion>
              <calcite-accordion-item item-title="Accordion Item"><img src="https://placem.at/places?w=200&txt=0" />
              </calcite-accordion-item>
              <calcite-accordion-item item-title="Accordion Item 2" active><img
                  src="https://placem.at/places?w=200&txt=0" />
              </calcite-accordion-item>
              <calcite-accordion-item item-title="Accordion Item 3 with a potentially two line title"><img
                  src="https://placem.at/places?w=200&txt=0" />
              </calcite-accordion-item>
              <calcite-accordion-item item-title="Accordion Item 4"><img src="https://placem.at/places?w=200&txt=0" />
              </calcite-accordion-item>
              <calcite-accordion-item item-title="Accordion Item 5">
                <calcite-tree lines>
                  <calcite-tree-item>
                    Child 1
                  </calcite-tree-item>

                  <calcite-tree-item>
                    Child 2

                    <calcite-tree slot="children">
                      <calcite-tree-item>
                        Grandchild 1
                      </calcite-tree-item>

                      <calcite-tree-item>
                        Grandchild 2
                        <calcite-tree slot="children">
                          <calcite-tree-item>
                            Great-Grandchild 1
                          </calcite-tree-item>
                          <calcite-tree-item>
                            Great-Grandchild 2
                          </calcite-tree-item>
                        </calcite-tree>
                      </calcite-tree-item>
                    </calcite-tree>

                  </calcite-tree-item>
                </calcite-tree>
              </calcite-accordion-item>
            </calcite-accordion>
            <h4>Minimal</h4>
            <calcite-accordion appearance="minimal">
              <calcite-accordion-item item-title="Accordion Item"><img src="https://placem.at/places?w=200&txt=0" />
              </calcite-accordion-item>
              <calcite-accordion-item item-title="Accordion Item 2" active><img
                  src="https://placem.at/places?w=200&txt=0" />
              </calcite-accordion-item>
              <calcite-accordion-item item-title="Accordion Item 3 with a potentially two line title"><img
                  src="https://placem.at/places?w=200&txt=0" />
              </calcite-accordion-item>
              <calcite-accordion-item item-title="Accordion Item 4"><img src="https://placem.at/places?w=200&txt=0" />
              </calcite-accordion-item>
              <calcite-accordion-item item-title="Accordion Item 5">
                <calcite-radio-group scale="s">
                  <calcite-radio-group-item value="Yes" checked>Yes</calcite-radio-group-item>
                  <calcite-radio-group-item value="No">No</calcite-radio-group-item>
                </calcite-radio-group>

              </calcite-accordion-item>
            </calcite-accordion>
            <h4>Transparent</h4>
            <calcite-accordion appearance="transparent">
              <calcite-accordion-item item-title="Accordion Item"><img src="https://placem.at/places?w=200&txt=0" />
              </calcite-accordion-item>
              <calcite-accordion-item item-title="Accordion Item 2" active><img
                  src="https://placem.at/places?w=200&txt=0" />
              </calcite-accordion-item>
              <calcite-accordion-item item-title="Accordion Item 3 with a potentially two line title"><img
                  src="https://placem.at/places?w=200&txt=0" />
              </calcite-accordion-item>
              <calcite-accordion-item item-title="Accordion Item 4"><img src="https://placem.at/places?w=200&txt=0" />
              </calcite-accordion-item>
              <calcite-accordion-item item-title="Accordion Item 5">
                <calcite-radio-group scale="s">
                  <calcite-radio-group-item value="Yes" checked>Yes</calcite-radio-group-item>
                  <calcite-radio-group-item value="No">No</calcite-radio-group-item>
                </calcite-radio-group>

              </calcite-accordion-item>
            </calcite-accordion>
            <h4>Selection mode: "single" (only open one at a time)</h4>
            <calcite-accordion selection-mode="single">
              <calcite-accordion-item item-title="Accordion Item"><img src="https://placem.at/places?w=200&txt=0" />
              </calcite-accordion-item>
              <calcite-accordion-item item-title="Accordion Item 2" active><img
                  src="https://placem.at/places?w=200&txt=0" />
              </calcite-accordion-item>
              <calcite-accordion-item item-title="Accordion Item 3 with a potentially two line title"><img
                  src="https://placem.at/places?w=200&txt=0" />
              </calcite-accordion-item>
              <calcite-accordion-item item-title="Accordion Item 4"><img src="https://placem.at/places?w=200&txt=0" />
              </calcite-accordion-item>
              <calcite-accordion-item item-title="Accordion Item 5">
                <calcite-radio-group scale="s">
                  <calcite-radio-group-item value="Yes" checked>Yes</calcite-radio-group-item>
                  <calcite-radio-group-item value="No">No</calcite-radio-group-item>
                </calcite-radio-group>

              </calcite-accordion-item>
            </calcite-accordion>
            <h4>Selection mode: "single-persist" (only open one at a time - force one to remain open)</h4>
            <calcite-accordion selection-mode="single-persist">
              <calcite-accordion-item item-title="Accordion Item"><img src="https://placem.at/places?w=200&txt=0" />
              </calcite-accordion-item>
              <calcite-accordion-item item-title="Accordion Item 2" active><img
                  src="https://placem.at/places?w=200&txt=0" />
              </calcite-accordion-item>
              <calcite-accordion-item item-title="Accordion Item 3 with a potentially two line title"><img
                  src="https://placem.at/places?w=200&txt=0" />
              </calcite-accordion-item>
              <calcite-accordion-item item-title="Accordion Item 4"><img src="https://placem.at/places?w=200&txt=0" />
              </calcite-accordion-item>
              <calcite-accordion-item item-title="Accordion Item 5">
                <calcite-radio-group scale="s">
                  <calcite-radio-group-item value="Yes" checked>Yes</calcite-radio-group-item>
                  <calcite-radio-group-item value="No">No</calcite-radio-group-item>
                </calcite-radio-group>

              </calcite-accordion-item>
            </calcite-accordion>

          </div>
          <div style="display:inline-flex;flex-direction:column;width:33%;padding:10px">
            <h4>icon-position: start</h4>
            <calcite-accordion icon-position="start">
              <calcite-accordion-item item-title="Accordion Item" item-subtitle="A bit of subtext about this item"><img
                  src="https://placem.at/places?w=200&txt=0" />
              </calcite-accordion-item>
              <calcite-accordion-item item-title="Accordion Item 2" active><img
                  src="https://placem.at/places?w=200&txt=0" />
              </calcite-accordion-item>
              <calcite-accordion-item item-title="Accordion Item 3 with a potentially two line title"><img
                  src="https://placem.at/places?w=200&txt=0" />
              </calcite-accordion-item>
              <calcite-accordion-item item-title="Accordion Item 4"><img src="https://placem.at/places?w=200&txt=0" />
              </calcite-accordion-item>
              <calcite-accordion-item item-title="Accordion Item 5">
                <calcite-tree lines>
                  <calcite-tree-item>
                    Child 1
                  </calcite-tree-item>

                  <calcite-tree-item>
                    Child 2

                    <calcite-tree slot="children">
                      <calcite-tree-item>
                        Grandchild 1
                      </calcite-tree-item>

                      <calcite-tree-item>
                        Grandchild 2
                        <calcite-tree slot="children">
                          <calcite-tree-item>
                            Great-Grandchild 1
                          </calcite-tree-item>
                          <calcite-tree-item>
                            Great-Grandchild 2
                          </calcite-tree-item>
                        </calcite-tree>
                      </calcite-tree-item>
                    </calcite-tree>

                  </calcite-tree-item>
                </calcite-tree>
              </calcite-accordion-item>
            </calcite-accordion>
            <h4>icon-position: start</h4>
            <calcite-accordion icon-position="start" icon-type="caret">
              <calcite-accordion-item item-title="Accordion Item"><img src="https://placem.at/places?w=200&txt=0" />
              </calcite-accordion-item>
              <calcite-accordion-item item-title="Accordion Item 2" active><img
                  src="https://placem.at/places?w=200&txt=0" />
              </calcite-accordion-item>
              <calcite-accordion-item item-title="Accordion Item 3 with a potentially two line title"><img
                  src="https://placem.at/places?w=200&txt=0" />
              </calcite-accordion-item>
              <calcite-accordion-item item-title="Accordion Item 4"><img src="https://placem.at/places?w=200&txt=0" />
              </calcite-accordion-item>
              <calcite-accordion-item item-subtitle="A bit of subtext about this item" item-title="Accordion Item 5">
                <calcite-tree lines>
                  <calcite-tree-item>
                    Child 1
                  </calcite-tree-item>

                  <calcite-tree-item>
                    Child 2

                    <calcite-tree slot="children">
                      <calcite-tree-item>
                        Grandchild 1
                      </calcite-tree-item>

                      <calcite-tree-item>
                        Grandchild 2
                        <calcite-tree slot="children">
                          <calcite-tree-item>
                            Great-Grandchild 1
                          </calcite-tree-item>
                          <calcite-tree-item>
                            Great-Grandchild 2
                          </calcite-tree-item>
                        </calcite-tree>
                      </calcite-tree-item>
                    </calcite-tree>

                  </calcite-tree-item>
                </calcite-tree>
              </calcite-accordion-item>
            </calcite-accordion>
            <h4>icon-position: end</h4>
            <calcite-accordion icon-position="end" icon-type="plus-minus">
              <calcite-accordion-item item-title="Accordion Item"><img src="https://placem.at/places?w=200&txt=0" />
              </calcite-accordion-item>
              <calcite-accordion-item item-title="Accordion Item 2" active><img
                  src="https://placem.at/places?w=200&txt=0" />
              </calcite-accordion-item>
              <calcite-accordion-item item-title="Accordion Item 3 with a potentially two line title"><img
                  src="https://placem.at/places?w=200&txt=0" />
              </calcite-accordion-item>
              <calcite-accordion-item item-title="Accordion Item 4"><img src="https://placem.at/places?w=200&txt=0" />
              </calcite-accordion-item>
              <calcite-accordion-item item-title="Accordion Item 5">
                <calcite-tree lines>
                  <calcite-tree-item>
                    Child 1
                  </calcite-tree-item>

                  <calcite-tree-item>
                    Child 2

                    <calcite-tree slot="children">
                      <calcite-tree-item>
                        Grandchild 1
                      </calcite-tree-item>

                      <calcite-tree-item>
                        Grandchild 2
                        <calcite-tree slot="children">
                          <calcite-tree-item>
                            Great-Grandchild 1
                          </calcite-tree-item>
                          <calcite-tree-item>
                            Great-Grandchild 2
                          </calcite-tree-item>
                        </calcite-tree>
                      </calcite-tree-item>
                    </calcite-tree>

                  </calcite-tree-item>
                </calcite-tree>
              </calcite-accordion-item>
            </calcite-accordion>
            <h4>Minimal icon-position: start</h4>
            <calcite-accordion appearance="minimal" icon-position="start">
              <calcite-accordion-item item-title="Accordion Item" item-subtitle="A bit of subtext about this item"><img
                  src="https://placem.at/places?w=200&txt=0" />
              </calcite-accordion-item>
              <calcite-accordion-item item-title="Accordion Item 2" item-subtitle="A bit of subtext about this item"
                active><img src="https://placem.at/places?w=200&txt=0" />
              </calcite-accordion-item>
              <calcite-accordion-item item-title="Accordion Item 3 with a potentially two line title"><img
                  src="https://placem.at/places?w=200&txt=0" />
              </calcite-accordion-item>
              <calcite-accordion-item item-title="Accordion Item 4"><img src="https://placem.at/places?w=200&txt=0" />
              </calcite-accordion-item>
              <calcite-accordion-item item-title="Accordion Item 5">
                <calcite-tree lines>
                  <calcite-tree-item>
                    Child 1
                  </calcite-tree-item>

                  <calcite-tree-item>
                    Child 2

                    <calcite-tree slot="children">
                      <calcite-tree-item>
                        Grandchild 1
                      </calcite-tree-item>

                      <calcite-tree-item>
                        Grandchild 2
                        <calcite-tree slot="children">
                          <calcite-tree-item>
                            Great-Grandchild 1
                          </calcite-tree-item>
                          <calcite-tree-item>
                            Great-Grandchild 2
                          </calcite-tree-item>
                        </calcite-tree>
                      </calcite-tree-item>
                    </calcite-tree>

                  </calcite-tree-item>
                </calcite-tree>
              </calcite-accordion-item>
            </calcite-accordion>
            <div dir="rtl">
              <h4>RTL</h4>

              <calcite-accordion>
                <calcite-accordion-item item-title="Accordion Item"><img src="https://placem.at/places?w=200&txt=0" />
                </calcite-accordion-item>
                <calcite-accordion-item item-title="Accordion Item 2" active><img
                    src="https://placem.at/places?w=200&txt=0" />
                </calcite-accordion-item>
                <calcite-accordion-item item-title="Accordion Item 3 with a potentially two line title"><img
                    src="https://placem.at/places?w=200&txt=0" />
                </calcite-accordion-item>
                <calcite-accordion-item item-title="Accordion Item 4"><img src="https://placem.at/places?w=200&txt=0" />
                </calcite-accordion-item>
                <calcite-accordion-item item-title="Accordion Item 5">
                  <calcite-tree lines>
                    <calcite-tree-item>
                      Child 1
                    </calcite-tree-item>

                    <calcite-tree-item>
                      Child 2

                      <calcite-tree slot="children">
                        <calcite-tree-item>
                          Grandchild 1
                        </calcite-tree-item>

                        <calcite-tree-item>
                          Grandchild 2
                          <calcite-tree slot="children">
                            <calcite-tree-item>
                              Great-Grandchild 1
                            </calcite-tree-item>
                            <calcite-tree-item>
                              Great-Grandchild 2
                            </calcite-tree-item>
                          </calcite-tree>
                        </calcite-tree-item>
                      </calcite-tree>

                    </calcite-tree-item>
                  </calcite-tree>
                </calcite-accordion-item>
              </calcite-accordion>
              <h4>RTL - icon position start</h4>

              <calcite-accordion icon-position="start">
                <calcite-accordion-item item-title="Accordion Item"><img src="https://placem.at/places?w=200&txt=0" />
                </calcite-accordion-item>
                <calcite-accordion-item item-title="Accordion Item 2" active><img
                    src="https://placem.at/places?w=200&txt=0" />
                </calcite-accordion-item>
                <calcite-accordion-item item-title="Accordion Item 3 with a potentially two line title"><img
                    src="https://placem.at/places?w=200&txt=0" />
                </calcite-accordion-item>
                <calcite-accordion-item item-title="Accordion Item 4"><img src="https://placem.at/places?w=200&txt=0" />
                </calcite-accordion-item>
                <calcite-accordion-item item-title="Accordion Item 5">
                  <calcite-tree lines>
                    <calcite-tree-item>
                      Child 1
                    </calcite-tree-item>

                    <calcite-tree-item>
                      Child 2

                      <calcite-tree slot="children">
                        <calcite-tree-item>
                          Grandchild 1
                        </calcite-tree-item>

                        <calcite-tree-item>
                          Grandchild 2
                          <calcite-tree slot="children">
                            <calcite-tree-item>
                              Great-Grandchild 1
                            </calcite-tree-item>
                            <calcite-tree-item>
                              Great-Grandchild 2
                            </calcite-tree-item>
                          </calcite-tree>
                        </calcite-tree-item>
                      </calcite-tree>

                    </calcite-tree-item>
                  </calcite-tree>
                </calcite-accordion-item>
              </calcite-accordion>
            </div>
          </div>
          <div style="display:inline-flex;flex-direction:column;width:33%;padding:10px">
            <h4>Scale s</h4>
            <calcite-accordion scale="s">
              <calcite-accordion-item item-title="Accordion Item">
                <calcite-radio-group scale="s">
                  <calcite-radio-group-item value="Yes" checked>Yes</calcite-radio-group-item>
                  <calcite-radio-group-item value="No">No</calcite-radio-group-item>
                </calcite-radio-group>

              </calcite-accordion-item>
              <calcite-accordion-item item-title="Accordion Item 2" active><img
                  src="https://placem.at/places?w=200&txt=0" />
              </calcite-accordion-item>
              <calcite-accordion-item item-title="Accordion Item 3 with a potentially two line title"><img
                  src="https://placem.at/places?w=200&txt=0" />
              </calcite-accordion-item>
              <calcite-accordion-item item-title="Accordion Item 4"><img src="https://placem.at/places?w=200&txt=0" />
              </calcite-accordion-item>
              <calcite-accordion-item item-title="Accordion Item 5">
                <calcite-tree lines>
                  <calcite-tree-item>
                    Child 1
                  </calcite-tree-item>

                  <calcite-tree-item>
                    Child 2

                    <calcite-tree slot="children">
                      <calcite-tree-item>
                        Grandchild 1
                      </calcite-tree-item>

                      <calcite-tree-item>
                        Grandchild 2
                        <calcite-tree slot="children">
                          <calcite-tree-item>
                            Great-Grandchild 1
                          </calcite-tree-item>
                          <calcite-tree-item>
                            Great-Grandchild 2
                          </calcite-tree-item>
                        </calcite-tree>
                      </calcite-tree-item>
                    </calcite-tree>

                  </calcite-tree-item>
                </calcite-tree>
              </calcite-accordion-item>
            </calcite-accordion>
            <h4>Scale l</h4>
            <calcite-accordion scale="l">
              <calcite-accordion-item item-title="Accordion Item"><img src="https://placem.at/places?w=200&txt=0" />
              </calcite-accordion-item>
              <calcite-accordion-item item-title="Accordion Item 2" active><img
                  src="https://placem.at/places?w=200&txt=0" />
              </calcite-accordion-item>
              <calcite-accordion-item item-title="Accordion Item 3 with a potentially two line title"><img
                  src="https://placem.at/places?w=200&txt=0" />
              </calcite-accordion-item>
              <calcite-accordion-item item-title="Accordion Item 4"><img src="https://placem.at/places?w=200&txt=0" />
              </calcite-accordion-item>
              <calcite-accordion-item item-title="Accordion Item 5">
                <calcite-tree lines>
                  <calcite-tree-item>
                    Child 1
                  </calcite-tree-item>

                  <calcite-tree-item>
                    Child 2

                    <calcite-tree slot="children">
                      <calcite-tree-item>
                        Grandchild 1
                      </calcite-tree-item>

                      <calcite-tree-item>
                        Grandchild 2
                        <calcite-tree slot="children">
                          <calcite-tree-item>
                            Great-Grandchild 1
                          </calcite-tree-item>
                          <calcite-tree-item>
                            Great-Grandchild 2
                          </calcite-tree-item>
                        </calcite-tree>
                      </calcite-tree-item>
                    </calcite-tree>

                  </calcite-tree-item>
                </calcite-tree>
              </calcite-accordion-item>
            </calcite-accordion>
            <div class="demo-background-dark">
              <h4>Dark default</h4>
              <calcite-accordion theme="dark">
                <calcite-accordion-item item-title="Accordion Item"><img src="https://placem.at/places?w=200&txt=0" />
                </calcite-accordion-item>
                <calcite-accordion-item item-title="Accordion Item 2" active><img
                    src="https://placem.at/places?w=200&txt=0" />
                </calcite-accordion-item>
                <calcite-accordion-item item-title="Accordion Item 3 with a potentially two line title"><img
                    src="https://placem.at/places?w=200&txt=0" />
                </calcite-accordion-item>
                <calcite-accordion-item item-title="Accordion Item 4"><img src="https://placem.at/places?w=200&txt=0" />
                </calcite-accordion-item>
                <calcite-accordion-item item-title="Accordion Item 5">
                  <calcite-tree lines>
                    <calcite-tree-item>
                      Child 1
                    </calcite-tree-item>

                    <calcite-tree-item>
                      Child 2

                      <calcite-tree slot="children">
                        <calcite-tree-item>
                          Grandchild 1
                        </calcite-tree-item>

                        <calcite-tree-item>
                          Grandchild 2
                          <calcite-tree slot="children">
                            <calcite-tree-item>
                              Great-Grandchild 1
                            </calcite-tree-item>
                            <calcite-tree-item>
                              Great-Grandchild 2
                            </calcite-tree-item>
                          </calcite-tree>
                        </calcite-tree-item>
                      </calcite-tree>

                    </calcite-tree-item>
                  </calcite-tree>
                </calcite-accordion-item>
              </calcite-accordion>
              <h4>Dark minimal</h4>
              <calcite-accordion appearance="minimal" theme="dark">
                <calcite-accordion-item item-title="Accordion Item"><img src="https://placem.at/places?w=200&txt=0" />
                </calcite-accordion-item>
                <calcite-accordion-item item-title="Accordion Item 2" active><img
                    src="https://placem.at/places?w=200&txt=0" />
                </calcite-accordion-item>
                <calcite-accordion-item item-title="Accordion Item 3 with a potentially two line title"><img
                    src="https://placem.at/places?w=200&txt=0" />
                </calcite-accordion-item>
                <calcite-accordion-item item-title="Accordion Item 4"><img src="https://placem.at/places?w=200&txt=0" />
                </calcite-accordion-item>
                <calcite-accordion-item item-title="Accordion Item 5">
                  <calcite-tree lines>
                    <calcite-tree-item>
                      Child 1
                    </calcite-tree-item>

                    <calcite-tree-item>
                      Child 2

                      <calcite-tree slot="children">
                        <calcite-tree-item>
                          Grandchild 1
                        </calcite-tree-item>

                        <calcite-tree-item>
                          Grandchild 2
                          <calcite-tree slot="children">
                            <calcite-tree-item>
                              Great-Grandchild 1
                            </calcite-tree-item>
                            <calcite-tree-item>
                              Great-Grandchild 2
                            </calcite-tree-item>
                          </calcite-tree>
                        </calcite-tree-item>
                      </calcite-tree>

                    </calcite-tree-item>
                  </calcite-tree>
                </calcite-accordion-item>
              </calcite-accordion>
            </div>
          </div>
        </div>
      </calcite-tab>
      <calcite-tab>
        <div style="text-align:center">
          <div
            style="width:400px;display:inline-flex;max-width:100%;flex-direction:column;margin:0 auto;padding:2em">
            <h3>Inputs</h3>

            <calcite-accordion scale="m" icon-position="start" selection-mode="single">
              <calcite-accordion-item item-title="With other components"
                item-subtitle="Positioned inline with components" active>

                <calcite-label appearance="inline">
                  Text leading inline
                  <calcite-switch></calcite-switch>
                </calcite-label>
                <calcite-label appearance="inline">
                  <calcite-switch></calcite-switch>
                  Text trailing inline
                </calcite-label>
                <calcite-label appearance="inline">
                  Off
                  <calcite-switch></calcite-switch>
                  On
                </calcite-label>

                <calcite-label appearance="inline">
                  Text leading inline
                  <calcite-checkbox></calcite-checkbox>
                </calcite-label>
                <calcite-label appearance="inline">
                  <calcite-checkbox></calcite-checkbox>
                  Text trailing inline
                </calcite-label>
                <calcite-label appearance="inline-space-between">
                  Text leading inline-space-between
                  <calcite-switch></calcite-switch>
                </calcite-label>
                <calcite-label appearance="inline-space-between">
                  <calcite-switch></calcite-switch>
                  Text trailing inline-space-between
                </calcite-label>

                <calcite-label appearance="inline-space-between">
                  Text leading inline-space-between
                  <calcite-checkbox></calcite-checkbox>
                </calcite-label>
                <calcite-label appearance="inline-space-between">
                  <calcite-checkbox></calcite-checkbox>
                  Text trailing inline-space-between
              </calcite-accordion-item>
              <calcite-accordion-item item-title="Input types" active>
                <calcite-label>
                  Text input inline-space-between
                  <calcite-input type="text" placeholder="John Doe"></calcite-input>
                </calcite-label>

                <calcite-label>
                  Textarea empty input
                  <calcite-input type="textarea" placeholder="How was your day?"></calcite-input>
                </calcite-label>

                <calcite-label>
                  Textarea full input
                  <calcite-input type="textarea" placeholder="How was your day?">Here I am with some text
                  </calcite-input>
                </calcite-label>

                <calcite-label>
                  Number input - default type vertical
                  <calcite-input type="number" placeholder="How many apples?"></calcite-input>
                </calcite-label>

                <calcite-label>
                  Number input - button type horizontal
                  <calcite-input theme="dark" type="number" number-button-type="horizontal"
                    placeholder="How many apples?">
                  </calcite-input>
                </calcite-label>

                <calcite-label>
                  Number input - button type none
                  <calcite-input theme="dark" type="number" number-button-type="none" placeholder="How many apples?">
                  </calcite-input>
                </calcite-label>
                <calcite-label>
                  with button
                  <calcite-input theme="dark" placeholder="0">
                    <calcite-button slot="input-action">Go</calcite-button>
                  </calcite-input>
                </calcite-label>
                <calcite-label>
                  prefix
                  <calcite-input theme="dark" type="number" number-button-type="none" prefix-text="prefix"
                    placeholder="How many apples?">
                  </calcite-input>
                </calcite-label>

                <calcite-label>
                  Enter your organization's URL below
                  <calcite-input theme="dark" suffix-text=".maps.arcgis.com" placeholder="Email">
                  </calcite-input>
                </calcite-label>

                <calcite-label>
                  prefix and suffix w numbers
                  <calcite-input theme="dark" type="number" prefix-text="$" suffix-text=".00" placeholder="0">
                  </calcite-input>
                </calcite-label>
                <calcite-label>
                  prefix and suffix w numbers horizontal
                  <calcite-input theme="dark" type="number" number-button-type="horizontal" prefix-text="$"
                    suffix-text=".00" placeholder="0">
                  </calcite-input>
                </calcite-label>
                <calcite-label>
                  prefix and suffix w long text
                  <calcite-input theme="dark" type="number" number-button-type="horizontal" prefix-text="$ (USD)"
                    suffix-text="no cents here" placeholder="0">
                  </calcite-input>
                </calcite-label>
                <calcite-label>
                  File input
                  <calcite-input theme="dark" type="file" placeholder="Drag 'em' here"></calcite-input>
                </calcite-label>

                <calcite-label>
                  Loading input
                  <calcite-input theme="dark" placeholder="john@doe.com" value="john@do" loading></calcite-input>
                </calcite-label>

                <calcite-label>
                  Tel input
                  <calcite-input theme="dark" type="tel" placeholder="(123) 456-7890"></calcite-input>
                </calcite-label>

                <calcite-label>
                  Email input
                  <calcite-input theme="dark" type="email" placeholder="john@doe.com"></calcite-input>
                </calcite-label>

                <calcite-label>
                  Password input
                  <calcite-input theme="dark" type="password" placeholder="•••••"></calcite-input>
                </calcite-label>

                <calcite-label>
                  Search input
                  <calcite-input theme="dark" type="search" placeholder="Filter your files"></calcite-input>
                </calcite-label>

                <calcite-label>
                  Custom icon input
                  <calcite-input theme="dark"
                    placeholder="Name the banana"></calcite-input>
                </calcite-label>

              </calcite-accordion-item>
              <calcite-accordion-item item-title="Input types minimal">
                <calcite-label>
                  Text input
                  <calcite-input theme="dark" appearance="minimal" type="text" placeholder="John Doe"></calcite-input>
                </calcite-label>

                <calcite-label>
                  Textarea empty input
                  <calcite-input appearance="minimal" type="textarea" placeholder="How was your day?"></calcite-input>
                </calcite-label>

                <calcite-label>
                  Textarea full input
                  <calcite-input appearance="minimal" type="textarea" placeholder="How was your day?">Here I am with
                    some text
                  </calcite-input>
                </calcite-label>

                <calcite-label>
                  Number input
                  <calcite-input appearance="minimal" type="number" placeholder="How many apples?"></calcite-input>
                </calcite-label>

                <calcite-label>
                  Number input - button type horizontal
                  <calcite-input appearance="minimal" type="number" number-button-type="horizontal"
                    placeholder="How many apples?"></calcite-input>
                </calcite-label>

                <calcite-label>
                  File input
                  <calcite-input appearance="minimal" type="file" placeholder="Drag 'em' here"></calcite-input>
                </calcite-label>

                <calcite-label>
                  Loading input
                  <calcite-input appearance="minimal" placeholder="john@doe.com" value="john@do" loading>
                  </calcite-input>
                </calcite-label>

                <calcite-label>
                  Tel input
                  <calcite-input appearance="minimal" type="tel" placeholder="(123) 456-7890"></calcite-input>
                </calcite-label>

                <calcite-label>
                  Email input
                  <calcite-input appearance="minimal" type="email" placeholder="john@doe.com"></calcite-input>
                </calcite-label>

                <calcite-label>
                  Password input
                  <calcite-input appearance="minimal" type="password" placeholder="•••••"></calcite-input>
                </calcite-label>

                <calcite-label>
                  Search input
                  <calcite-input appearance="minimal" type="search" placeholder="Filter your files"></calcite-input>
                  <calcite-input-message active>Some information about the input</calcite-input-message>
                </calcite-label>

                <calcite-label>
                  Custom icon input
                  <calcite-input appearance="minimal"
                    icon="M9.167 8.782a6.652 6.652 0 0 0-.632-.031 4.52 4.52 0 0 0-3.6 1.483 1.393 1.393 0 0 1-1.05.544h-.008a1.428 1.428 0 0 1-1.084-.454 2.264 2.264 0 0 1-.19-.248c-.036.007-.068.016-.103.024H1.1v2.808l1.236-.025a5.38 5.38 0 0 0 3.348 1.021 7.557 7.557 0 0 0 1.279-.11 7.025 7.025 0 0 0 1.688-.516 7.626 7.626 0 0 0 .516-4.496zM2.98 12.068v-1.001c2.349-.002 4.535-.051 5.598-1.348l.476.721c-1.355 1.653-3.502 1.631-6.074 1.628zm9.43-3.276a4.053 4.053 0 0 1-.324 4.655 3.426 3.426 0 0 1-2.395 1.505 1.225 1.225 0 0 1-.32-.04.4.4 0 0 1-.133-.709 7.969 7.969 0 0 0 .754-6.316C7.1 7.36 5.038 8.463 4.143 9.624a.399.399 0 0 1-.3.155l-.017.001a.398.398 0 0 1-.294-.13 2.113 2.113 0 0 1-.442-1.61c.114-1.032 1.597-3.055 4.504-3.055a3.173 3.173 0 0 1 2.475 1.172 41.8 41.8 0 0 0 1.922 2.114 2.97 2.97 0 0 1 .417.521zm.67-.78a4.428 4.428 0 0 0-.377-.445 41.635 41.635 0 0 1-1.88-2.063 4.527 4.527 0 0 0-.951-.846 9.788 9.788 0 0 0 .237-1.952c.06-1.224.121-2.488 1.682-2.64a1.633 1.633 0 0 1 1.524.923c.9 1.5.95 4.551-.235 7.022z"
                    placeholder="Name the banana"></calcite-input>
                </calcite-label>

              </calcite-accordion-item>
              <calcite-accordion-item item-title="Input messages and statuses">
                <calcite-notice icon scale="s" active width="full" style="margin-bottom:20px;">
                  <span slot="notice-message">
                    You can set status on an input, message, or label individually - or just set it once on your
                    wrapping-calcite-input
                  </span>
                </calcite-notice>
                <calcite-label status="valid">
                  Valid input
                  <calcite-input placeholder="Filter your files" value="files"></calcite-input>
                  <calcite-input-message active>Yep, that looks good to us</calcite-input-message>
                </calcite-label>

                <calcite-label status="invalid">
                  Invalid input
                  <calcite-input type="search" placeholder="Filter your files" value="adfo2h2"></calcite-input>
                  <calcite-input-message active>Something doesn't look right with that that may wrap to multiple lines
                    of message</calcite-input-message>
                </calcite-label>

                <calcite-label>
                  Idle input message explicitly set
                  <calcite-input type="tel" placeholder="Enter your cell phone"></calcite-input>
                  <calcite-input-message active status="idle">This is where we'll call you</calcite-input-message>
                </calcite-label>
              </calcite-accordion-item>

              <calcite-accordion-item item-title="Input messages and statuses - floating" active>
                <calcite-notice icon scale="s" active width="full" style="margin-bottom:20px;">
                  <span slot="notice-message">
                    Use the "floating" modifier on calcite-input-message to position absolutely
                  </span>
                </calcite-notice>

                <calcite-label status="valid">
                  Valid input
                  <calcite-input appearance="minimal" placeholder="Filter your files" value="files"></calcite-input>
                  <calcite-input-message type="floating" active>Yep, that looks good to us</calcite-input-message>
                </calcite-label>

                <calcite-label status="invalid">
                  Invalid input
                  <calcite-input appearance="minimal" type="search" placeholder="Filter your files" value="adfo2h2">
                  </calcite-input>
                  <calcite-input-message type="floating" active>Something doesn't look right with that that may wrap to
                    multiple lines of message</calcite-input-message>
                </calcite-label>

                <calcite-label>
                  Idle input message explicitly set
                  <calcite-input appearance="minimal" type="tel" placeholder="Enter your cell phone"></calcite-input>
                  <calcite-input-message active type="floating" active status="idle">This is where we'll call you
                  </calcite-input-message>
                </calcite-label>
              </calcite-accordion-item>
              <calcite-accordion-item item-title="Messages - Floating">
              </calcite-accordion-item>

              <calcite-accordion-item item-title="Interactions with native elements">
                <calcite-notice icon scale="s" active width="full" style="margin-bottom:20px;">
                  <span slot="notice-message">
                    It's recommended to use the `calcite-label` with `calcite-input` components together - but if there
                    are cases where they mix with native elements they should still work :)
                  </span>
                </calcite-notice>
                <calcite-label for="focus-input-demo-1">
                  Focus a calcite-input outside the label
                </calcite-label>
                <calcite-input id="focus-input-demo-1"></calcite-input>

                <calcite-label for="calcite-input-demo-2">
                  Focus a native input outside the label</calcite-label>
                <input id="calcite-input-demo-2" />
                <br />

                <label>
                  Focus a calcite-input from a wrapping native label
                  <calcite-input></calcite-input>
                </label>
                <br />

                <calcite-label for="calcite-input-demo-4">
                  Focus a native input from a non-wrapping calcite-label
                </calcite-label>
                <input id="calcite-input-demo-4" />

                <br />
                <calcite-label>
                  Focus a native input from a wrapping calcite-label
                  <input />
                </calcite-label>

              </calcite-accordion-item>
            </calcite-accordion>
          </div>
          <div
            style="width:400px;display:inline-flex;max-width:100%;flex-direction:column;margin:0 auto;text-align:center;padding:2em">
            <h3>In use - using custom emitted events and dark mode</h3>
            <calcite-accordion icon-position="start" selection-mode="multi" scale="l" theme="dark">
              <calcite-accordion-item item-title="Log In">
                <form name="form-input-example-1" id="form-input-example-1">
                  <calcite-button width="full">Log In</calcite-button>
                </form>
              </calcite-accordion-item>
              <calcite-accordion-item item-title="Register Event-listener example">

                <form name="form-input-example-2" id="form-input-example-2">
                  <calcite-label theme="dark">
                    Create username
                    <calcite-input id="validate-input-example-username" placeholder="Enter username" required>
                    </calcite-input>
                  </calcite-label>

                  <calcite-label theme="dark">
                    Create password
                    <calcite-input id="validate-input-example-password" type="password" placeholder="•••••">
                    </calcite-input>
                  </calcite-label>
                  <calcite-label theme="dark">
                    Confirm password
                    <calcite-input id="validate-input-example-password-2" type="password" placeholder="•••••">
                    </calcite-input>
                  </calcite-label>
                  <calcite-button width="full">Register</calcite-button>
                </form>
                <hr />
                <calcite-notice width="full" id="validate-input-example-focus-notice">
                </calcite-notice>
                <calcite-notice width="full" id="validate-input-example-blur-notice">
                </calcite-notice>
                <calcite-notice width="full" id="validate-input-example-change-notice">
                </calcite-notice>
                <script>
                  detectInputChanges("#validate-input-example-username");
                  detectInputChanges("#validate-input-example-password");
                  detectInputChanges("#validate-input-example-password-2");
                  validateInput("#validate-input-example-password")
                </script>
              </calcite-accordion-item>
              <calcite-accordion-item item-title="Custom inline events" active>
                <calcite-notice width="full" id="validate-input-example-native-function-focus-notice">
                </calcite-notice>
                <calcite-notice width="full" id="validate-input-example-native-function-blur-notice">
                </calcite-notice>
                <calcite-notice width="full" id="validate-input-example-native-function-change-notice">
                </calcite-notice>
                <form name="form-input-example-3" id="form-input-example-3">
                  <calcite-label>
                    Create username
                    <calcite-input focusIn='nativeInlineEventFocusIn()' focusOut='nativeInlineEventFocusOut()'
                      id="validate-input-example-native-function-username" placeholder="Enter username" required
                      autofocus>
                    </calcite-input>
                  </calcite-label>
                  <calcite-label>
                    Create password
                    <calcite-input id="validate-input-example-native-function-password" type="password"
                      placeholder="•••••">
                    </calcite-input>
                  </calcite-label>
                  <calcite-label>
                    Confirm password
                    <calcite-input id="validate-input-example-native-function-password-2" type="password"
                      placeholder="•••••" required>
                    </calcite-input>
                  </calcite-label>
                  <calcite-button width="full">Register</calcite-button>
                </form>
                <script>
                  function nativeInlineEventFocusIn() {
                    console.log("native inline focusin event")
                  }
                  function nativeInlineEventFocusOut() {
                    console.log("native inline focusout event")
                  }
                  validateInputWithNativeEvents("#validate-input-example-native-function-password");
                </script>

              </calcite-accordion-item>
            </calcite-accordion>
            <br />

            <h3>Input Example Form Minimal</h3>

          </div>
        </div>
      </calcite-tab>
    </calcite-tabs>

    <calcite-alert color="red" id="alert-one" scale="s" auto-dismiss>

      <div slot="alert-title">Something failed - scale s</div>
      <div slot="alert-message">
        1 That thing you wanted to do didn't work as expected
      </div>

      <calcite-button slot="alert-link" title="my action" appearance="inline">Retry</calcite-button>
    </calcite-alert>

    <!-- test prop validation theme -->
    <calcite-alert color="green" id="alert-two" icon theme="bleme">
      <div slot="alert-message">
        2 Successfully updated <em>Portland Restaurants</em> feature layer
      </div>
      <calcite-button slot="alert-link" title="my action" appearance="inline">Do thing</calcite-button>
    </calcite-alert>

    <calcite-alert id="alert-three" icon theme="dark">
      <div slot="alert-message">3 A general piece of information</div>
    </calcite-alert>

    <calcite-alert color="yellow" scale="l" id="alert-four" icon>
      <div slot="alert-title">
        This may put you close to your credit limit - Scale large
      </div>
      <div slot="alert-message">
        4 You can view your credit settings at any time in User Preferences
      </div>
      <calcite-button slot="alert-link" title="my action" appearance="inline">Manage credits</calcite-button>
    </calcite-alert>

    <calcite-alert id="alert-five">
      <div slot="alert-message">5 A general piece of information</div>
    </calcite-alert>

    <!-- test prop validation color -->
    <calcite-alert color="misspelled" id="alert-six" icon>
      <div slot="alert-title">You can't add a polygon to this layer</div>
      <div slot="alert-message">
        6 Some kind of made up thing about another thing
      </div>
      <calcite-button slot="alert-link" title="my action" appearance="inline">Take action</calcite-button>
    </calcite-alert>

    <calcite-alert color="green" id="alert-seven" theme="dark">
      <div slot="alert-title">Layer duplicated</div>
      <div slot="alert-message">
        7 Successfully duplicated <em>Portland Restaurants</em> feature
        layer
      </div>
      <calcite-button slot="alert-link" title="my action" appearance="inline">View layer
      </calcite-button>
    </calcite-alert>

    <calcite-alert color="red" id="alert-eight" auto-dismiss icon>
      <div slot="alert-title">You can't do that</div>
      <div slot="alert-message">8 Sorry bud</div>
    </calcite-alert>

    <!-- test prop validation duration -->
    <calcite-alert id="alert-nine" theme="dark" auto-dismiss auto-dismiss-duration="blast">
      <div slot="alert-message">9 A general piece of information</div>
      <calcite-button slot="alert-link" theme="dark" title="my action" appearance="inline">Take action
      </calcite-button>
    </calcite-alert>

    <calcite-alert id="alert-ten" auto-dismiss auto-dismiss-duration="medium">
      <div slot="alert-message">10 A general piece of information</div>
    </calcite-alert>

    <calcite-alert id="alert-eleven" auto-dismiss auto-dismiss-duration="slow">
      <div slot="alert-message">11 A general piece of information</div>
      <calcite-button slot="alert-link" title="my action" appearance="inline">Take action</calcite-button>
    </calcite-alert>
=======
    <ul class="nav">
      <li><calcite-button appearance="inline" href="/demos/calcite-accordion.html">calcite-accordion</calcite-button></li>
      <li><calcite-button appearance="inline" href="/demos/calcite-alert.html">calcite-alert</calcite-button></li>
      <li><calcite-button appearance="inline" href="/demos/calcite-button.html">calcite-button</calcite-button></li>
      <li><calcite-button appearance="inline" href="/demos/calcite-checkbox.html">calcite-checkbox</calcite-button></li>
      <li><calcite-button appearance="inline" href="/demos/calcite-dropdown.html">calcite-dropdown</calcite-button></li>
      <li><calcite-button appearance="inline" href="/demos/calcite-icon.html">calcite-icon</calcite-button></li>
      <li><calcite-button appearance="inline" href="/demos/calcite-loader.html">calcite-loader</calcite-button></li>
      <li><calcite-button appearance="inline" href="/demos/calcite-modal.html">calcite-modal</calcite-button></li>
      <li><calcite-button appearance="inline" href="/demos/calcite-notice.html">calcite-notice</calcite-button></li>
      <li><calcite-button appearance="inline" href="/demos/calcite-pagination.html">calcite-pagination</calcite-button></li>
      <li><calcite-button appearance="inline" href="/demos/calcite-popover.html">calcite-popover</calcite-button></li>
      <li><calcite-button appearance="inline" href="/demos/calcite-progress.html">calcite-progress</calcite-button></li>
      <li><calcite-button appearance="inline" href="/demos/calcite-radio-group.html">calcite-radio-group</calcite-button></li>
      <li><calcite-button appearance="inline" href="/demos/calcite-slider.html">calcite-slider</calcite-button></li>
      <li><calcite-button appearance="inline" href="/demos/calcite-switch.html">calcite-switch</calcite-button></li>
      <li><calcite-button appearance="inline" href="/demos/calcite-tabs.html">calcite-tabs</calcite-button></li>
      <li><calcite-button appearance="inline" href="/demos/calcite-tooltip.html">calcite-tooltip</calcite-button></li>
      <li><calcite-button appearance="inline" href="/demos/calcite-tree.html">calcite-tree</calcite-button></li>
    </ul>
>>>>>>> 14215268
  </div>
</body>

</html><|MERGE_RESOLUTION|>--- conflicted
+++ resolved
@@ -17,3839 +17,11 @@
   <link rel="stylesheet" href="https://webapps-cdn.esri.com/CDN/fonts/v1.4.1/fonts.css" />
   <script type="module" src="build/calcite.esm.js"></script>
   <script nomodule src="build/calcite.js"></script>
-<<<<<<< HEAD
-  <script src="/assets/demo/createAlert.js"></script>
-  <script src="/assets/demo/validateInput.js"></script>
-  <script src="/assets/demo/loadingButton.js"></script>
-=======
->>>>>>> 14215268
 </head>
 
 <body>
   <div class="example-container">
     <h2>Calcite Component Examples - WIP !</h2>
-<<<<<<< HEAD
-
-    <calcite-tabs>
-      <calcite-tab-nav slot="tab-nav" storage-id="calcite-demo-main-nav-tabs">
-        <calcite-tab-title is-active>Tabs</calcite-tab-title>
-        <calcite-tab-title>Alerts</calcite-tab-title>
-        <calcite-tab-title>Notice</calcite-tab-title>
-        <calcite-tab-title>Icons</calcite-tab-title>
-        <calcite-tab-title>Loader</calcite-tab-title>
-        <calcite-tab-title>Modals</calcite-tab-title>
-        <calcite-tab-title>Popover</calcite-tab-title>
-        <calcite-tab-title>Progress</calcite-tab-title>
-        <calcite-tab-title>Radio Groups</calcite-tab-title>
-        <calcite-tab-title>Slider</calcite-tab-title>
-        <calcite-tab-title>Switch and Checkbox</calcite-tab-title>
-        <calcite-tab-title>Tooltip</calcite-tab-title>
-        <calcite-tab-title>Buttons</calcite-tab-title>
-        <calcite-tab-title>Date picker</calcite-tab-title>
-        <calcite-tab-title>Dropdown</calcite-tab-title>
-        <calcite-tab-title>Tree</calcite-tab-title>
-        <calcite-tab-title>Accordion</calcite-tab-title>
-        <calcite-tab-title>Inputs</calcite-tab-title>
-      </calcite-tab-nav>
-
-      <calcite-tab is-active>
-        <h1 class="leader-1">Light Theme Tabs</h1>
-
-        <calcite-tabs is-active>
-          <calcite-tab-nav slot="tab-nav">
-            <calcite-tab-title is-active>Tab 1 Title</calcite-tab-title>
-            <calcite-tab-title>Tab 2 Title</calcite-tab-title>
-            <calcite-tab-title>Tab 3 Title</calcite-tab-title>
-            <calcite-tab-title>Tab 4 Title</calcite-tab-title>
-          </calcite-tab-nav>
-
-          <calcite-tab is-active>Tab 1 Content</calcite-tab>
-          <calcite-tab>Tab 2 Content</calcite-tab>
-          <calcite-tab>Tab 3 Content</calcite-tab>
-          <calcite-tab>Tab 4 Content</calcite-tab>
-        </calcite-tabs>
-
-        <h1 class="leader-1">Dark Theme Tabs</h1>
-
-        <div class="demo-background-dark">
-          <calcite-tabs theme="dark">
-            <calcite-tab-nav slot="tab-nav">
-              <calcite-tab-title is-active>Tab 1 Title</calcite-tab-title>
-              <calcite-tab-title>Tab 2 Title</calcite-tab-title>
-              <calcite-tab-title>Tab 3 Title</calcite-tab-title>
-              <calcite-tab-title>Tab 4 Title</calcite-tab-title>
-            </calcite-tab-nav>
-
-            <calcite-tab is-active>Tab 1 Content</calcite-tab>
-            <calcite-tab>Tab 2 Content</calcite-tab>
-            <calcite-tab>Tab 3 Content</calcite-tab>
-            <calcite-tab>Tab 4 Content</calcite-tab>
-          </calcite-tabs>
-        </div>
-
-        <h1 class="leader-1">Select First Tab By Default</h1>
-
-        <calcite-tabs>
-          <calcite-tab-nav slot="tab-nav">
-            <calcite-tab-title>Tab 1 Title</calcite-tab-title>
-            <calcite-tab-title>Tab 2 Title</calcite-tab-title>
-            <calcite-tab-title>Tab 3 Title</calcite-tab-title>
-            <calcite-tab-title>Tab 4 Title</calcite-tab-title>
-          </calcite-tab-nav>
-
-          <calcite-tab>Tab 1 Content</calcite-tab>
-          <calcite-tab>Tab 2 Content</calcite-tab>
-          <calcite-tab>Tab 3 Content</calcite-tab>
-          <calcite-tab>Tab 4 Content</calcite-tab>
-        </calcite-tabs>
-
-        <h1 class="leader-1">Named Tabs</h1>
-        <calcite-tabs>
-          <calcite-tab-nav slot="tab-nav">
-            <calcite-tab-title tab="tab1">Tab 1 Title</calcite-tab-title>
-            <calcite-tab-title tab="tab2" is-active>Tab 2 Title</calcite-tab-title>
-            <calcite-tab-title tab="tab3">Tab 3 Title</calcite-tab-title>
-            <calcite-tab-title tab="tab4">Tab 4 Title</calcite-tab-title>
-          </calcite-tab-nav>
-
-          <calcite-tab tab="tab1">Tab 1 Content</calcite-tab>
-          <calcite-tab tab="tab2" is-active>Tab 2 Content</calcite-tab>
-          <calcite-tab tab="tab3">Tab 3 Content</calcite-tab>
-          <calcite-tab tab="tab4">Tab 4 Content</calcite-tab>
-        </calcite-tabs>
-
-        <h1 class="leader-1">Save Active Tab To Cookie</h1>
-
-        <calcite-tabs>
-          <calcite-tab-nav slot="tab-nav" storage-id="calcite-tabs-cookie-demo">
-            <calcite-tab-title is-active>Tab 1 Title</calcite-tab-title>
-            <calcite-tab-title>Tab 2 Title</calcite-tab-title>
-            <calcite-tab-title>Tab 3 Title</calcite-tab-title>
-            <calcite-tab-title>Tab 4 Title</calcite-tab-title>
-          </calcite-tab-nav>
-
-          <calcite-tab is-active>Tab 1 Content</calcite-tab>
-          <calcite-tab>Tab 2 Content</calcite-tab>
-          <calcite-tab>Tab 3 Content</calcite-tab>
-          <calcite-tab>Tab 4 Content</calcite-tab>
-        </calcite-tabs>
-
-        <h1 class="leader-1">Named Tabs w/ Cookie</h1>
-        <calcite-tabs>
-          <calcite-tab-nav slot="tab-nav" storage-id="calcite-tabs-named-cookie-demo">
-            <calcite-tab-title tab="tab1">Tab 1 Title</calcite-tab-title>
-            <calcite-tab-title tab="tab2" is-active>Tab 2 Title</calcite-tab-title>
-            <calcite-tab-title tab="tab3">Tab 3 Title</calcite-tab-title>
-            <calcite-tab-title tab="tab4">Tab 4 Title</calcite-tab-title>
-          </calcite-tab-nav>
-
-          <calcite-tab tab="tab1">Tab 1 Content</calcite-tab>
-          <calcite-tab tab="tab2" is-active>Tab 2 Content</calcite-tab>
-          <calcite-tab tab="tab3">Tab 3 Content</calcite-tab>
-          <calcite-tab tab="tab4">Tab 4 Content</calcite-tab>
-        </calcite-tabs>
-
-        <h1 class="leader-1">Tab Sync Demo</h1>
-
-        <calcite-tabs>
-          <calcite-tab-nav slot="tab-nav" sync-id="sync-demo">
-            <calcite-tab-title is-active>Tab 1 Title</calcite-tab-title>
-            <calcite-tab-title>Tab 2 Title</calcite-tab-title>
-            <calcite-tab-title>Tab 3 Title</calcite-tab-title>
-            <calcite-tab-title>Tab 4 Title</calcite-tab-title>
-          </calcite-tab-nav>
-
-          <calcite-tab is-active>Tab 1 Content</calcite-tab>
-          <calcite-tab>Tab 2 Content</calcite-tab>
-          <calcite-tab>Tab 3 Content</calcite-tab>
-          <calcite-tab>Tab 4 Content</calcite-tab>
-        </calcite-tabs>
-
-        <calcite-tabs>
-          <calcite-tab-nav slot="tab-nav" sync-id="sync-demo">
-            <calcite-tab-title is-active>Tab 1 Title</calcite-tab-title>
-            <calcite-tab-title>Tab 2 Title</calcite-tab-title>
-            <calcite-tab-title>Tab 3 Title</calcite-tab-title>
-            <calcite-tab-title>Tab 4 Title</calcite-tab-title>
-          </calcite-tab-nav>
-
-          <calcite-tab is-active>Tab 1 Content</calcite-tab>
-          <calcite-tab>Tab 2 Content</calcite-tab>
-          <calcite-tab>Tab 3 Content</calcite-tab>
-          <calcite-tab>Tab 4 Content</calcite-tab>
-        </calcite-tabs>
-
-        <h1 class="leader-1">Tab Sync + Cookie Demo</h1>
-
-        <calcite-tabs>
-          <calcite-tab-nav slot="tab-nav" sync-id="sync-cookie-demo" storage-id="sync-cookie-demo">
-            <calcite-tab-title is-active>Tab 1 Title</calcite-tab-title>
-            <calcite-tab-title>Tab 2 Title</calcite-tab-title>
-            <calcite-tab-title>Tab 3 Title</calcite-tab-title>
-            <calcite-tab-title>Tab 4 Title</calcite-tab-title>
-          </calcite-tab-nav>
-
-          <calcite-tab is-active>Tab 1 Content</calcite-tab>
-          <calcite-tab>Tab 2 Content</calcite-tab>
-          <calcite-tab>Tab 3 Content</calcite-tab>
-          <calcite-tab>Tab 4 Content</calcite-tab>
-        </calcite-tabs>
-
-        <calcite-tabs>
-          <calcite-tab-nav slot="tab-nav" sync-id="sync-cookie-demo" storage-id="sync-cookie-demo">
-            <calcite-tab-title is-active>Tab 1 Title</calcite-tab-title>
-            <calcite-tab-title>Tab 2 Title</calcite-tab-title>
-            <calcite-tab-title>Tab 3 Title</calcite-tab-title>
-            <calcite-tab-title>Tab 4 Title</calcite-tab-title>
-          </calcite-tab-nav>
-
-          <calcite-tab is-active>Tab 1 Content</calcite-tab>
-          <calcite-tab>Tab 2 Content</calcite-tab>
-          <calcite-tab>Tab 3 Content</calcite-tab>
-          <calcite-tab>Tab 4 Content</calcite-tab>
-        </calcite-tabs>
-
-        <h1 class="leader-1">Centered Tabs</h1>
-
-        <calcite-tabs layout="center">
-          <calcite-tab-nav slot="tab-nav">
-            <calcite-tab-title is-active>Tab 1 Title</calcite-tab-title>
-            <calcite-tab-title>Tab 2 Title</calcite-tab-title>
-            <calcite-tab-title>Tab 3 Title</calcite-tab-title>
-            <calcite-tab-title>Tab 4 Title</calcite-tab-title>
-            <calcite-tab-title>Tab 5 Title</calcite-tab-title>
-            <calcite-tab-title>Tab 6 Title</calcite-tab-title>
-          </calcite-tab-nav>
-
-          <calcite-tab is-active>Tab 1 Content</calcite-tab>
-          <calcite-tab>Tab 2 Content</calcite-tab>
-          <calcite-tab>Tab 3 Content</calcite-tab>
-          <calcite-tab>Tab 4 Content</calcite-tab>
-          <calcite-tab>Tab 5 Content</calcite-tab>
-          <calcite-tab>Tab 6 Content</calcite-tab>
-        </calcite-tabs>
-
-        <h1 class="leader-1">RTL Tabs</h1>
-
-        <calcite-tabs dir="rtl">
-          <calcite-tab-nav slot="tab-nav">
-            <calcite-tab-title>Tab 1 Title</calcite-tab-title>
-            <calcite-tab-title>Tab 2 Title</calcite-tab-title>
-            <calcite-tab-title>Tab 3 Title</calcite-tab-title>
-            <calcite-tab-title>Tab 4 Title</calcite-tab-title>
-          </calcite-tab-nav>
-
-          <calcite-tab>Tab 1 Content</calcite-tab>
-          <calcite-tab>Tab 2 Content</calcite-tab>
-          <calcite-tab>Tab 3 Content</calcite-tab>
-          <calcite-tab>Tab 4 Content</calcite-tab>
-        </calcite-tabs>
-
-        <h1 class="leader-1">Custom Colors</h1>
-
-        <style>
-          calcite-tabs.green {
-            --calcite-tabs-border-active: #338033;
-          }
-
-          calcite-tabs[theme="dark"].green {
-            --calcite-tabs-border-active: #5a9359;
-          }
-        </style>
-        <calcite-tabs class="green">
-          <calcite-tab-nav slot="tab-nav">
-            <calcite-tab-title is-active>Tab 1 Title</calcite-tab-title>
-            <calcite-tab-title>Tab 2 Title</calcite-tab-title>
-            <calcite-tab-title>Tab 3 Title</calcite-tab-title>
-            <calcite-tab-title>Tab 4 Title</calcite-tab-title>
-          </calcite-tab-nav>
-
-          <calcite-tab is-active>Tab 1 Content</calcite-tab>
-          <calcite-tab>Tab 2 Content</calcite-tab>
-          <calcite-tab>Tab 3 Content</calcite-tab>
-          <calcite-tab>Tab 4 Content</calcite-tab>
-        </calcite-tabs>
-
-        <div class="demo-background-dark">
-          <calcite-tabs class="green" theme="dark">
-            <calcite-tab-nav slot="tab-nav">
-              <calcite-tab-title is-active>Tab 1 Title</calcite-tab-title>
-              <calcite-tab-title>Tab 2 Title</calcite-tab-title>
-              <calcite-tab-title>Tab 3 Title</calcite-tab-title>
-              <calcite-tab-title>Tab 4 Title</calcite-tab-title>
-            </calcite-tab-nav>
-
-            <calcite-tab is-active>Tab 1 Content</calcite-tab>
-            <calcite-tab>Tab 2 Content</calcite-tab>
-            <calcite-tab>Tab 3 Content</calcite-tab>
-            <calcite-tab>Tab 4 Content</calcite-tab>
-          </calcite-tabs>
-        </div>
-      </calcite-tab>
-
-      <calcite-tab>
-        <h5>Multiple alerts will be added to a queue.</h5>
-
-        <h4>Alerts</h4>
-        <calcite-button title="1 Autodismiss, title, link, red" color="red" scale="s"
-          onclick="document.querySelector('#alert-one').open()">1 Autodismiss, title, link, red, small scale
-        </calcite-button>
-        <calcite-button title="2 Icon, link, green" scale="s" onclick="document.querySelector('#alert-two').open()">2
-          Icon, link, green</calcite-button>
-        <calcite-button title="3 Icon, dark theme" scale="s" onclick="document.querySelector('#alert-three').open()">3
-          Icon, dark theme</calcite-button>
-        <calcite-button title="4 Icon, title, yellow, link" scale="s"
-          onclick="document.querySelector('#alert-four').open()">4 Icon, title, yellow, link, large scale
-        </calcite-button>
-        <calcite-button title="5 default" scale="s" onclick="document.querySelector('#alert-five').open()">5
-          default</calcite-button>
-        <calcite-button title="6 Icon, title, link, red" scale="s"
-          onclick="document.querySelector('#alert-six').open()">6 Icon, title, link, red</calcite-button>
-        <calcite-button title="7 title, link, green, dark theme" scale="s"
-          onclick="document.querySelector('#alert-seven').open()">7 title, link, green, dark theme
-        </calcite-button>
-        <calcite-button title="8 Autodismiss, icon, title, red" scale="s"
-          onclick="document.querySelector('#alert-eight').open()">8 Autodismiss, icon, title, red
-        </calcite-button>
-        <calcite-button title="9 Autodismiss (fast),link, dark theme" scale="s"
-          onclick="document.querySelector('#alert-nine').open()">9 Autodismiss (fast),link, dark theme
-        </calcite-button>
-        <calcite-button title="10 Autodismiss (medium)" scale="s" onclick="document.querySelector('#alert-ten').open()">
-          10 Autodismiss (medium)</calcite-button>
-
-        <calcite-button title="11 Autodismiss (slow),link" scale="s"
-          onclick="document.querySelector('#alert-eleven').open()">11 Autodismiss (slow),link
-        </calcite-button>
-
-
-        <h5>You can use in combination with alerts inserted into the DOM programmatically</h5>
-        <calcite-button title="created alert" scale="xs" onclick="createExampleAlert('created-1')">created alert
-        </calcite-button>
-        <calcite-button title="created alert 2" scale="xs" onclick="createExampleAlert('created-2')">created alert 2
-        </calcite-button>
-        <h5>You can close opened alerts, or removed upcoming alerts from the queue</h5>
-        <calcite-button title="Close or remove alert 6" color="red" scale="xs"
-          onclick="document.querySelector('#alert-six').close()">Close or remove alert 6</calcite-button>
-        <calcite-button title="Close or remove alert 4" color="red" scale="xs"
-          onclick="document.querySelector('#alert-four').close()">Close or remove alert 4</calcite-button>
-        <calcite-button title="Close or remove alert created 2" color="red" scale="xs"
-          onclick="document.querySelector('#created-2').close()">Close or remove alert created 2
-        </calcite-button>
-        <h5>using the setFocus() method (once opened)</h5>
-        <calcite-button onclick=document.querySelector('#alert-four').setFocus()>focus first alert 4 item
-        </calcite-button>
-        <calcite-button onclick=document.querySelector('#alert-five').setFocus()>focus first alert 5 item
-        </calcite-button>
-      </calcite-tab>
-      <calcite-tab>
-        <h3>Notice</h3>
-        <calcite-button onclick=document.querySelector('#notice-one').setFocus()>focus first notice item
-        </calcite-button>
-        <calcite-button onclick=document.querySelector('#notice-six').setFocus()>focus first notice item
-        </calcite-button>
-        <br />
-        <br />
-
-        <calcite-notice color="red" id="notice-one" scale="s" active dismissible>
-          <div slot="notice-title">Something failed dismissible</div>
-          <div slot="notice-message">
-            That thing you wanted to do didn't work as expected
-          </div>
-          <calcite-button slot="notice-link" title="my action" appearance="inline">Retry</calcite-button>
-        </calcite-notice>
-        <br /> <br />
-        <div class="demo-background-dark">
-          <calcite-notice icon theme="dark" color="yellow" id="notice-two" width="auto" scale="m" active>
-            <div slot="notice-title">Something kind of worked</div>
-            <div slot="notice-message">
-              One part of that thing you wanted to do didn't work as expected
-            </div>
-            <calcite-button slot="notice-link" theme="dark" title="my action" appearance="inline">View item
-            </calcite-button>
-          </calcite-notice>
-          <br />
-          <br />
-          <calcite-notice icon color="green" theme="dark" id="notice-six" width="auto" scale="m" active dismissible>
-            <div slot="notice-title">Something worked</div>
-            <div slot="notice-message">
-              That thing you wanted to do worked as expected
-            </div>
-          </calcite-notice>
-        </div>
-        <br />
-        <br />
-        <calcite-notice id="notice-three" scale="l" width="half" active>
-          <div slot="notice-title">Something failed</div>
-          <div slot="notice-message">
-            That thing you wanted to do didn't work as expected
-          </div>
-          <calcite-button slot="notice-link" title="my action" appearance="inline">Retry</calcite-button>
-        </calcite-notice>
-        <br />
-        <br />
-        <calcite-notice size="l" id="notice-four" width="full" active>
-          <div slot="notice-title">Welcome to your new website</div>
-          <div slot="notice-message">
-            This is going to be a great ride
-          </div>
-        </calcite-notice>
-        <br />
-        <br />
-        <calcite-notice icon color="green" size="l" id="notice-five" active dismissible>
-          <div slot="notice-message">
-            That thing you wanted to do didn't work as expected
-          </div>
-          <calcite-button slot="notice-link" title="my action" appearance="inline">Retry</calcite-button>
-        </calcite-notice>
-
-      </calcite-tab>
-      <calcite-tab>
-        <h2>Default</h2>
-        <calcite-icon icon="aZ"></calcite-icon>
-        <calcite-icon icon="basemap"></calcite-icon>
-        <calcite-icon icon="camera"></calcite-icon>
-
-        <h2>Scale can be "s" | "m" | "l"</h2>
-        <calcite-icon icon="aZ" scale="s"></calcite-icon>
-        <calcite-icon icon="basemap" scale="m"></calcite-icon>
-        <calcite-icon icon="camera" scale="l"></calcite-icon>
-
-        <h2>Filled</h2>
-        <calcite-icon icon="aZ" filled></calcite-icon>
-        <calcite-icon icon="basemap" filled></calcite-icon>
-        <calcite-icon icon="camera" filled></calcite-icon>
-
-        <h2>Icon can be camel-case or kebab-case</h2>
-        <calcite-icon icon="arrow-bold-left"></calcite-icon>
-        <calcite-icon class="my-icon-color-class" icon="arrowBoldLeft"></calcite-icon>
-
-        <h2>Dark theme</h2>
-        <div class="demo-background-dark">
-          <calcite-icon class="my-icon-color-class" icon="aZ" theme="dark"></calcite-icon>
-          <calcite-icon icon="basemap" theme="dark"></calcite-icon>
-          <calcite-icon icon="camera" theme="dark"></calcite-icon>
-        </div>
-
-        <h2>Flips icon in RTL when mirrored</h2>
-        <div dir="rtl">
-          <calcite-icon icon="aZ" filled mirror></calcite-icon>
-          <calcite-icon icon="basemap" filled mirror></calcite-icon>
-          <calcite-icon icon="camera" filled mirror></calcite-icon>
-        </div>
-      </calcite-tab>
-
-      <calcite-tab>
-        <calcite-loader is-active></calcite-loader>
-        <calcite-loader is-active no-padding></calcite-loader>
-        <calcite-loader is-active title="optional loading text&hellip;" type="indeterminate"></calcite-loader>
-        <calcite-loader is-active class="green" title="Custom theme..."></calcite-loader>
-        <style>
-          calcite-loader.green {
-            --calcite-loader-spot-light: #50ba5f;
-            --calcite-loader-spot-dark: #1a6324;
-            --calcite-loader-spot: #338033;
-          }
-        </style>
-        <p style="text-align: center;">
-          <calcite-loader is-active inline></calcite-loader>Inline Loader
-        </p>
-        <calcite-loader is-active type="determinate" value="0" id="loader-determinate" text="Determinate loader">
-        </calcite-loader>
-        <script>
-          // Preview the loading progress
-          (function () {
-            var loader = document.querySelector("#loader-determinate");
-            var randoms = [0, 0, 0, 0, 0, 0, 1, 3];
-            function updateLoader() {
-              var random = randoms[Math.floor(Math.random() * randoms.length)];
-              if (loader.value + random > 100) {
-                loader.value = 0;
-                setTimeout(function () {
-                  requestAnimationFrame(updateLoader);
-                }, 50);
-              } else {
-                loader.value = loader.value + random;
-                requestAnimationFrame(updateLoader);
-              }
-            }
-            updateLoader();
-          })();
-        </script>
-      </calcite-tab>
-
-      <calcite-tab>
-        <calcite-modal class="js-modal-1" size="small">
-          <h3 slot="header">Small Modal</h3>
-          <div slot="content">
-            <p>
-              The small modal is perfect for short confirmation dialogs or very compact interfaces with few elements.
-            </p>
-          </div>
-          <calcite-button slot="back" width="full" color="light" appearance="outline"
-            icon="M15.707 20h-1.414l-7.5-7.5 7.5-7.5h1.414l-7.5 7.5z" width="full">Back</calcite-button>
-          <calcite-button slot="secondary" width="full" appearance="outline">Cancel</calcite-button>
-          <calcite-button slot="primary" width="full">Save</calcite-button>
-        </calcite-modal>
-        <calcite-modal class="js-modal-2" size="medium">
-          <h3 slot="header">Medium Modal</h3>
-          <div slot="content">
-            <table>
-              <tbody>
-                <tr>
-                  <td>
-                    <p>The medium modal is large enough to fit a two column layout where both columns will have a
-                      readable line-length on
-                      most desktop devices.</p>
-                  </td>
-                  <td>
-                    <p>Single column layouts will still be within a readable line length on the medium size.</p>
-                  </td>
-                </tr>
-              </tbody>
-            </table>
-          </div>
-          <calcite-button slot="back" width="full" color="light" appearance="outline"
-            icon="M15.707 20h-1.414l-7.5-7.5 7.5-7.5h1.414l-7.5 7.5z">Back</calcite-button>
-          <calcite-button slot="secondary" width="full" appearance="outline">Cancel</calcite-button>
-          <calcite-button slot="primary" width="full">Save</calcite-button>
-        </calcite-modal>
-        <calcite-modal class="js-modal-3" size="large">
-          <h3 slot="header">Large modal</h3>
-          <div slot="content">
-            <p>This modal will be fullscreen until it is as wide as the calcite-web grid's max-width. This enables you
-              to use gridded
-              layouts within the modal and keeps your modal from growing beyond a readable line length.</p>
-          </div>
-          <calcite-button slot="secondary" width="full" appearance="outline">Cancel</calcite-button>
-          <calcite-button slot="primary" width="full">Save</calcite-button>
-        </calcite-modal>
-        <calcite-modal class="js-modal-4" size="fullscreen">
-          <h3 slot="header">Fullscreen modal</h3>
-          <div slot="content">
-            <p>This modal will <em>always</em> be fullscreen. Use in situations where the elements contained inside your
-              modal
-              need the full screen realestate (maps, etc)</p>
-          </div>
-          <calcite-button slot="back" width="full" color="light" appearance="outline"
-            icon="M15.707 20h-1.414l-7.5-7.5 7.5-7.5h1.414l-7.5 7.5z">Back</calcite-button>
-          <calcite-button slot="secondary" width="full" appearance="outline">Cancel</calcite-button>
-          <calcite-button slot="primary" width="full">Save</calcite-button>
-        </calcite-modal>
-        <calcite-modal class="js-modal-5" color="red">
-          <h3 slot="header">Delete</h3>
-          <div slot="content">
-            <p>This will delete things and perform some desctructive action, do you wish to continue?</p>
-          </div>
-          <calcite-button slot="secondary" width="full" appearance="outline" color="red">Cancel</calcite-button>
-          <calcite-button slot="primary" width="full" color="red">Delete</calcite-button>
-        </calcite-modal>
-        <calcite-modal class="js-modal-6" color="blue">
-          <h3 slot="header">Information</h3>
-          <div slot="content">
-            <p>This dialog should be used when choosing two viable paths.</p>
-          </div>
-          <calcite-button slot="secondary" width="full" appearance="outline">Start with no members</calcite-button>
-          <calcite-button slot="primary" width="full">Add members now</calcite-button>
-        </calcite-modal>
-        <calcite-modal class="js-modal-7" status="info" docked>
-          <h3 slot="header">Docked</h3>
-          <div slot="content">
-            <p>For devices smaller than a tablet this modal will "dock" to the bottom. This makes action selection more
-              thumb-friendly.</p>
-          </div>
-          <calcite-button slot="secondary" width="full" appearance="outline">Cancel</calcite-button>
-          <calcite-button slot="primary" width="full">Save</calcite-button>
-        </calcite-modal>
-        <calcite-modal class="js-modal-8" status="info" docked>
-          <h3 slot="header">Tab Fencing</h3>
-          <div slot="content">
-            <p>When you open a modal, the focus should be set to the first focusable element. <calcite-button>LIKE THIS
-              </calcite-button>.</p>
-            <div><a href="#">Anchors</a>, <input type="text" value="inputs">, <calcite-slider></calcite-slider>
-            </div>
-          </div>
-          <calcite-button slot="secondary" width="full" appearance="outline">Cancel</calcite-button>
-          <calcite-button slot="primary" width="full">Save</calcite-button>
-        </calcite-modal>
-        <calcite-modal theme="dark" class="js-modal-9">
-          <h3 slot="header">Dark Theme</h3>
-          <div slot="content">
-            <p>Example of a modal rendered in dark theme. The text will become light on dark, but notice box shadows are
-              still dark.
-          </div>
-          <calcite-button slot="primary">OK</calcite-button>
-        </calcite-modal>
-        <calcite-modal class="js-modal-10" disable-escape>
-          <h3 slot="header">Modal title</h3>
-          <div slot="content">
-            <p>This modal has <code>disable-escape</code> set, so pressing the escape key will not dismiss it.</p>
-          </div>
-          <calcite-button slot="secondary" width="full" appearance="outline">Cancel</calcite-button>
-        </calcite-modal>
-
-        <ul>
-          <li>
-            <calcite-button appearance="inline" onClick="openModal('.js-modal-1')">Small Modal</calcite-button>
-          </li>
-          <li>
-            <calcite-button appearance="inline" onClick="openModal('.js-modal-2')">Medium Modal</calcite-button>
-          </li>
-          <li>
-            <calcite-button appearance="inline" onClick="openModal('.js-modal-3')">Large Modal</calcite-button>
-          </li>
-          <li>
-            <calcite-button appearance="inline" onClick="openModal('.js-modal-4')">Fullscreen Modal</calcite-button>
-          </li>
-          <li>
-            <calcite-button appearance="inline" onClick="openModal('.js-modal-5')">Destructive Modal</calcite-button>
-          </li>
-          <li>
-            <calcite-button appearance="inline" onClick="openModal('.js-modal-6')">Info Modal</calcite-button>
-          </li>
-          <li>
-            <calcite-button appearance="inline" onClick="openModal('.js-modal-7')">Docked</calcite-button>
-          </li>
-          <li>
-            <calcite-button appearance="inline" onClick="openModal('.js-modal-8')">Tab Fencing</calcite-button>
-          </li>
-          <li>
-            <calcite-button appearance="inline" onClick="openModal('.js-modal-9')">Dark Theme</calcite-button>
-          </li>
-          <li>
-            <calcite-button appearance="inline" onClick="openModal('.js-modal-10')">Close on escape press disabled
-            </calcite-button>
-          </li>
-
-        </ul>
-        <script>
-          function openModal(selector) {
-            document.querySelector(selector).open();
-          }
-        </script>
-      </calcite-tab>
-
-      <calcite-tab>
-        <h1>CalcitePopover</h1>
-
-
-        <calcite-popover placement="top-start" reference-element="popover-button" boundaries-element="popover-boundary"
-          id="popover" close-button>
-          <img slot="image" src="https://placem.at/places?w=200&txt=0" />
-          <div style="padding:12px 16px;">Here kitty kitty!
-          </div>
-        </calcite-popover>
-
-
-        <calcite-popover reference-element="popover-button-two" placement="right-start" id="popover-two"
-          add-click-handle>
-          <div style="padding:12px 16px">Hello! I am some popover content!</div>
-        </calcite-popover>
-
-        <calcite-popover reference-element="popover-button-three" placement="right-end" id="popover-three"
-          add-click-handle close-button>
-          <div style="padding:12px 16px">
-            <b>I am a title!</b> <br>
-            <p>
-              Lorem Ipsum is simply dummy text of the printing and typesetting industry. Lorem Ipsum has been the
-              industry's standard dummy text ever since the 1500s, when an unknown printer took a galley of type and
-              scrambled it to make a type specimen book.
-            </p>
-            <calcite-button title="Inline button" appearance="inline" scale=>I am an inline button</calcite-button>
-          </div>
-        </calcite-popover>
-
-        <calcite-popover reference-element="popover-button-four" placement="auto" id="popover-four" add-click-handle
-          close-button>
-          <div style="padding:12px 16px">I am a popover with a close button!</div>
-        </calcite-popover>
-
-        <calcite-popover theme="dark" reference-element="popover-button-five" placement="bottom" id="popover-five"
-          add-click-handle close-button>
-          <img slot="image" src="https://placem.at/places?w=200&txt=0" />
-          <div style="padding:12px 16px;">Here kitty kitty!
-          </div>
-        </calcite-popover>
-
-        <calcite-popover theme="dark" reference-element="popover-button-six" placement="top" id="popover-six"
-          add-click-handle>
-          <div style="padding:12px 16px">Hello! I am some popover content!</div>
-        </calcite-popover>
-
-        <calcite-popover theme="dark" reference-element="popover-button-seven" placement="auto" id="popover-seven"
-          add-click-handle close-button>
-          <div style="padding:12px 16px">
-            <b>I am a title!</b> <br>
-            <p>
-              Lorem Ipsum is simply dummy text of the printing and typesetting industry. Lorem Ipsum has been the
-              industry's standard dummy text ever since the 1500s, when an unknown printer took a galley of type and
-              scrambled it to make a type specimen book.
-            </p>
-            <calcite-button theme="dark" title="Inline button" appearance="inline" scale=>I am an inline button
-            </calcite-button>
-          </div>
-        </calcite-popover>
-
-        <calcite-popover theme="dark" reference-element="popover-button-eight" placement="auto" id="popover-eight"
-          add-click-handle close-button>
-          <div style="padding:12px 16px">I am a popover with a close button!</div>
-        </calcite-popover>
-
-        <calcite-popover theme="dark" reference-element="popover-button-nine" placement="auto" id="popover-nine"
-          add-click-handle>
-          <div style="padding:12px 16px">I am a popover with a close button!</div>
-        </calcite-popover>
-
-        <style>
-          .popover-list {
-            list-style: none;
-            margin: 0;
-            padding: 20px 10px;
-            margin: 0 40px;
-          }
-
-          .popover-list li {
-            margin: 30px 0;
-          }
-
-          .popover-scroller {
-            margin: 20px 40px;
-            width: 500px;
-            height: 500px;
-            overflow: auto;
-          }
-        </style>
-
-        <ul class="popover-list">
-          <li>
-            <calcite-button id="popover-button-two" icon="M15.707 20h-1.414l-7.5-7.5 7.5-7.5h1.414l-7.5 7.5z">
-              Clickable popover</calcite-button>
-
-          <li>
-            <calcite-button id="popover-button-four" icon="M15.707 20h-1.414l-7.5-7.5 7.5-7.5h1.414l-7.5 7.5z">
-              With close button</calcite-button>
-          </li>
-          <li>
-            <calcite-button id="popover-button-three" icon="M15.707 20h-1.414l-7.5-7.5 7.5-7.5h1.414l-7.5 7.5z">
-              Title, content & CTA</calcite-button>
-          </li>
-        </ul>
-
-        <div id="popover-boundary" class="popover-scroller">
-          <p>
-            Nec, dictum egestas odio in integer dictum eros. Euismod vitae vestibulum tempor sit adipiscing sed dolor
-            habitant per congue sit condimentum? Nisi nisl ornare ac semper imperdiet eu nascetur quisque ullamcorper a
-            id. Odio pharetra iaculis mattis fusce pharetra fusce. Venenatis suspendisse porta posuere torquent justo
-            arcu. Viverra venenatis nisl mi. Integer laoreet cubilia, lobortis nisi fringilla. Dictum venenatis taciti
-            arcu fringilla fames sociis.
-          </p>
-          <p>
-            Ultricies aliquam hac, commodo ullamcorper. At senectus blandit, magnis accumsan aptent vitae mi dapibus
-            quis sagittis taciti nisi. Et aliquam leo nullam sagittis conubia nascetur? Euismod blandit aptent conubia.
-            Curae; laoreet tortor urna eleifend dui ultrices vestibulum viverra dictumst risus? Vehicula diam vulputate
-            cras volutpat inceptos nostra cras at auctor! Luctus inceptos dis eleifend eleifend tellus molestie.
-            Ridiculus eget laoreet vitae.
-          </p>
-          <p>
-            Viverra mus velit interdum per pellentesque. Rutrum parturient risus feugiat habitasse magnis? Adipiscing
-            vehicula natoque rutrum consectetur dui, euismod ultricies ante quam pulvinar. Taciti mauris nam vehicula
-            sapien a taciti vel vitae cum id aenean! Torquent sapien fusce, class eros lectus. Ut sodales placerat
-            phasellus, nostra platea lobortis cubilia porta elementum viverra. Imperdiet ultrices, rhoncus himenaeos cum
-            risus. Egestas imperdiet velit, dapibus inceptos inceptos torquent. Dolor natoque, non imperdiet dictum
-            eleifend diam. Eget sem, hendrerit vulputate consectetur metus class.
-          </p>
-          <p>
-            Habitant vel penatibus felis sapien integer, imperdiet felis porttitor porta. Nec ad natoque habitasse metus
-            augue consequat sem tortor arcu tempor augue. Facilisi, magna amet cursus pellentesque. Nibh conubia tellus
-            porta torquent sociis mauris laoreet et neque venenatis habitasse! Egestas eu est nunc malesuada justo,
-            fames sociis ullamcorper? Sollicitudin inceptos, ipsum duis ullamcorper.
-          </p>
-          <p>
-            Fermentum mollis metus euismod netus ultricies ad gravida velit molestie integer. Accumsan amet litora
-            ligula ligula metus diam vitae euismod aptent. Nunc eros ridiculus volutpat praesent scelerisque dignissim
-            nunc cras. Ipsum diam dapibus cum sociis, elit adipiscing. Imperdiet vulputate neque elementum varius id,
-            torquent quis. Aliquam pretium sapien primis. Nunc iaculis mi magnis malesuada nascetur. Nostra habitasse
-            dictum dictum rutrum lacus? Tortor sem, taciti pellentesque cubilia! Vulputate at ridiculus hac lacinia
-            risus quisque potenti suscipit orci. Conubia urna tortor mauris ante litora nibh quisque consequat.
-          </p>
-          <calcite-button id="popover-button" icon="M15.707 20h-1.414l-7.5-7.5 7.5-7.5h1.414l-7.5 7.5z">
-            Popover with picture</calcite-button>
-          <p>
-            Nec, dictum egestas odio in integer dictum eros. Euismod vitae vestibulum tempor sit adipiscing sed dolor
-            habitant per congue sit condimentum? Nisi nisl ornare ac semper imperdiet eu nascetur quisque ullamcorper a
-            id. Odio pharetra iaculis mattis fusce pharetra fusce. Venenatis suspendisse porta posuere torquent justo
-            arcu. Viverra venenatis nisl mi. Integer laoreet cubilia, lobortis nisi fringilla. Dictum venenatis taciti
-            arcu fringilla fames sociis.
-          </p>
-          <p>
-            Ultricies aliquam hac, commodo ullamcorper. At senectus blandit, magnis accumsan aptent vitae mi dapibus
-            quis sagittis taciti nisi. Et aliquam leo nullam sagittis conubia nascetur? Euismod blandit aptent conubia.
-            Curae; laoreet tortor urna eleifend dui ultrices vestibulum viverra dictumst risus? Vehicula diam vulputate
-            cras volutpat inceptos nostra cras at auctor! Luctus inceptos dis eleifend eleifend tellus molestie.
-            Ridiculus eget laoreet vitae.
-          </p>
-          <p>
-            Viverra mus velit interdum per pellentesque. Rutrum parturient risus feugiat habitasse magnis? Adipiscing
-            vehicula natoque rutrum consectetur dui, euismod ultricies ante quam pulvinar. Taciti mauris nam vehicula
-            sapien a taciti vel vitae cum id aenean! Torquent sapien fusce, class eros lectus. Ut sodales placerat
-            phasellus, nostra platea lobortis cubilia porta elementum viverra. Imperdiet ultrices, rhoncus himenaeos cum
-            risus. Egestas imperdiet velit, dapibus inceptos inceptos torquent. Dolor natoque, non imperdiet dictum
-            eleifend diam. Eget sem, hendrerit vulputate consectetur metus class.
-          </p>
-          <p>
-            Habitant vel penatibus felis sapien integer, imperdiet felis porttitor porta. Nec ad natoque habitasse metus
-            augue consequat sem tortor arcu tempor augue. Facilisi, magna amet cursus pellentesque. Nibh conubia tellus
-            porta torquent sociis mauris laoreet et neque venenatis habitasse! Egestas eu est nunc malesuada justo,
-            fames sociis ullamcorper? Sollicitudin inceptos, ipsum duis ullamcorper.
-          </p>
-          <p>
-            Fermentum mollis metus euismod netus ultricies ad gravida velit molestie integer. Accumsan amet litora
-            ligula ligula metus diam vitae euismod aptent. Nunc eros ridiculus volutpat praesent scelerisque dignissim
-            nunc cras. Ipsum diam dapibus cum sociis, elit adipiscing. Imperdiet vulputate neque elementum varius id,
-            torquent quis. Aliquam pretium sapien primis. Nunc iaculis mi magnis malesuada nascetur. Nostra habitasse
-            dictum dictum rutrum lacus? Tortor sem, taciti pellentesque cubilia! Vulputate at ridiculus hac lacinia
-            risus quisque potenti suscipit orci. Conubia urna tortor mauris ante litora nibh quisque consequat.
-          </p>
-        </div>
-
-        <ul class="popover-list demo-background-dark">
-          <li>
-            <calcite-button id="popover-button-six" icon="M15.707 20h-1.414l-7.5-7.5 7.5-7.5h1.414l-7.5 7.5z">
-              Clickable popover</calcite-button>
-          </li>
-          <li>
-            <calcite-button id="popover-button-eight" icon="M15.707 20h-1.414l-7.5-7.5 7.5-7.5h1.414l-7.5 7.5z">
-              With close button</calcite-button>
-          </li>
-          <li>
-            <calcite-button id="popover-button-seven" icon="M15.707 20h-1.414l-7.5-7.5 7.5-7.5h1.414l-7.5 7.5z">
-              Title, content & CTA</calcite-button>
-          </li>
-          <li>
-            <calcite-button id="popover-button-five" icon="M15.707 20h-1.414l-7.5-7.5 7.5-7.5h1.414l-7.5 7.5z">
-              Popover with picture</calcite-button>
-          </li>
-        </ul>
-
-        <script>
-          var popover = document.getElementById("popover");
-          var popoverButton = document.getElementById("popover-button");
-          popover.referenceElement = popoverButton;
-          popoverButton.addEventListener("click", function () {
-            popover.toggle();
-          });
-        </script>
-      </calcite-tab>
-
-      <calcite-tab>
-        <h1>Indeterminate</h1>
-        <calcite-progress type="indeterminate"></calcite-progress>
-        <h1>Determinate</h1>
-        <calcite-progress type="determinate" value="0.5" text="50% Complete (optional text)"></calcite-progress>
-        <br />
-        <br />
-        <br />
-        <div class="demo-background-dark">
-          <h1>Indeterminate</h1>
-          <calcite-progress theme="dark" type="indeterminate"></calcite-progress>
-          <br />
-          <br />
-          <h1>Determinate</h1>
-          <calcite-progress theme="dark" type="determinate" value="0.5" text="50% Complete (optional text)">
-          </calcite-progress>
-        </div>
-      </calcite-tab>
-
-      <calcite-tab>
-        <div>
-          <h3 class="leader-1">Simple</h3>
-
-          <calcite-radio-group>
-            <calcite-radio-group-item value="react" checked>React</calcite-radio-group-item>
-            <calcite-radio-group-item value="ember">Ember</calcite-radio-group-item>
-            <calcite-radio-group-item value="angular">Angular</calcite-radio-group-item>
-            <calcite-radio-group-item value="vue">Vue</calcite-radio-group-item>
-          </calcite-radio-group>
-
-          <h3 class="leader-1">Scale s</h3>
-
-          <calcite-radio-group scale="s">
-            <calcite-radio-group-item value="react" checked>React</calcite-radio-group-item>
-            <calcite-radio-group-item value="ember">Ember</calcite-radio-group-item>
-            <calcite-radio-group-item value="angular">Angular</calcite-radio-group-item>
-          </calcite-radio-group>
-
-          <h3 class="leader-1">Scale m</h3>
-
-          <calcite-radio-group scale="m">
-            <calcite-radio-group-item value="react" checked>React</calcite-radio-group-item>
-            <calcite-radio-group-item value="ember">Ember</calcite-radio-group-item>
-            <calcite-radio-group-item value="angular">Angular</calcite-radio-group-item>
-          </calcite-radio-group>
-
-          <h3 class="leader-1">Scale l</h3>
-
-          <calcite-radio-group scale="l">
-            <calcite-radio-group-item value="react" checked>React</calcite-radio-group-item>
-            <calcite-radio-group-item value="ember">Ember</calcite-radio-group-item>
-            <calcite-radio-group-item value="angular">Angular</calcite-radio-group-item>
-          </calcite-radio-group>
-
-          <h3 class="leader-1">With labels</h3>
-
-          <calcite-radio-group>
-            <calcite-radio-group-item value="1">Uno</calcite-radio-group-item>
-            <calcite-radio-group-item value="2" checked>Dos</calcite-radio-group-item>
-            <calcite-radio-group-item value="3">Tres</calcite-radio-group-item>
-          </calcite-radio-group>
-
-          <h3 class="leader-1">Uses value as label if missing</h3>
-
-          <calcite-radio-group>
-            <calcite-radio-group-item value="1"></calcite-radio-group-item>
-            <calcite-radio-group-item value="2" checked></calcite-radio-group-item>
-            <calcite-radio-group-item value="3"></calcite-radio-group-item>
-          </calcite-radio-group>
-
-          <h3 class="leader-1">None checked</h3>
-
-          <calcite-radio-group>
-            <calcite-radio-group-item value="1"></calcite-radio-group-item>
-            <calcite-radio-group-item value="2"></calcite-radio-group-item>
-            <calcite-radio-group-item value="3"></calcite-radio-group-item>
-          </calcite-radio-group>
-
-          <h3 class="leader-1">Only one selected value (last wins)</h3>
-
-          <calcite-radio-group>
-            <calcite-radio-group-item value="1" checked></calcite-radio-group-item>
-            <calcite-radio-group-item value="2" checked></calcite-radio-group-item>
-            <calcite-radio-group-item value="3" checked></calcite-radio-group-item>
-          </calcite-radio-group>
-          <br />
-          <br />
-          <div class="demo-background-dark">
-            <h3 class="leader-1">Dark theme</h3>
-
-            <calcite-radio-group theme="dark">
-              <calcite-radio-group-item value="1" checked></calcite-radio-group-item>
-              <calcite-radio-group-item value="2" checked></calcite-radio-group-item>
-              <calcite-radio-group-item value="3" checked></calcite-radio-group-item>
-            </calcite-radio-group>
-
-            <h3 class="leader-1">Scale s</h3>
-            <calcite-radio-group theme="dark" scale="s">
-              <calcite-radio-group-item value="react" checked>React</calcite-radio-group-item>
-              <calcite-radio-group-item value="ember">Ember</calcite-radio-group-item>
-              <calcite-radio-group-item value="angular">Angular</calcite-radio-group-item>
-            </calcite-radio-group>
-
-            <h3 class="leader-1">Scale m</h3>
-            <calcite-radio-group theme="dark" scale="m">
-              <calcite-radio-group-item value="react" checked>React</calcite-radio-group-item>
-              <calcite-radio-group-item value="ember">Ember</calcite-radio-group-item>
-              <calcite-radio-group-item value="angular">Angular</calcite-radio-group-item>
-            </calcite-radio-group>
-
-            <h3 class="leader-1">Scale l</h3>
-            <calcite-radio-group theme="dark" scale="l">
-              <calcite-radio-group-item value="react" checked>React</calcite-radio-group-item>
-              <calcite-radio-group-item value="ember">Ember</calcite-radio-group-item>
-              <calcite-radio-group-item value="angular">Angular</calcite-radio-group-item>
-            </calcite-radio-group>
-          </div>
-          <h3 class="leader-1">RTL</h3>
-
-          <calcite-radio-group>
-            <calcite-radio-group-item value="1" checked></calcite-radio-group-item>
-            <calcite-radio-group-item value="2" checked></calcite-radio-group-item>
-            <calcite-radio-group-item value="3" checked></calcite-radio-group-item>
-          </calcite-radio-group>
-
-          <h3 class="leader-1">External inputs</h3>
-
-          <calcite-radio-group name="grouped">
-            <calcite-radio-group-item><input type="radio" slot="input" value="1"></calcite-radio-group-item>
-            <calcite-radio-group-item><input type="radio" slot="input" value="2"></calcite-radio-group-item>
-            <calcite-radio-group-item><input type="radio" slot="input" value="3"></calcite-radio-group-item>
-          </calcite-radio-group>
-
-          <h3 class="leader-1">Within form</h3>
-
-          <form>
-            <label>
-              Choose wisely
-              <calcite-radio-group name="within-form">
-                <calcite-radio-group-item value="1"></calcite-radio-group-item>
-                <calcite-radio-group-item value="2"></calcite-radio-group-item>
-                <calcite-radio-group-item value="3"></calcite-radio-group-item>
-              </calcite-radio-group>
-            </label>
-          </form>
-        </div>
-      </calcite-tab>
-
-      <calcite-tab>
-        <h3>Single Value</h3>
-        <calcite-slider id="mySlider" min="0" max="100" value="25" step="1" label="Temperature"></calcite-slider>
-        <h3>Disabled</h3>
-        <calcite-slider min="0" max="100" value="40" step="1" label="Temperature" disabled>
-        </calcite-slider>
-        <h3>Range</h3>
-        <calcite-slider min="0" max="100" min-value="50" max-value="85" step="1" min-label="Temperature range (lower)"
-          max-label="Temperature range (upper)"></calcite-slider>
-        <h3>Ticks</h3>
-        <calcite-slider min="0" max="100" value="23" step="10" ticks="10" label="Temperature"></calcite-slider>
-        <h3>Handle Labels</h3>
-        <calcite-slider min="0" max="100" min-value="23" max-value="46" step="1" ticks="10" label-handles precise
-          label="Temperature"></calcite-slider>
-        <h3>Tick Labels</h3>
-        <calcite-slider min="0" max="100" value="23" step="10" ticks="10" label-ticks label="Temperature">
-        </calcite-slider>
-        <h3>"Precise" handle</h3>
-        <calcite-slider min="0" max="100" value="23" step="1" label="Temperature" precise></calcite-slider>
-        <h3>"Precise" Range</h3>
-        <calcite-slider min="0" max="100" min-value="50" max-value="85" step="1" min-label="Temperature range (lower)"
-          max-label="Temperature range (upper)" precise></calcite-slider>
-
-        <div class="demo-background-dark">
-          <h3>Dark Theme</h3>
-          <calcite-slider min="0" max="100" min-value="50" max-value="85" step="1" min-label="Temperature range (lower)"
-            max-label="Temperature range (upper)" theme="dark" label-ticks ticks="10"></calcite-slider>
-        </div>
-        <h3>Event Listener</h3>
-        <calcite-slider id="sliderEvents" min="0" max="100" value="50" step="1" label="Temperature"></calcite-slider>
-        <p>Current slider value is: <span id="sliderEventDisplay"></span></p>
-        <script>
-          (function () {
-            var label = document.getElementById("sliderEventDisplay");
-            document.getElementById("sliderEvents").addEventListener("calciteSliderUpdate", function (e) {
-              label.innerHTML = e.target.value;
-            });
-          })();
-        </script>
-      </calcite-tab>
-
-      <calcite-tab>
-        <h2>calcite-switch</h2>
-        <div>
-          <label>
-            <calcite-switch id="basicSwitch" switched="true"></calcite-switch>
-            Without a proxy <code>input</code> element.
-            <script>
-              var basicSwitch = document.getElementById("basicSwitch");
-
-              basicSwitch.addEventListener("calciteSwitchChange", function (
-                e
-              ) {
-                console.log(
-                  "Basic switch changed by <calcite-switch>",
-                  e.target.switched
-                );
-              });
-            </script>
-          </label>
-        </div>
-        <br />
-        <div>
-          <calcite-switch>
-            <input id="proxySwitchCheckbox" type="checkbox" />
-          </calcite-switch>
-          <span id='proxySwitchSpan'>
-            With a proxy <code>input</code> element and changes on click.
-          </span>
-          <script>
-            var proxySwitchSpan = document.getElementById(
-              "proxySwitchSpan"
-            );
-            var proxySwitchCheckbox = document.getElementById('proxySwitchCheckbox');
-
-            proxySwitchSpan.addEventListener('click', function () {
-              proxySwitchCheckbox.hasAttribute('checked') ?
-                proxySwitchCheckbox.removeAttribute('checked') :
-                proxySwitchCheckbox.setAttribute('checked', '')
-            })
-          </script>
-        </div>
-        <br />
-        <div>
-          <label>
-            <calcite-switch scale="s" switched="true" color="red"> </calcite-switch>
-            Red switch scale small
-          </label>
-        </div>
-        <br />
-        <div>
-          <label>
-            <calcite-switch scale="m" switched="true" color="red"> </calcite-switch>
-            Red switch scale medium
-          </label>
-        </div>
-        <br />
-        <div>
-          <label>
-            <calcite-switch scale="l" switched="true" color="red"> </calcite-switch>
-            Red switch scale large
-          </label>
-        </div>
-        <br />
-        <div>
-          <calcite-switch></calcite-switch>
-          Switch with no wrapping <code>label</code>.
-        </div>
-        <br />
-        <div class="demo-background-dark">
-          <div>
-            <label>
-              <calcite-switch theme="dark" id="basicSwitch" switched="true"></calcite-switch>
-              Without a proxy <code>input</code> element.
-              <script>
-                var basicSwitch = document.getElementById("basicSwitch");
-
-                basicSwitch.addEventListener("calciteSwitchChange", function (
-                  e
-                ) {
-                  console.log(
-                    "Basic switch changed by <calcite-switch>",
-                    e.target.switched
-                  );
-                });
-              </script>
-            </label>
-          </div>
-          <br />
-          <div>
-            <calcite-switch theme="dark">
-              <input id="proxySwitchCheckbox" type="checkbox" />
-            </calcite-switch>
-            <span id='proxySwitchSpan'>
-              With a proxy <code>input</code> element and changes on click.
-            </span>
-            <script>
-              var proxySwitchSpan = document.getElementById(
-                "proxySwitchSpan"
-              );
-              var proxySwitchCheckbox = document.getElementById('proxySwitchCheckbox');
-
-              proxySwitchSpan.addEventListener('click', function () {
-                proxySwitchCheckbox.hasAttribute('checked') ?
-                  proxySwitchCheckbox.removeAttribute('checked') :
-                  proxySwitchCheckbox.setAttribute('checked', '')
-              })
-            </script>
-          </div>
-          <br />
-          <div>
-            <label>
-              <calcite-switch theme="dark" switched="true" color="red"> </calcite-switch>
-              Red switch
-            </label>
-          </div>
-          <br />
-          <div>
-            <calcite-switch theme="dark"></calcite-switch>
-            Switch with no wrapping <code>label</code>.
-          </div>
-        </div>
-        <h2>calcite-checkbox</h2>
-
-        <div>
-          <label>
-            <calcite-checkbox id="basicCheckbox" checked="true"></calcite-checkbox>
-            Without a proxy <code>input</code> element.
-            <script>
-              var basicCheckbox = document.getElementById("basicCheckbox");
-
-              basicCheckbox.addEventListener("calciteCheckboxChange", function (
-                e
-              ) {
-                console.log(
-                  "Basic Checkbox changed by <calcite-checkbox>",
-                  e.target.checked
-                );
-              });
-            </script>
-          </label>
-        </div>
-
-        <div>
-          <calcite-checkbox>
-            <input id="proxyCheckboxCheckbox" type="checkbox" />
-          </calcite-checkbox>
-          <span id='proxyCheckboxSpan'>
-            With a proxy <code>input</code> element and changes on click.
-          </span>
-          <script>
-            var proxyCheckboxSpan = document.getElementById(
-              "proxyCheckboxSpan"
-            );
-            var proxyCheckboxCheckbox = document.getElementById('proxyCheckboxCheckbox');
-
-            proxyCheckboxSpan.addEventListener('click', function () {
-              proxyCheckboxCheckbox.hasAttribute('checked') ?
-                proxyCheckboxCheckbox.removeAttribute('checked') :
-                proxyCheckboxCheckbox.setAttribute('checked', '')
-            })
-          </script>
-        </div>
-
-        <div>
-          <label>
-            <calcite-checkbox indeterminate></calcite-checkbox>
-            Initially indeterminate and unchecked
-          </label>
-        </div>
-
-        <div>
-          <label>
-            <calcite-checkbox indeterminate checked></calcite-checkbox>
-            Initially indeterminate and checked
-          </label>
-        </div>
-
-        <div>
-          <label>
-            <calcite-checkbox size='large'></calcite-checkbox>
-            Large checkbox
-          </label>
-        </div>
-        <div>
-          <label>
-            <calcite-checkbox size='small'></calcite-checkbox>
-            Small checkbox
-          </label>
-        </div>
-        <div style='background-color: black; color: white; padding: 5px;'>
-          <label>
-            <calcite-checkbox theme='dark' size='large'></calcite-checkbox>
-            Dark large
-          </label>
-        </div>
-
-        <div style='background-color: black; color: white; padding: 5px;'>
-          <label>
-            <calcite-checkbox theme='dark' disabled></calcite-checkbox>
-            Dark disabled
-          </label>
-        </div>
-
-
-        <div style='background-color: black; color: white; padding: 5px;'>
-          <label>
-            <calcite-checkbox theme='dark' checked disabled></calcite-checkbox>
-            Dark checked disabled
-          </label>
-        </div>
-        <div style='background-color: black; color: white; padding: 5px;'>
-          <label>
-            <calcite-checkbox theme='dark' indeterminate disabled size='small'></calcite-checkbox>
-            Dark indeterminate disabled small
-          </label>
-        </div>
-
-        <div>
-          <label>
-            <calcite-checkbox disabled checked></calcite-checkbox>
-            Disabled and checked
-          </label>
-        </div>
-        <div>
-          <label>
-            <calcite-checkbox disabled></calcite-checkbox>
-            Disabled and unchecked
-          </label>
-        </div>
-      </calcite-tab>
-
-      <calcite-tab>
-        <h1>CalciteTooltip</h1>
-
-        <calcite-tooltip placement="auto" id="tooltip">This is the message of the tooltip</calcite-tooltip>
-
-        <calcite-tooltip placement="top" id="tooltip-two" reference-element="tooltip-button-two">Lorem Ipsum is simply
-          of the printing and typesetting industry. Lorem Ipsum has been the industry's standard printer of type and
-          scrambled it to make a type specimen book.</calcite-tooltip>
-
-        <calcite-tooltip placement="right-start" reference-element="tooltip-button-four">Lorem Ipsum is simply of the
-          printing and typesetting industry. Lorem Ipsum has been the industry's standard printer of type and scrambled
-          it to make a type specimen book.
-        </calcite-tooltip>
-
-
-        <calcite-tooltip theme="dark" reference-element="tooltip-button-five">This is the message of the tooltip.
-        </calcite-tooltip>
-
-        <calcite-tooltip theme="dark" placement="auto" id="tooltip-six" reference-element="tooltip-button-six">Lorem
-          Ipsum is simply of the printing and typesetting industry. Lorem Ipsum has been the industry's standard printer
-          of type and scrambled it to make a type specimen book.</calcite-tooltip>
-
-        <calcite-tooltip theme="dark" placement="auto" reference-element="tooltip-button-eight">Lorem Ipsum is simply of
-          the printing and typesetting industry. Lorem Ipsum has been the industry's standard printer of type and
-          scrambled it to make a type specimen book.
-        </calcite-tooltip>
-
-        <p>
-          Lorem <a id="tooltip-button" href="#">ipsum</a> dolor sit amet, consectetur adipiscing elit, sed do eiusmod
-          tempor incididunt ut labore et dolore magna aliqua. Ut enim ad minim veniam, quis nostrud exercitation <strong
-            id="tooltip-button-two" tabindex="0">ullamco</strong> laboris nisi ut aliquip ex ea commodo consequat. Duis
-          aute irure
-          dolor in reprehenderit in voluptate velit esse cillum dolore eu fugiat nulla pariatur. Excepteur sint occaecat
-          cupidatat non proident, sunt in culpa qui <calcite-button id="tooltip-button-four">officia deserunt
-          </calcite-button> mollit anim id est laborum.
-        </p>
-
-        <p class="demo-background-dark">
-          Lorem <a id="tooltip-button-five" href="#">ipsum</a> dolor sit amet, consectetur adipiscing elit, sed do
-          eiusmod tempor incididunt ut labore et dolore magna aliqua. Ut enim ad minim veniam, quis nostrud exercitation
-          <strong id="tooltip-button-six" tabindex="0">ullamco</strong> laboris nisi ut aliquip ex ea commodo consequat.
-          Duis aute
-          irure dolor in reprehenderit in voluptate velit esse cillum dolore eu fugiat nulla pariatur. Excepteur sint
-          occaecat cupidatat non proident, sunt in culpa qui <calcite-button id="tooltip-button-eight">officia deserunt
-          </calcite-button> mollit anim id est laborum.
-        </p>
-
-        <script>
-          var tooltip = document.getElementById("tooltip");
-          var tooltipButton = document.getElementById("tooltip-button");
-          tooltip.referenceElement = tooltipButton;
-        </script>
-      </calcite-tab>
-
-      <calcite-tab>
-        <h3>Fab options</h3>
-        <div
-          style="height:300px;width:200px;overflow:scroll;position:relative;display:inline-flex;flex-direction:column">
-          Lorem ipsum dolor sit amet, consectetur adipiscing elit. Ut varius, sem id ullamcorper volutpat, nibh risus
-          semper tellus, quis ultrices nisl metus in nunc. Aenean ut eleifend lectus. Mauris rutrum dolor felis, at
-          volutpat massa aliquam a. In sit amet tortor lobortis, scelerisque dui quis, sodales tellus. Pellentesque
-          lobortis ligula nunc, ac convallis lacus sollicitudin id. Etiam bibendum mi sit amet enim auctor, eget porta
-          massa hendrerit. Phasellus in ex ut diam dictum mattis. Sed cursus placerat enim ut dignissim. Donec venenatis
-          maximus consequat.
-
-          Mauris sit amet odio mattis, aliquet quam sit amet, egestas leo. Ut auctor leo in tortor maximus, in aliquet
-          mauris venenatis. Curabitur fringilla odio sed hendrerit ornare. Donec sodales augue lacus, laoreet vulputate
-          odio feugiat id. Aliquam viverra a purus ultrices molestie. Integer faucibus urna felis, at feugiat eros
-          malesuada quis. Morbi luctus urna quis risus molestie egestas. Vestibulum magna est, mollis vitae tempor quis,
-          pulvinar aliquet erat. Maecenas a elit ut purus porttitor auctor. Suspendisse id ligula consectetur, venenatis
-          quam eget, aliquam erat. Sed lobortis sapien id scelerisque fringilla. Quisque eget erat a augue condimentum
-          ullamcorper a semper lorem. Nunc elementum rutrum pharetra. Sed consequat sem eget ex lacinia posuere. Duis a
-          libero aliquam, imperdiet ipsum sed, volutpat nisl.
-
-          <div class="sticky-example" id="calcite-fab-tooltip">
-            <calcite-button round floating icon="M20 13h-7v7h-3v-7H3v-3h7V3h3v7h7z">
-            </calcite-button>
-          </div>
-          <calcite-tooltip theme="dark" placement="top" reference-element="calcite-fab-tooltip">Add new
-          </calcite-tooltip>
-        </div>
-        <div
-          style="height:300px;width:200px;overflow:scroll;position:relative;display:inline-flex;flex-direction:column">
-          Lorem ipsum dolor sit amet, consectetur adipiscing elit. Ut varius, sem id ullamcorper volutpat, nibh risus
-          semper tellus, quis ultrices nisl metus in nunc. Aenean ut eleifend lectus. Mauris rutrum dolor felis, at
-          volutpat massa aliquam a. In sit amet tortor lobortis, scelerisque dui quis, sodales tellus. Pellentesque
-          lobortis ligula nunc, ac convallis lacus sollicitudin id. Etiam bibendum mi sit amet enim auctor, eget porta
-          massa hendrerit. Phasellus in ex ut diam dictum mattis. Sed cursus placerat enim ut dignissim. Donec venenatis
-          maximus consequat.
-
-          Mauris sit amet odio mattis, aliquet quam sit amet, egestas leo. Ut auctor leo in tortor maximus, in aliquet
-          mauris venenatis. Curabitur fringilla odio sed hendrerit ornare. Donec sodales augue lacus, laoreet vulputate
-          odio feugiat id. Aliquam viverra a purus ultrices molestie. Integer faucibus urna felis, at feugiat eros
-          malesuada quis. Morbi luctus urna quis risus molestie egestas. Vestibulum magna est, mollis vitae tempor quis,
-          pulvinar aliquet erat. Maecenas a elit ut purus porttitor auctor. Suspendisse id ligula consectetur, venenatis
-          quam eget, aliquam erat. Sed lobortis sapien id scelerisque fringilla. Quisque eget erat a augue condimentum
-          ullamcorper a semper lorem. Nunc elementum rutrum pharetra. Sed consequat sem eget ex lacinia posuere. Duis a
-          libero aliquam, imperdiet ipsum sed, volutpat nisl.
-
-          <div class="sticky-example">
-            <calcite-button scale="s" floating appearance="outline" icon="M20 13h-7v7h-3v-7H3v-3h7V3h3v7h7z">
-            </calcite-button>
-          </div>
-        </div>
-
-        <div
-          style="height:300px;width:200px;overflow:scroll;position:relative;display:inline-flex;flex-direction:column">
-          Lorem ipsum dolor sit amet, consectetur adipiscing elit. Ut varius, sem id ullamcorper volutpat, nibh risus
-          semper tellus, quis ultrices nisl metus in nunc. Aenean ut eleifend lectus. Mauris rutrum dolor felis, at
-          volutpat massa aliquam a. In sit amet tortor lobortis, scelerisque dui quis, sodales tellus. Pellentesque
-          lobortis ligula nunc, ac convallis lacus sollicitudin id. Etiam bibendum mi sit amet enim auctor, eget porta
-          massa hendrerit. Phasellus in ex ut diam dictum mattis. Sed cursus placerat enim ut dignissim. Donec venenatis
-          maximus consequat.
-
-          Mauris sit amet odio mattis, aliquet quam sit amet, egestas leo. Ut auctor leo in tortor maximus, in aliquet
-          mauris venenatis. Curabitur fringilla odio sed hendrerit ornare. Donec sodales augue lacus, laoreet vulputate
-          odio feugiat id. Aliquam viverra a purus ultrices molestie. Integer faucibus urna felis, at feugiat eros
-          malesuada quis. Morbi luctus urna quis risus molestie egestas. Vestibulum magna est, mollis vitae tempor quis,
-          pulvinar aliquet erat. Maecenas a elit ut purus porttitor auctor. Suspendisse id ligula consectetur, venenatis
-          quam eget, aliquam erat. Sed lobortis sapien id scelerisque fringilla. Quisque eget erat a augue condimentum
-          ullamcorper a semper lorem. Nunc elementum rutrum pharetra. Sed consequat sem eget ex lacinia posuere. Duis a
-          libero aliquam, imperdiet ipsum sed, volutpat nisl.
-
-          <div class="sticky-example">
-            <calcite-button round floating icon="M20 13h-7v7h-3v-7H3v-3h7V3h3v7h7z">Do this thing
-            </calcite-button>
-          </div>
-        </div>
-        <h3>Normal Lockup</h3>
-        <calcite-button color="light" appearance='outline' icon="M15.707 20h-1.414l-7.5-7.5 7.5-7.5h1.414l-7.5 7.5z">
-          Back</calcite-button>
-        <calcite-button appearance='outline'>Cancel</calcite-button>
-        <calcite-button>Submit</calcite-button>
-        <calcite-button round>Inline rounded button</calcite-button>
-        <calcite-button round>Inline rounded button</calcite-button>
-        <h3>Set focus</h3>
-        <calcite-button onclick=document.querySelector('#button-focus-example-1').setFocus()>focus button
-        </calcite-button>
-        <calcite-button onclick=document.querySelector('#button-focus-example-2').setFocus()>focus a
-        </calcite-button>
-        <calcite-button onclick=document.querySelector('#button-focus-example-3').setFocus()>focus span
-        </calcite-button>
-        <h4>Receive focus</h4>
-        <calcite-button id="button-focus-example-1">Button to gain focus</calcite-button>
-        <calcite-button href="http://google.com" target="_blank" id="button-focus-example-2">A to gain focus
-        </calcite-button>
-        <calcite-button appearance="inline" id="button-focus-example-3">span to gain focus</calcite-button>
-
-        <h5>calcite button inside form with no custom onsubmit</h5>
-        <form name="form1" id="form1">
-          <label>form 1</label>
-          <calcite-input type="text" name="name1" required placeholder="John">First Name</calcite-input>
-          <calcite-button id="submit-button1">Go</calcite-button>
-          <calcite-button type="button">I should not submit the form (type button)</calcite-button>
-          <calcite-button type="reset">I should reset the form (type reset)</calcite-button>
-        </form>
-        <h5>with a custom defined onsubmit on form</h5>
-        <form name="form4" id="form4" onsubmit="alert('submitted')">
-          <calcite-input type="text" name="name4" required>Form 4</calcite-input>
-          <calcite-button id="submit-button4">Go (custom onsubmit - alert)</calcite-button>
-          <calcite-button onclick="alert('clicked')" type="button">I should not submit the form (type button) but I
-            should perform my onclick</calcite-button>
-          <calcite-button type="reset">I should reset the form (type reset)</calcite-button>
-        </form>
-        <h5>multiple calcite buttons outside form</h5>
-        <form name="form2" id="form2">
-          <label>form 2 (no custom onsubmit)</label>
-          <input type="text" name="name2" required />
-        </form>
-        <form name="form3" id="form3" onsubmit="alert('submitted')">
-          <label>form 3 (has custom onsubmit)</label>
-          <input type="text" name="name3" required />
-        </form>
-        <calcite-button form="form2" id="submit-button2">Submit form 2</calcite-button>
-        <calcite-button form="form2" type="button" id="button-button2">no action (form 2)</calcite-button>
-        <calcite-button form="form2" type="reset" id="reset-button2">reset form 2</calcite-button>
-        <br />
-        <calcite-button form="form3" id="submit-button3">Submit form 3 (custom fn)</calcite-button>
-        <calcite-button form="form3" type="button" id="button-button3">no action (form 3)</calcite-button>
-        <calcite-button form="form3" type="reset" id="reset-button3">reset form 3</calcite-button>
-
-        <br />
-        <br />
-        <h3>Type: Solid (default)</h3>
-        <calcite-button title="blue solid button">blue solid button</calcite-button>
-        <calcite-button title="red solid button" color='red'>red solid button</calcite-button>
-        <calcite-button title="light solid button" color='light'>light solid button</calcite-button>
-        <calcite-button title="dark solid button" color='dark'>dark solid button</calcite-button>
-        <br />
-        <br />
-        <h5>Theme="dark" on blue /red (no effect on light / dark)</h5>
-        <div class="demo-background-dark">
-          <calcite-button theme="dark" title="blue solid button">blue solid button</calcite-button>
-          <calcite-button theme="dark" title="red solid button" color='red'>red solid button</calcite-button>
-
-          <calcite-button theme="dark" title="light solid button" color='light'>light solid button</calcite-button>
-          <calcite-button theme="dark" title="dark solid button" color='dark'>dark solid button</calcite-button>
-        </div>
-
-
-        <h3>Type: Outline</h3>
-        <calcite-button title="blue outline button" appearance='outline'>blue outline button</calcite-button>
-        <calcite-button title="red outline button" appearance='outline' color='red'>red outline button</calcite-button>
-        <calcite-button title="light outline button" appearance='outline' color='light'>light outline button
-        </calcite-button>
-        <calcite-button title="dark outline button" appearance='outline' color='dark'>dark outline button
-        </calcite-button>
-        <br />
-        <br />
-        <h5>Theme="dark" on blue /red (no effect on light / dark except outline)</h5>
-        <div class="demo-background-dark">
-          <calcite-button theme="dark" title="blue outline button" appearance='outline'>blue outline button
-          </calcite-button>
-          <calcite-button theme="dark" title="red outline button" appearance='outline' color='red'>red outline button
-          </calcite-button>
-          <calcite-button theme="dark" title="light outline button" appearance='outline' color='light'>light outline
-            button
-          </calcite-button>
-          <calcite-button theme="dark" title="dark outline button" appearance='outline' color='dark'>dark outline button
-          </calcite-button>
-        </div>
-
-
-        <h3>Type: Clear</h3>
-        <calcite-button title="blue clear button" appearance='clear'>blue clear button</calcite-button>
-        <calcite-button title="red clear button" appearance='clear' color='red'>red clear button</calcite-button>
-
-        <calcite-button title="light clear button" appearance='clear' color='light'>light clear button</calcite-button>
-        <calcite-button title="dark clear button" appearance='clear' color='dark'>dark clear button</calcite-button>
-        <br />
-        <br />
-        <h5>Theme="dark" on blue /red (no effect on light / dark)</h5>
-        <div class="demo-background-dark">
-          <calcite-button theme="dark" title="blue clear button" appearance='clear'>blue clear button</calcite-button>
-          <calcite-button theme="dark" title="red clear button" appearance='clear' color='red'>red clear button
-          </calcite-button>
-          <calcite-button title="light clear button" appearance='clear' color='light'>light clear button
-          </calcite-button>
-          <calcite-button title="dark clear button" appearance='clear' color='dark'>dark clear button</calcite-button>
-        </div>
-
-        <h3>Type: Outline</h3>
-        <calcite-button title="blue outline button" appearance='outline'>blue outline button</calcite-button>
-        <calcite-button title="red outline button" appearance='outline' color='red'>red outline button</calcite-button>
-        <calcite-button title="light outline button" appearance='outline' color='light'>light outline button
-        </calcite-button>
-        <calcite-button title="dark outline button" appearance='outline' color='dark'>dark outline button
-        </calcite-button>
-        <br />
-        <br />
-        <h5>Theme="dark" on blue /red (no effect on light / dark except outline)</h5>
-        <div class="demo-background-dark">
-          <calcite-button theme="dark" title="blue outline button" appearance='outline'>blue outline button
-          </calcite-button>
-          <calcite-button theme="dark" title="red outline button" appearance='outline' color='red'>red outline button
-          </calcite-button>
-          <calcite-button theme="dark" title="light outline button" appearance='outline' color='light'>light outline
-            button
-          </calcite-button>
-          <calcite-button theme="dark" title="dark outline button" appearance='outline' color='dark'>dark outline button
-          </calcite-button>
-        </div>
-
-        <h3>Type: Transparent</h3>
-        <calcite-button title="blue transparent button" appearance='transparent'
-          icon='M4 5l1.067 16.86A1.29 1.29 0 0 0 6.348 23h10.304a1.29 1.29 0 0 0 1.281-1.14L19 5zm4 15.5a.5.5 0 0 1-1 0v-13a.5.5 0 0 1 1 0zm4 0a.5.5 0 0 1-1 0v-13a.5.5 0 0 1 1 0zm4 0a.5.5 0 0 1-1 0v-13a.5.5 0 0 1 1 0zM19 2l1 2H3l1-2h4l1-1h5l1 1z'>
-          transparent and icon</calcite-button>
-        <calcite-button title="blue transparent button" icon-position="end" appearance='transparent'
-          icon='M4 5l1.067 16.86A1.29 1.29 0 0 0 6.348 23h10.304a1.29 1.29 0 0 0 1.281-1.14L19 5zm4 15.5a.5.5 0 0 1-1 0v-13a.5.5 0 0 1 1 0zm4 0a.5.5 0 0 1-1 0v-13a.5.5 0 0 1 1 0zm4 0a.5.5 0 0 1-1 0v-13a.5.5 0 0 1 1 0zM19 2l1 2H3l1-2h4l1-1h5l1 1z'>
-          transparent and end icon</calcite-button>
-        <calcite-button title="blue transparent button" appearance='transparent'>blue transparent button
-        </calcite-button>
-        <calcite-button title="red transparent button" appearance='transparent' color='red'>red transparent button
-        </calcite-button>
-
-        <calcite-button title="light transparent button" appearance='transparent' color='light'>light transparent button
-        </calcite-button>
-        <calcite-button title="dark transparent button" appearance='transparent' color='dark'>dark transparent button
-        </calcite-button>
-        <br />
-        <br />
-        <h5>Theme="dark" on blue /red (no effect on light / dark)</h5>
-        <div class="demo-background-dark">
-          <calcite-button theme="dark" title="blue transparent button" appearance='transparent'>blue transparent button
-          </calcite-button>
-          <calcite-button theme="dark" title="red transparent button" appearance='transparent' color='red'>red
-            transparent button
-          </calcite-button>
-          <calcite-button title="light transparent button" appearance='transparent' color='light'>light transparent
-            button
-          </calcite-button>
-          <calcite-button title="dark transparent button" appearance='transparent' color='dark'>dark transparent button
-          </calcite-button>
-        </div>
-
-        <h3>Type: Inline (render as anchor)</h3>
-        An anchor <calcite-button title="in the middle" appearance="inline"> with no href in the middle</calcite-button>
-        of
-        some
-        text.<br />
-        An anchor <calcite-button title="in the middle" href="/" appearance="inline">in the middle</calcite-button> of
-        some
-        text.<br />
-        An anchor <calcite-button href="/"
-          title="in the middle that might be long enough to wrap to illustrate animation" appearance="inline"
-          color='red'>in the middle that might be long enough to wrap to illustrate animation</calcite-button> of some
-        text.<br />
-        An anchor link <calcite-button href="http://google.com" appearance="inline" color='light'
-          rel="noopener noreferrer" target="_blank" title="in the middle with an icon"
-          icon='M20 11h2v11H2V2h11v2H4v16h16zm-5-9v1.5h4.44l-7.93 7.93 1.062 1.06L20.5 4.56V9H22V2z'>to Google with an
-          icon</calcite-button> in some text.<br />
-
-        An anchor link <calcite-button href="http://google.com" appearance="inline" rel="noopener noreferrer"
-          target="_blank" title="in the middle with an icon" color='dark'
-          icon='M20 11h2v11H2V2h11v2H4v16h16zm-5-9v1.5h4.44l-7.93 7.93 1.062 1.06L20.5 4.56V9H22V2z'>in the middle
-        </calcite-button> of some text.<br /><br />
-        <div class="demo-background-dark">
-          An anchor link <calcite-button theme="dark" href="http://google.com" appearance="inline"
-            rel="noopener noreferrer" target="_blank" title="in the middle">in
-            the middle</calcite-button> of some text.<br />
-          An anchor link <calcite-button theme="dark" href="http://google.com" appearance="inline"
-            rel="noopener noreferrer" target="_blank" title="in the middle" color='red'>to Google.</calcite-button>
-          <br />
-          An anchor link <calcite-button href="http://google.com" appearance="inline" color='light'
-            rel="noopener noreferrer" target="_blank" title="in the middle with an icon"
-            icon='M20 11h2v11H2V2h11v2H4v16h16zm-5-9v1.5h4.44l-7.93 7.93 1.062 1.06L20.5 4.56V9H22V2z'
-            icon-position="end"> to Google with an
-            icon</calcite-button> in some text.<br />
-          An anchor link <calcite-button href="http://google.com" appearance="inline" color='light'
-            rel="noopener noreferrer" target="_blank" title="in the middle with an icon"
-            icon='M20 11h2v11H2V2h11v2H4v16h16zm-5-9v1.5h4.44l-7.93 7.93 1.062 1.06L20.5 4.56V9H22V2z'>to Google with an
-            icon</calcite-button> in some text.<br />
-          An anchor link <calcite-button href="http://google.com" appearance="inline" color='light'
-            rel="noopener noreferrer" target="_blank" title="in the middle with an icon"
-            icon='M20 11h2v11H2V2h11v2H4v16h16zm-5-9v1.5h4.44l-7.93 7.93 1.062 1.06L20.5 4.56V9H22V2z'>to Google with an
-            icon</calcite-button> in some text.<br />
-          An anchor link <calcite-button href="http://google.com" appearance="inline" color='dark'
-            rel="noopener noreferrer" target="_blank" title="in the middle with an icon"
-            icon='M20 11h2v11H2V2h11v2H4v16h16zm-5-9v1.5h4.44l-7.93 7.93 1.062 1.06L20.5 4.56V9H22V2z'>to Google with an
-            icon</calcite-button> in some text.<br />
-
-        </div>
-
-
-        <h3>Disabled</h3>
-        <calcite-button title="blue solid button" disabled>blue solid button</calcite-button>
-        <calcite-button icon='M20 11h2v11H2V2h11v2H4v16h16zm-5-9v1.5h4.44l-7.93 7.93 1.062 1.06L20.5 4.56V9H22V2z'
-          title="dark solid button" color='dark' disabled>dark solid button</calcite-button>
-        <calcite-button title="blue clear button" appearance='clear' disabled>blue clear button</calcite-button>
-        <calcite-button title="blue clear button" appearance='transparent' disabled>blue clear button</calcite-button>
-        <calcite-button title="red clear button" appearance='inline' color='red' disabled>red clear button
-        </calcite-button>
-        <br />
-        <br />
-        <div class="demo-background-dark">
-          <calcite-button theme="dark" title="blue solid button" disabled>blue solid button</calcite-button>
-          <calcite-button theme="dark"
-            icon='M20 11h2v11H2V2h11v2H4v16h16zm-5-9v1.5h4.44l-7.93 7.93 1.062 1.06L20.5 4.56V9H22V2z'
-            title="dark solid button" color='dark' disabled>dark solid button</calcite-button>
-          <calcite-button theme="dark" title="blue clear button" appearance='clear' disabled>blue clear button
-          </calcite-button>
-          <calcite-button theme="dark" title="blue clear button" appearance='transparent' disabled>blue clear button
-          </calcite-button>
-          <calcite-button theme="dark" title="red clear button" appearance='inline' color='red' disabled>red clear
-            button</calcite-button>
-        </div>
-
-        <h3>Scales</h3>
-        <calcite-button title="xl scale button" scale='xl'>xl scale button</calcite-button>
-        <calcite-button title="l scale button" scale='l'>l scale button</calcite-button>
-        <calcite-button title="m / default scale button">m scale button</calcite-button>
-        <calcite-button title="s scale button" scale='s'>s scale button</calcite-button>
-        <calcite-button title="xs scale button" scale='xs'>xs scale button</calcite-button>
-
-        <h3>Widths</h3>
-        <calcite-button title="Auto / default width button">Auto / default width button</calcite-button>
-        <br />
-        <calcite-button title="half width button" width='half'>half width button</calcite-button>
-        <br />
-        <calcite-button title="full width button" width='full'>full width button</calcite-button>
-        <calcite-button title="full width button"
-          icon='M24 11.226A4.695 4.695 0 0 1 19.596 16H14v-2h5.595a2.708 2.708 0 0 0 2.406-2.774A3.175 3.175 0 0 0 19.797 8.2l-1.19-.387-.173-1.24A5.16 5.16 0 0 0 13.482 2a4.992 4.992 0 0 0-4.37 2.732L8.365 6.14l-1.538-.41a1.986 1.986 0 0 0-.504-.082 1.474 1.474 0 0 0-1.533 1.39l-.083 1.127-1.008.51a3.03 3.03 0 0 0-1.698 2.695A2.623 2.623 0 0 0 4.406 14H10v2H4.406a4.606 4.606 0 0 1-4.405-4.63 5.04 5.04 0 0 1 2.794-4.479 3.47 3.47 0 0 1 3.529-3.244 3.952 3.952 0 0 1 1.02.15A6.971 6.971 0 0 1 13.482 0a7.131 7.131 0 0 1 6.933 6.297 5.186 5.186 0 0 1 3.586 4.929zm-8 6.315l-3 2.93V12h-2v8.47l-3-2.93v2.153l4 4 4-4z'
-          width='full'>full width button with icon </calcite-button>
-          <calcite-button title="full width button" icon-position="end"
-          icon='M24 11.226A4.695 4.695 0 0 1 19.596 16H14v-2h5.595a2.708 2.708 0 0 0 2.406-2.774A3.175 3.175 0 0 0 19.797 8.2l-1.19-.387-.173-1.24A5.16 5.16 0 0 0 13.482 2a4.992 4.992 0 0 0-4.37 2.732L8.365 6.14l-1.538-.41a1.986 1.986 0 0 0-.504-.082 1.474 1.474 0 0 0-1.533 1.39l-.083 1.127-1.008.51a3.03 3.03 0 0 0-1.698 2.695A2.623 2.623 0 0 0 4.406 14H10v2H4.406a4.606 4.606 0 0 1-4.405-4.63 5.04 5.04 0 0 1 2.794-4.479 3.47 3.47 0 0 1 3.529-3.244 3.952 3.952 0 0 1 1.02.15A6.971 6.971 0 0 1 13.482 0a7.131 7.131 0 0 1 6.933 6.297 5.186 5.186 0 0 1 3.586 4.929zm-8 6.315l-3 2.93V12h-2v8.47l-3-2.93v2.153l4 4 4-4z'
-          width='full'>full width button with icon </calcite-button>
-
-        <h3>Anchor links</h3>
-        <h5>Passing a href will render the component as an anchor.</h5>
-        <calcite-button href='/anotherpage' title="internal anchor">Internal anchor
-        </calcite-button>
-        <calcite-button href='http://google.com' title="full width button" rel="noopener noreferrer" target="_blank">
-          External anchor
-        </calcite-button>
-        <calcite-button href='http://google.com' appearance="outline"
-          icon="M20 11h2v11H2V2h11v2H4v16h16zm-5-9v1.5h4.44l-7.93 7.93 1.062 1.06L20.5 4.56V9H22V2z"
-          title="full width button" rel="noopener noreferrer" target="_blank">External anchor with icon
-        </calcite-button>
-
-        <h3>Loader</h3>
-        <h5>These examples remove on the consumer end, the loader attribute when done... We could also present a "done"
-          loader state somehow...</h5>
-        <calcite-button onclick="loadingButton(this, 5000)">Do something</calcite-button>
-        <calcite-button appearance="outline" onclick="loadingButton(this, 5000)">Do something</calcite-button>
-        <calcite-button color="red" onclick="loadingButton(this, 500000000)">Do something</calcite-button>
-        <calcite-button color="red" appearance="outline" onclick="loadingButton(this, 5000)">Do something
-        </calcite-button>
-
-        <h3>Icons, and icons in combination with loader</h3>
-        <h5>pass path data - recommend using Calcite UI Icon Filled variants @ 24.</h5>
-        <calcite-button appearance="outline" color="light"
-          icon='M24 11.226A4.695 4.695 0 0 1 19.596 16H14v-2h5.595a2.708 2.708 0 0 0 2.406-2.774A3.175 3.175 0 0 0 19.797 8.2l-1.19-.387-.173-1.24A5.16 5.16 0 0 0 13.482 2a4.992 4.992 0 0 0-4.37 2.732L8.365 6.14l-1.538-.41a1.986 1.986 0 0 0-.504-.082 1.474 1.474 0 0 0-1.533 1.39l-.083 1.127-1.008.51a3.03 3.03 0 0 0-1.698 2.695A2.623 2.623 0 0 0 4.406 14H10v2H4.406a4.606 4.606 0 0 1-4.405-4.63 5.04 5.04 0 0 1 2.794-4.479 3.47 3.47 0 0 1 3.529-3.244 3.952 3.952 0 0 1 1.02.15A6.971 6.971 0 0 1 13.482 0a7.131 7.131 0 0 1 6.933 6.297 5.186 5.186 0 0 1 3.586 4.929zm-8 6.315l-3 2.93V12h-2v8.47l-3-2.93v2.153l4 4 4-4z'>
-        </calcite-button>
-        <calcite-button onclick="loadingButton(this, 3000)"
-          icon='M24 11.226A4.695 4.695 0 0 1 19.596 16H14v-2h5.595a2.708 2.708 0 0 0 2.406-2.774A3.175 3.175 0 0 0 19.797 8.2l-1.19-.387-.173-1.24A5.16 5.16 0 0 0 13.482 2a4.992 4.992 0 0 0-4.37 2.732L8.365 6.14l-1.538-.41a1.986 1.986 0 0 0-.504-.082 1.474 1.474 0 0 0-1.533 1.39l-.083 1.127-1.008.51a3.03 3.03 0 0 0-1.698 2.695A2.623 2.623 0 0 0 4.406 14H10v2H4.406a4.606 4.606 0 0 1-4.405-4.63 5.04 5.04 0 0 1 2.794-4.479 3.47 3.47 0 0 1 3.529-3.244 3.952 3.952 0 0 1 1.02.15A6.971 6.971 0 0 1 13.482 0a7.131 7.131 0 0 1 6.933 6.297 5.186 5.186 0 0 1 3.586 4.929zm-8 6.315l-3 2.93V12h-2v8.47l-3-2.93v2.153l4 4 4-4z'>
-        </calcite-button>
-        <calcite-button appearance="outline" color="dark" icon-position="end"
-          icon='M24 11.226A4.695 4.695 0 0 1 19.596 16H14v-2h5.595a2.708 2.708 0 0 0 2.406-2.774A3.175 3.175 0 0 0 19.797 8.2l-1.19-.387-.173-1.24A5.16 5.16 0 0 0 13.482 2a4.992 4.992 0 0 0-4.37 2.732L8.365 6.14l-1.538-.41a1.986 1.986 0 0 0-.504-.082 1.474 1.474 0 0 0-1.533 1.39l-.083 1.127-1.008.51a3.03 3.03 0 0 0-1.698 2.695A2.623 2.623 0 0 0 4.406 14H10v2H4.406a4.606 4.606 0 0 1-4.405-4.63 5.04 5.04 0 0 1 2.794-4.479 3.47 3.47 0 0 1 3.529-3.244 3.952 3.952 0 0 1 1.02.15A6.971 6.971 0 0 1 13.482 0a7.131 7.131 0 0 1 6.933 6.297 5.186 5.186 0 0 1 3.586 4.929zm-8 6.315l-3 2.93V12h-2v8.47l-3-2.93v2.153l4 4 4-4z'>
-          Download icon end</calcite-button>
-        <calcite-button scale="l" appearance="outline"
-          icon='M24 11.226A4.695 4.695 0 0 1 19.596 16H14v-2h5.595a2.708 2.708 0 0 0 2.406-2.774A3.175 3.175 0 0 0 19.797 8.2l-1.19-.387-.173-1.24A5.16 5.16 0 0 0 13.482 2a4.992 4.992 0 0 0-4.37 2.732L8.365 6.14l-1.538-.41a1.986 1.986 0 0 0-.504-.082 1.474 1.474 0 0 0-1.533 1.39l-.083 1.127-1.008.51a3.03 3.03 0 0 0-1.698 2.695A2.623 2.623 0 0 0 4.406 14H10v2H4.406a4.606 4.606 0 0 1-4.405-4.63 5.04 5.04 0 0 1 2.794-4.479 3.47 3.47 0 0 1 3.529-3.244 3.952 3.952 0 0 1 1.02.15A6.971 6.971 0 0 1 13.482 0a7.131 7.131 0 0 1 6.933 6.297 5.186 5.186 0 0 1 3.586 4.929zm-8 6.315l-3 2.93V12h-2v8.47l-3-2.93v2.153l4 4 4-4z'>
-          Download</calcite-button>
-        <calcite-button
-          icon='M24 11.226A4.695 4.695 0 0 1 19.596 16H14v-2h5.595a2.708 2.708 0 0 0 2.406-2.774A3.175 3.175 0 0 0 19.797 8.2l-1.19-.387-.173-1.24A5.16 5.16 0 0 0 13.482 2a4.992 4.992 0 0 0-4.37 2.732L8.365 6.14l-1.538-.41a1.986 1.986 0 0 0-.504-.082 1.474 1.474 0 0 0-1.533 1.39l-.083 1.127-1.008.51a3.03 3.03 0 0 0-1.698 2.695A2.623 2.623 0 0 0 4.406 14H10v2H4.406a4.606 4.606 0 0 1-4.405-4.63 5.04 5.04 0 0 1 2.794-4.479 3.47 3.47 0 0 1 3.529-3.244 3.952 3.952 0 0 1 1.02.15A6.971 6.971 0 0 1 13.482 0a7.131 7.131 0 0 1 6.933 6.297 5.186 5.186 0 0 1 3.586 4.929zm-8 6.315l-3 2.93V12h-2v8.47l-3-2.93v2.153l4 4 4-4z'>
-          <em>Download</em></calcite-button>
-        <calcite-button color='red'
-          icon='M4 5l1.067 16.86A1.29 1.29 0 0 0 6.348 23h10.304a1.29 1.29 0 0 0 1.281-1.14L19 5zm4 15.5a.5.5 0 0 1-1 0v-13a.5.5 0 0 1 1 0zm4 0a.5.5 0 0 1-1 0v-13a.5.5 0 0 1 1 0zm4 0a.5.5 0 0 1-1 0v-13a.5.5 0 0 1 1 0zM19 2l1 2H3l1-2h4l1-1h5l1 1z'>
-          Delete this</calcite-button>
-        <calcite-button color='red' appearance="outline" onclick="loadingButton(this, 3000)"
-          icon='M4 5l1.067 16.86A1.29 1.29 0 0 0 6.348 23h10.304a1.29 1.29 0 0 0 1.281-1.14L19 5zm4 15.5a.5.5 0 0 1-1 0v-13a.5.5 0 0 1 1 0zm4 0a.5.5 0 0 1-1 0v-13a.5.5 0 0 1 1 0zm4 0a.5.5 0 0 1-1 0v-13a.5.5 0 0 1 1 0zM19 2l1 2H3l1-2h4l1-1h5l1 1z'>
-          Delete this (loader)</calcite-button>
-        <calcite-button color='red' scale="l" appearance="outline" icon-position="end"
-          onclick="loadingButton(this, 3000)"
-          icon='M4 5l1.067 16.86A1.29 1.29 0 0 0 6.348 23h10.304a1.29 1.29 0 0 0 1.281-1.14L19 5zm4 15.5a.5.5 0 0 1-1 0v-13a.5.5 0 0 1 1 0zm4 0a.5.5 0 0 1-1 0v-13a.5.5 0 0 1 1 0zm4 0a.5.5 0 0 1-1 0v-13a.5.5 0 0 1 1 0zM19 2l1 2H3l1-2h4l1-1h5l1 1z'>
-          Delete this (loader)</calcite-button>
-        <calcite-button color='red' scale="xs" appearance="outline" onclick="loadingButton(this, 3000)"
-          icon='M4 5l1.067 16.86A1.29 1.29 0 0 0 6.348 23h10.304a1.29 1.29 0 0 0 1.281-1.14L19 5zm4 15.5a.5.5 0 0 1-1 0v-13a.5.5 0 0 1 1 0zm4 0a.5.5 0 0 1-1 0v-13a.5.5 0 0 1 1 0zm4 0a.5.5 0 0 1-1 0v-13a.5.5 0 0 1 1 0zM19 2l1 2H3l1-2h4l1-1h5l1 1z'>
-          Delete this (loader)</calcite-button>
-      </calcite-tab>
-      <calcite-tab>
-        <div class="example-container" style="margin: 40px 0 100px 0;">
-          <calcite-date-picker value="2019-08-23" min="2019-08-09" max="2021-12-18"></calcite-date-picker>
-          <calcite-date-picker id="dateSample"></calcite-date-picker>
-          <calcite-date-picker key="condition-value" min="1970-01-01" max="2030-12-31" start-of-week="0" tabIndex="0"
-            value="2000-11-27"></calcite-date-picker>
-          <button onclick="toggleCalendar()">date with no input</button>
-          <calcite-date-picker id="dateWithNoInput" key="condition-value" min="1970-01-01" max="2030-12-31"
-            start-of-week="0" tabIndex="0" value="2000-11-27" no-calendar-input="true" show-calendar="true">
-          </calcite-date-picker>
-          <!--<input type="date" min="1970-01-01" max="2030-12-31" value="2019-11-27" /> -->
-          <script>
-            var dateSample = document.getElementById("dateSample");
-
-            dateSample.addEventListener("calciteDateChange", function (
-              e
-            ) {
-              dateSample.value = e.target.value;
-              console.log(
-                "Date selected <calcite-date>",
-                e.target.value,
-                e.target.valueAsDate
-              );
-            });
-
-            function toggleCalendar() {
-              var dateWithNoInput = document.getElementById("dateWithNoInput");
-              dateWithNoInput.showCalendar = !dateWithNoInput.showCalendar;
-            }
-          </script>
-        </div>
-
-        <div class="demo-background-dark">
-          <div class="example-container" style="margin: 40px 0 100px 0;">
-            <h1>Dark theme</h1>
-            <calcite-date-picker theme="dark" value="2019-08-23" min="2019-08-09" max="2021-12-18">
-            </calcite-date-picker>
-            <calcite-date-picker theme="dark" id="dateSample"></calcite-date-picker>
-            <calcite-date-picker theme="dark" key="condition-value" min="1970-01-01" max="2030-12-31" start-of-week="0"
-              tabIndex="0" value="2000-11-27"></calcite-date-picker>
-            <button onclick="toggleDarkCalendar()">date with no input dark</button>
-            <calcite-date-picker theme="dark" id="darkDateWithNoInput" key="condition-value" min="1970-01-01"
-              max="2030-12-31" start-of-week="0" tabIndex="0" value="2000-11-27" no-calendar-input="true"
-              show-calendar="true"></calcite-date-picker>
-            <!--<input type="date" min="1970-01-01" max="2030-12-31" value="2019-11-27" /> -->
-            <script>
-              var dateSample = document.getElementById("dateSample");
-
-              dateSample.addEventListener("calciteDateChange", function (
-                e
-              ) {
-                dateSample.value = e.target.value;
-                console.log(
-                  "Date selected <calcite-date>",
-                  e.target.value,
-                  e.target.valueAsDate
-                );
-              });
-
-              function toggleCalendar() {
-                var dateWithNoInput = document.getElementById("dateWithNoInput");
-                dateWithNoInput.showCalendar = !dateWithNoInput.showCalendar;
-              }
-
-              function toggleDarkCalendar() {
-                var dateWithNoInput = document.getElementById("darkDateWithNoInput");
-                dateWithNoInput.showCalendar = !dateWithNoInput.showCalendar;
-              }
-            </script>
-          </div>
-        </div>
-      </calcite-tab>
-
-      <calcite-tab>
-        <h3>Dropdowns</h3>
-        <h3> Dropdown selection modes</h3>
-        <calcite-dropdown>
-          <calcite-button slot="dropdown-trigger">Selection mode example</calcite-button>
-          <calcite-dropdown-group selection-mode="single" group-title="Selection Mode: Single - default">
-            <calcite-dropdown-item>Relevance</calcite-dropdown-item>
-            <calcite-dropdown-item active>Date modified</calcite-dropdown-item>
-            <calcite-dropdown-item>Title</calcite-dropdown-item>
-          </calcite-dropdown-group>
-          <calcite-dropdown-group selection-mode="multi" group-title="Selection Mode: Multi">
-            <calcite-dropdown-item active>This</calcite-dropdown-item>
-            <calcite-dropdown-item>That</calcite-dropdown-item>
-            <calcite-dropdown-item active>Also this</calcite-dropdown-item>
-          </calcite-dropdown-group>
-          <calcite-dropdown-group selection-mode="none" group-title="Selection Mode: None">
-            <calcite-dropdown-item>Less</calcite-dropdown-item>
-            <calcite-dropdown-item>More</calcite-dropdown-item>
-          </calcite-dropdown-group>
-        </calcite-dropdown>
-        </calcite-dropdown>
-        <br />
-        <br />
-        <h3> Examples</h3>
-        <calcite-dropdown>
-          <calcite-button slot="dropdown-trigger">Dropdown with Two Groups</calcite-button>
-          <calcite-dropdown-group group-title="Sort by">
-            <calcite-dropdown-item>Relevance</calcite-dropdown-item>
-            <calcite-dropdown-item active>Date modified</calcite-dropdown-item>
-            <calcite-dropdown-item>Title</calcite-dropdown-item>
-          </calcite-dropdown-group>
-          <calcite-dropdown-group group-title="Sort Direction">
-            <calcite-dropdown-item>Least recent</calcite-dropdown-item>
-            <calcite-dropdown-item active>Most recent</calcite-dropdown-item>
-          </calcite-dropdown-group>
-        </calcite-dropdown>
-
-
-        <calcite-dropdown>
-          <calcite-button slot="dropdown-trigger">Dropdown with Three Groups</calcite-button>
-          <calcite-dropdown-group group-title="Sort by">
-            <calcite-dropdown-item>Relevance</calcite-dropdown-item>
-            <calcite-dropdown-item active>Date modified</calcite-dropdown-item>
-            <calcite-dropdown-item>Title</calcite-dropdown-item>
-          </calcite-dropdown-group>
-          <calcite-dropdown-group group-title="Sort Direction">
-            <calcite-dropdown-item active>Least recent</calcite-dropdown-item>
-            <calcite-dropdown-item>Most recent</calcite-dropdown-item>
-          </calcite-dropdown-group>
-          <calcite-dropdown-group group-title="Price">
-            <calcite-dropdown-item>Less</calcite-dropdown-item>
-            <calcite-dropdown-item active>More</calcite-dropdown-item>
-          </calcite-dropdown-group>
-        </calcite-dropdown>
-
-        <calcite-dropdown alignment="right" type="hover">
-          <calcite-button slot="dropdown-trigger">Open Dropdown type hover right aligned</calcite-button>
-
-          <calcite-dropdown-group group-title="View">
-            <calcite-dropdown-item active>List</calcite-dropdown-item>
-            <calcite-dropdown-item>Grid</calcite-dropdown-item>
-            <calcite-dropdown-item>Table</calcite-dropdown-item>
-          </calcite-dropdown-group>
-        </calcite-dropdown>
-
-        <calcite-dropdown alignment="center">
-
-          <calcite-button slot="dropdown-trigger">Open Dropdown center aligned</calcite-button>
-
-          <calcite-dropdown-group>
-            <calcite-dropdown-item>Mint</calcite-dropdown-item>
-            <calcite-dropdown-item active>Chocolate</calcite-dropdown-item>
-            <calcite-dropdown-item>Banana</calcite-dropdown-item>
-            <calcite-dropdown-item>Vanilla</calcite-dropdown-item>
-            <calcite-dropdown-item>Strawberry</calcite-dropdown-item>
-          </calcite-dropdown-group>
-        </calcite-dropdown>
-        <br />
-        <br />
-
-        <h3> Dropdowns with items as links</h3>
-        <calcite-dropdown>
-          <calcite-button slot="dropdown-trigger">Dropdowns with items as links</calcite-button>
-          <calcite-dropdown-group>
-            <calcite-dropdown-item href="/mypage" link-title="My Page">Relevance</calcite-dropdown-item>
-            <calcite-dropdown-item href="/mypage2" link-title="My Page 2" active>Date modified</calcite-dropdown-item>
-            <calcite-dropdown-item href="/mypage3" link-title="My Page 3">Title</calcite-dropdown-item>
-          </calcite-dropdown-group>
-        </calcite-dropdown>
-        <br />
-        <br />
-        <h3> Dropdowns with items as links mixed with not links</h3>
-        <calcite-dropdown>
-          <calcite-button slot="dropdown-trigger">Dropdowns with items as links</calcite-button>
-          <calcite-dropdown-group group-title="Not Links">
-            <calcite-dropdown-item>Relevance</calcite-dropdown-item>
-            <calcite-dropdown-item active>Date modified</calcite-dropdown-item>
-            <calcite-dropdown-item>Title</calcite-dropdown-item>
-          </calcite-dropdown-group>
-          <calcite-dropdown-group group-title="Link">
-            <calcite-dropdown-item href="/mypage" link-title="My Page">Relevance</calcite-dropdown-item>
-            <calcite-dropdown-item href="/mypage2" link-title="My Page 3" active>Date modified</calcite-dropdown-item>
-            <calcite-dropdown-item href="/mypage3" link-title="My Page 3">Title</calcite-dropdown-item>
-          </calcite-dropdown-group>
-        </calcite-dropdown>
-        <br />
-        <br />
-        <calcite-dropdown theme="dark">
-          <calcite-button color="dark" slot="dropdown-trigger">Open Dropdown dark mode</calcite-button>
-          <calcite-dropdown-group>
-            <calcite-dropdown-item>Mint</calcite-dropdown-item>
-            <calcite-dropdown-item active>Chocolate</calcite-dropdown-item>
-            <calcite-dropdown-item>Banana</calcite-dropdown-item>
-            <calcite-dropdown-item>Vanilla</calcite-dropdown-item>
-            <calcite-dropdown-item>Strawberry</calcite-dropdown-item>
-          </calcite-dropdown-group>
-        </calcite-dropdown>
-
-        <calcite-dropdown theme="dark">
-          <calcite-button color="dark" slot="dropdown-trigger">Open Dropdown dark mode with groups</calcite-button>
-          <calcite-dropdown-group group-title="Flavors">
-            <calcite-dropdown-item>Mint</calcite-dropdown-item>
-            <calcite-dropdown-item active>Chocolate</calcite-dropdown-item>
-            <calcite-dropdown-item>Banana</calcite-dropdown-item>
-            <calcite-dropdown-item>Vanilla</calcite-dropdown-item>
-            <calcite-dropdown-item>Strawberry</calcite-dropdown-item>
-          </calcite-dropdown-group>
-          <calcite-dropdown-group group-title="Genres">
-            <calcite-dropdown-item>Rock</calcite-dropdown-item>
-            <calcite-dropdown-item active>Country</calcite-dropdown-item>
-            <calcite-dropdown-item>Western</calcite-dropdown-item>
-            <calcite-dropdown-item>R&B</calcite-dropdown-item>
-          </calcite-dropdown-group>
-        </calcite-dropdown>
-        <br />
-        <br />
-        <calcite-dropdown scale="s">
-          <calcite-button scale="s" slot="dropdown-trigger">Scale S small</calcite-button>
-          <calcite-dropdown-group group-title="View">
-            <calcite-dropdown-item active>List</calcite-dropdown-item>
-            <calcite-dropdown-item>Grid</calcite-dropdown-item>
-            <calcite-dropdown-item>Table</calcite-dropdown-item>
-          </calcite-dropdown-group>
-        </calcite-dropdown>
-
-        <calcite-dropdown scale="m">
-          <calcite-button scale="m" slot="dropdown-trigger">Scale M medium</calcite-button>
-          <calcite-dropdown-group group-title="View">
-            <calcite-dropdown-item active>List</calcite-dropdown-item>
-            <calcite-dropdown-item>Grid</calcite-dropdown-item>
-            <calcite-dropdown-item>Table</calcite-dropdown-item>
-          </calcite-dropdown-group>
-        </calcite-dropdown>
-
-        <calcite-dropdown scale="l">
-          <calcite-button color="dark" scale="l" slot="dropdown-trigger">Scale L large</calcite-button>
-          <calcite-dropdown-group group-title="View">
-            <calcite-dropdown-item active>List</calcite-dropdown-item>
-            <calcite-dropdown-item>Grid</calcite-dropdown-item>
-            <calcite-dropdown-item>Table</calcite-dropdown-item>
-          </calcite-dropdown-group>
-        </calcite-dropdown>
-        <br />
-        <calcite-dropdown>
-          <button slot="dropdown-trigger" tabIndex="0">I'm not a "not calcite-button" button trigger</button>
-
-          <calcite-dropdown-group group-title="View">
-            <calcite-dropdown-item active>List</calcite-dropdown-item>
-            <calcite-dropdown-item>Grid</calcite-dropdown-item>
-            <calcite-dropdown-item>Table</calcite-dropdown-item>
-          </calcite-dropdown-group>
-        </calcite-dropdown>
-        <br />
-
-        <calcite-dropdown>
-          <a slot="dropdown-trigger" tabIndex="0">I'm not an anchor trigger</a>
-          <calcite-dropdown-group group-title="View">
-            <calcite-dropdown-item active>List</calcite-dropdown-item>
-            <calcite-dropdown-item>Grid</calcite-dropdown-item>
-            <calcite-dropdown-item>Table</calcite-dropdown-item>
-          </calcite-dropdown-group>
-        </calcite-dropdown>
-      </calcite-tab>
-      <calcite-tab>
-        <h3>Nav Tree</h3>
-        <calcite-tree lines>
-          <calcite-tree-item>
-            <a href="#">Child 1</a>
-          </calcite-tree-item>
-
-          <calcite-tree-item>
-            <a href="#">Child 2</a>
-
-            <calcite-tree slot="children">
-              <calcite-tree-item>
-                <a href="#">Grandchild 1</a>
-              </calcite-tree-item>
-              <calcite-tree-item>
-                <a href="#">Grandchild 2</a>
-                <calcite-tree slot="children">
-                  <calcite-tree-item>
-                    <a href="#">Great-Grandchild 1</a>
-                  </calcite-tree-item>
-                  <calcite-tree-item>
-                    <a href="#">Great-Grandchild 2</a>
-                    <calcite-tree slot="children">
-                      <calcite-tree-item>
-                        <a href="#">Great-Great-Grandchild 1</a>
-                      </calcite-tree-item>
-                      <calcite-tree-item>
-                        <a href="#">Great-Great-Grandchild 2</a>
-                        <calcite-tree slot="children">
-                          <calcite-tree-item>
-                            <a href="#">Great-Great-Great-Grandchild 1</a>
-                          </calcite-tree-item>
-                          <calcite-tree-item>
-                            <a href="#">Great-Great-Great-Grandchild 2</a>
-                          </calcite-tree-item>
-                      </calcite-tree-item>
-                    </calcite-tree>
-                  </calcite-tree-item>
-              </calcite-tree-item>
-            </calcite-tree>
-          </calcite-tree-item>
-          <calcite-tree-item>
-            <a href="#">Child 3</a>
-            <calcite-tree slot="children">
-              <calcite-tree-item>
-                <a href="#">Grandchild 1</a>
-              </calcite-tree-item>
-              <calcite-tree-item>
-                <a href="#">Grandchild 2</a>
-              </calcite-tree-item>
-          </calcite-tree-item>
-
-        </calcite-tree>
-
-
-        <h3>Compact</h3>
-
-        <calcite-tree size="s" lines>
-          <calcite-tree-item>
-            <a href="#">Child 1</a>
-          </calcite-tree-item>
-
-          <calcite-tree-item>
-            <a href="#">Child 2</a>
-
-            <calcite-tree slot="children">
-              <calcite-tree-item>
-                <a href="#">Grandchild 1</a>
-              </calcite-tree-item>
-              <calcite-tree-item>
-                <a href="#">Grandchild 2</a>
-                <calcite-tree slot="children">
-                  <calcite-tree-item>
-                    <a href="#">Great-Grandchild 1</a>
-                  </calcite-tree-item>
-                  <calcite-tree-item>
-                    <a href="#">Great-Grandchild 2</a>
-                    <calcite-tree slot="children">
-                      <calcite-tree-item>
-                        <a href="#">Great-Great-Grandchild 1</a>
-                      </calcite-tree-item>
-                      <calcite-tree-item>
-                        <a href="#">Great-Great-Grandchild 2</a>
-                        <calcite-tree slot="children">
-                          <calcite-tree-item>
-                            <a href="#">Great-Great-Great-Grandchild 1</a>
-                          </calcite-tree-item>
-                          <calcite-tree-item>
-                            <a href="#">Great-Great-Great-Grandchild 2</a>
-                          </calcite-tree-item>
-                      </calcite-tree-item>
-                    </calcite-tree>
-                  </calcite-tree-item>
-              </calcite-tree-item>
-            </calcite-tree>
-          </calcite-tree-item>
-          <calcite-tree-item>
-            <a href="#">Child 3</a>
-            <calcite-tree slot="children">
-              <calcite-tree-item>
-                <a href="#">Grandchild 1</a>
-              </calcite-tree-item>
-              <calcite-tree-item>
-                <a href="#">Grandchild 2</a>
-              </calcite-tree-item>
-          </calcite-tree-item>
-
-        </calcite-tree>
-
-
-        <h3>Dark Theme</h3>
-        <div class="demo-background-dark">
-          <calcite-tree theme="dark">
-            <calcite-tree-item>
-              <a href="#">Child 1</a>
-            </calcite-tree-item>
-
-            <calcite-tree-item>
-              <a href="#">Child 2</a>
-
-              <calcite-tree slot="children">
-                <calcite-tree-item>
-                  <a href="#">Grandchild 1</a>
-                </calcite-tree-item>
-                <calcite-tree-item>
-                  <a href="#">Grandchild 2</a>
-                  <calcite-tree slot="children">
-                    <calcite-tree-item>
-                      <a href="#">Great-Grandchild 1</a>
-                    </calcite-tree-item>
-                    <calcite-tree-item>
-                      <a href="#">Great-Grandchild 2</a>
-                    </calcite-tree-item>
-                  </calcite-tree>
-                </calcite-tree-item>
-              </calcite-tree>
-
-            </calcite-tree-item>
-          </calcite-tree>
-        </div>
-
-        <h3>Nav Tree (Lines)</h3>
-
-        <calcite-tree lines>
-          <calcite-tree-item>
-            <a href="#">Child 1</a>
-          </calcite-tree-item>
-
-          <calcite-tree-item>
-            <a href="#">Child 2</a>
-
-            <calcite-tree slot="children">
-              <calcite-tree-item>
-                <a href="#">Grandchild 1</a>
-              </calcite-tree-item>
-              <calcite-tree-item>
-                <a href="#">Grandchild 2</a>
-                <calcite-tree slot="children">
-                  <calcite-tree-item>
-                    <a href="#">Great-Grandchild 1</a>
-                  </calcite-tree-item>
-                  <calcite-tree-item>
-                    <a href="#">Great-Grandchild 2</a>
-                  </calcite-tree-item>
-                </calcite-tree>
-              </calcite-tree-item>
-            </calcite-tree>
-
-          </calcite-tree-item>
-        </calcite-tree>
-
-        <h3>Dark Theme (Lines)</h3>
-        <div class="demo-background-dark">
-          <calcite-tree theme="dark" lines>
-            <calcite-tree-item>
-              <a href="#">Child 1</a>
-            </calcite-tree-item>
-
-            <calcite-tree-item>
-              <a href="#">Child 2</a>
-
-              <calcite-tree slot="children">
-                <calcite-tree-item>
-                  <a href="#">Grandchild 1</a>
-                </calcite-tree-item>
-                <calcite-tree-item>
-                  <a href="#">Grandchild 2</a>
-                  <calcite-tree slot="children">
-                    <calcite-tree-item>
-                      <a href="#">Great-Grandchild 1</a>
-                    </calcite-tree-item>
-                    <calcite-tree-item>
-                      <a href="#">Great-Grandchild 2</a>
-                    </calcite-tree-item>
-                  </calcite-tree>
-                </calcite-tree-item>
-              </calcite-tree>
-
-            </calcite-tree-item>
-          </calcite-tree>
-        </div>
-
-        <h3>Strange Nesting</h3>
-        <p>In this example a nested item has no link but others have links. The parent link should NOT be clicked when
-          the child text is clicked.</p>
-        <calcite-tree>
-          <calcite-tree-item>
-            <a href="#calcite-tree-strange-nesting-1" id="calcite-tree-strange-nesting-1">Parent with Link</a>
-            <calcite-tree slot="children">
-              <calcite-tree-item>
-                Parent Without Link
-                <calcite-tree slot="children">
-                  <calcite-tree-item>
-                    <a href="#calcite-tree-strange-nesting-2" id="calcite-tree-strange-nesting-2">Child Link</a>
-                  </calcite-tree-item>
-                </calcite-tree>
-              </calcite-tree-item>
-            </calcite-tree>
-          </calcite-tree-item>
-        </calcite-tree>
-
-
-        <h3>Big Tree</h3>
-        <p>Parent Items in this tree also have links. Click the chevron icon to toggle expand/collapse or anywhere else
-          to click the link.</p>
-        <calcite-tree lines>
-          <calcite-tree-item>
-            <a href="/guide/developing-extensions-with-arcgis-enterprise-sdk/">Developing Extensions with ArcGIS
-              Enterprise SDK</a>
-            <calcite-tree slot="children" id="test">
-              <calcite-tree-item>
-                <a href="/guide/developing-with-net/">Developing with .NET</a>
-                <calcite-tree slot="children">
-                  <calcite-tree-item>
-                    <a href="/guide/migrating-extensions-1/">Migrating Extensions</a>
-                    <calcite-tree slot="children">
-                      <calcite-tree-item><a href="/guide/how-to-migrate-a-net-soe-to-arcgis-enterprise-sdk/">How to
-                          migrate a .NET SOE to ArcGIS Enterprise SDK</a></calcite-tree-item>
-                      <calcite-tree-item><a href="/guide/migration-strategies/">Migration Strategies</a>
-                      </calcite-tree-item>
-                      <calcite-tree-item><a href="/guide/migration-steps-1/">Migration Steps</a></calcite-tree-item>
-                    </calcite-tree>
-                  </calcite-tree-item>
-                  <calcite-tree-item>
-                    <a href="/guide/net-samples/">.NET Samples</a>
-                    <calcite-tree slot="children">
-                      <calcite-tree-item><a href="/guide/simple-logger-soi/">Simple Logger SOI</a></calcite-tree-item>
-                      <calcite-tree-item><a href="/guide/operation-access-soi/">Operation Access SOI</a>
-                      </calcite-tree-item>
-                      <calcite-tree-item><a href="/guide/apply-watermark-soi/">Apply Watermark SOI</a>
-                      </calcite-tree-item>
-                      <calcite-tree-item><a href="/guide/before-using-samples/">Before using Samples</a>
-                      </calcite-tree-item>
-                      <calcite-tree-item><a href="/guide/spatial-query-rest-soe/">Spatial Query REST SOE</a>
-                      </calcite-tree-item>
-                      <calcite-tree-item><a href="/guide/find-near-features-rest-soe/">Find near Features REST SOE</a>
-                      </calcite-tree-item>
-                      <calcite-tree-item><a href="/guide/layer-access-soi/">Layer Access SOI</a></calcite-tree-item>
-                      <calcite-tree-item><a href="/guide/simple-rest-soe-with-capabilities-1/">Simple REST SOE with
-                          Capabilities</a></calcite-tree-item>
-                      <calcite-tree-item><a href="/guide/edit-features-rest-soe/">Edit Features REST SOE</a>
-                      </calcite-tree-item>
-                      <calcite-tree-item><a href="/guide/simple-rest-soe-with-properties-1/">Simple REST SOE with
-                          Properties</a></calcite-tree-item>
-                      <calcite-tree-item><a href="/guide/find-near-features-soap-soe/">Find near Features SOAP SOE</a>
-                      </calcite-tree-item>
-                      <calcite-tree-item><a href="/guide/simple-rest-soe/">Simple REST SOE</a></calcite-tree-item>
-                      <calcite-tree-item><a href="/guide/simple-soap-soe-1/">Simple SOAP SOE</a></calcite-tree-item>
-                    </calcite-tree>
-                  </calcite-tree-item>
-                  <calcite-tree-item>
-                    <a href="/guide/developing-server-object-extensions/">Developing Server Object Extensions</a>
-                    <calcite-tree slot="children">
-                      <calcite-tree-item>
-                        <a href="/guide/developing-rest-server-object-extensions/">Developing REST Server Object
-                          Extensions</a>
-                        <calcite-tree slot="children">
-                          <calcite-tree-item>
-                            <a
-                              href="/guide/walkthrough-for-creating-a-rest-server-object-extension-arcobjects-net-10-sdk/">Walkthrough
-                              for Creating a REST Server Object Extension (ArcObjects .NET 10 SDK)</a>
-                            <calcite-tree slot="children">
-                              <calcite-tree-item><a href="/guide/how-to-deploy-the-rest-soe/">How to Deploy the REST
-                                  SOE</a></calcite-tree-item>
-                              <calcite-tree-item><a href="/guide/how-to-enable-and-test-the-rest-soe-on-a-service/">How
-                                  to Enable and Test the REST SOE on a Service</a></calcite-tree-item>
-                              <calcite-tree-item><a href="/guide/how-to-develop-a-property-page-for-the-rest-soe/">How
-                                  to Develop a Property Page for the REST SOE</a></calcite-tree-item>
-                              <calcite-tree-item><a href="/guide/how-to-use-the-rest-soe-in-a-web-application/">How to
-                                  Use the REST SOE in a Web Application</a></calcite-tree-item>
-                              <calcite-tree-item><a href="/guide/how-to-develop-the-rest-soe/">How to Develop the REST
-                                  SOE</a></calcite-tree-item>
-                            </calcite-tree>
-                          </calcite-tree-item>
-                          <calcite-tree-item><a
-                              href="/guide/building-the-schema-of-a-rest-server-object-extension/">Building the Schema
-                              of a REST Server Object Extension</a></calcite-tree-item>
-                          <calcite-tree-item><a
-                              href="/guide/handling-requests-to-a-rest-server-object-extension/">Handling Requests to a
-                              REST Server Object Extension</a></calcite-tree-item>
-                          <calcite-tree-item><a
-                              href="/guide/working-with-json-in-a-rest-server-object-extension/">Working with JSON in a
-                              REST server object extension</a></calcite-tree-item>
-                          <calcite-tree-item><a
-                              href="/guide/walkthrough-for-creating-a-rest-server-object-extension-arcobjects-net-10-sdk/">Walkthrough
-                              for Creating a REST Server Object Extension (ArcObjects .NET 10 SDK)</a>
-                          </calcite-tree-item>
-                          <calcite-tree-item><a
-                              href="/guide/using-a-rest-server-object-extension-in-a-client-application/">Using a REST
-                              Server Object Extension in a Client Application</a></calcite-tree-item>
-                          <calcite-tree-item><a
-                              href="/guide/quick-tour-of-the-rest-server-object-extension-template/">Quick Tour of the
-                              REST Server Object Extension Template</a></calcite-tree-item>
-                          <calcite-tree-item><a
-                              href="/guide/how-to-open-the-rest-server-object-extension-template-in-visual-studio/">How
-                              to Open the REST Server Object Extension Template in Visual Studio</a></calcite-tree-item>
-                          <calcite-tree-item><a
-                              href="/guide/strategies-for-building-rest-server-object-extensions/">Strategies for
-                              Building REST Server Object Extensions</a></calcite-tree-item>
-                          <calcite-tree-item><a href="/guide/what-is-a-rest-server-object-extension/">What is a REST
-                              Server Object Extension?</a></calcite-tree-item>
-                        </calcite-tree>
-                      </calcite-tree-item>
-                      <calcite-tree-item><a href="/guide/overview-of-developing-a-server-object-extension/">Overview of
-                          Developing a Server Object Extension</a></calcite-tree-item>
-                      <calcite-tree-item><a href="/guide/developing-soap-server-object-extensions/">Developing SOAP
-                          Server Object Extensions</a></calcite-tree-item>
-                      <calcite-tree-item><a href="/guide/developing-rest-server-object-extensions/">Developing REST
-                          Server Object Extensions</a></calcite-tree-item>
-                    </calcite-tree>
-                  </calcite-tree-item>
-                  <calcite-tree-item>
-                    <a href="/guide/developing-server-object-interceptors-1/">Developing Server Object Interceptors</a>
-                    <calcite-tree slot="children">
-                      <calcite-tree-item><a href="/guide/quick-tour-of-a-simple-soi-1/">Quick tour of a simple SOI</a>
-                      </calcite-tree-item>
-                      <calcite-tree-item><a href="/guide/how-to-audit-requests-in-sois/">How to audit requests in
-                          SOIs</a></calcite-tree-item>
-                      <calcite-tree-item><a href="/guide/soi-properties/">SOI properties</a></calcite-tree-item>
-                      <calcite-tree-item><a href="/guide/overview-of-developing-server-object-interceptors/">Overview of
-                          developing server object interceptors</a></calcite-tree-item>
-                      <calcite-tree-item><a href="/guide/how-to-handle-rest-requests-and-responses-in-sois-1/">How to
-                          handle REST requests and responses in SOIs</a></calcite-tree-item>
-                      <calcite-tree-item><a href="/guide/what-is-a-server-object-interceptor/">What is a server object
-                          interceptor?</a></calcite-tree-item>
-                    </calcite-tree>
-                  </calcite-tree-item>
-                  <calcite-tree-item><a href="/guide/developing-server-object-extensions/">Developing Server Object
-                      Extensions</a></calcite-tree-item>
-                  <calcite-tree-item><a href="/guide/visual-studio-integration/">Visual Studio Integration</a>
-                  </calcite-tree-item>
-                  <calcite-tree-item><a href="/guide/migrating-extensions-1/">Migrating Extensions</a>
-                  </calcite-tree-item>
-                  <calcite-tree-item><a href="/guide/debugging-net-extensions/">Debugging .NET extensions</a>
-                  </calcite-tree-item>
-                  <calcite-tree-item><a href="/guide/net-samples/">.NET Samples</a></calcite-tree-item>
-                  <calcite-tree-item><a href="/guide/developing-server-object-interceptors-1/">Developing Server Object
-                      Interceptors</a></calcite-tree-item>
-                </calcite-tree>
-              </calcite-tree-item>
-              <calcite-tree-item>
-                <a href="/guide/developing-with-java/">Developing with Java</a>
-                <calcite-tree slot="children">
-                  <calcite-tree-item>
-                    <a href="/guide/developing-server-object-interceptors/">Developing Server Object Interceptors</a>
-                    <calcite-tree slot="children">
-                      <calcite-tree-item><a href="/guide/quick-tour-of-a-simple-soi/">Quick tour of a simple SOI</a>
-                      </calcite-tree-item>
-                      <calcite-tree-item><a href="/guide/how-to-audit-requests-in-sois-1/">How to audit requests in
-                          SOIs</a></calcite-tree-item>
-                      <calcite-tree-item><a href="/guide/soi-properties-1/">SOI properties</a></calcite-tree-item>
-                      <calcite-tree-item><a href="/guide/how-to-handle-rest-requests-and-responses-in-sois/">How to
-                          handle REST requests and responses in SOIs</a></calcite-tree-item>
-                      <calcite-tree-item><a href="/guide/overview-of-developing-server-object-interceptors-1/">Overview
-                          of developing server object interceptors</a></calcite-tree-item>
-                      <calcite-tree-item><a href="/guide/what-is-a-server-object-interceptor-1/">What is a server object
-                          interceptor?</a></calcite-tree-item>
-                    </calcite-tree>
-                  </calcite-tree-item>
-                  <calcite-tree-item>
-                    <a href="/guide/exporting-extensions/">Exporting Extensions</a>
-                    <calcite-tree slot="children">
-                      <calcite-tree-item><a href="/guide/exporting-soes-and-sois-with-dependencies/">Exporting SOEs and
-                          SOIs with Dependencies</a></calcite-tree-item>
-                      <calcite-tree-item><a href="/guide/exporting-soes-and-sois/">Exporting SOEs and SOIs</a>
-                      </calcite-tree-item>
-                      <calcite-tree-item><a href="/guide/exporting-soes-and-sois-using-command-line/">Exporting SOEs and
-                          SOIs using Command Line</a></calcite-tree-item>
-                    </calcite-tree>
-                  </calcite-tree-item>
-                  <calcite-tree-item><a href="/guide/exporting-extensions/">Exporting Extensions</a></calcite-tree-item>
-                  <calcite-tree-item>
-                    <a href="/guide/using-arcgis-eclipse-plugin/">Using ArcGIS Eclipse plugin</a>
-                    <calcite-tree slot="children">
-                      <calcite-tree-item><a href="/guide/uninstalling-arcgis-eclipse-plugin/">Uninstalling ArcGIS
-                          Eclipse Plugin</a></calcite-tree-item>
-                      <calcite-tree-item><a href="/guide/installing-arcgis-eclipse-plugin/">Installing ArcGIS Eclipse
-                          Plugin</a></calcite-tree-item>
-                      <calcite-tree-item><a href="/guide/adding-the-arcgis-enterprise-sdk-library/">Adding the ArcGIS
-                          Enterprise SDK Library</a></calcite-tree-item>
-                    </calcite-tree>
-                  </calcite-tree-item>
-                  <calcite-tree-item>
-                    <a href="/guide/developing-server-object-extensions-1/">Developing Server Object Extensions</a>
-                    <calcite-tree slot="children">
-                      <calcite-tree-item>
-                        <a href="/guide/server-object-extension-properties/">Server Object Extension Properties</a>
-                        <calcite-tree slot="children">
-                          <calcite-tree-item><a href="/guide/adding-properties-to-java-soes/">Adding Properties to Java
-                              SOEs</a></calcite-tree-item>
-                          <calcite-tree-item><a
-                              href="/guide/creating-custom-property-pages-for-arcgis-server-manager/">Creating Custom
-                              Property Pages for ArcGIS Server Manager</a></calcite-tree-item>
-                        </calcite-tree>
-                      </calcite-tree-item>
-                      <calcite-tree-item><a href="/guide/adding-capabilities-to-server-object-extension/">Adding
-                          Capabilities to Server Object Extension</a></calcite-tree-item>
-                      <calcite-tree-item><a href="/guide/overview-of-developing-server-object-extension/">Overview of
-                          Developing Server Object Extension</a></calcite-tree-item>
-                      <calcite-tree-item><a href="/guide/developing-rest-server-object-extension/">Developing REST
-                          Server Object Extension</a></calcite-tree-item>
-                      <calcite-tree-item><a href="/guide/developing-soap-server-object-extension/">Developing SOAP
-                          Server Object Extension</a></calcite-tree-item>
-                    </calcite-tree>
-                  </calcite-tree-item>
-                  <calcite-tree-item>
-                    <a href="/guide/java-samples/">Java Samples</a>
-                    <calcite-tree slot="children">
-                      <calcite-tree-item><a href="/guide/simple-soap-soe/">Simple SOAP SOE</a></calcite-tree-item>
-                      <calcite-tree-item><a href="/guide/server-operation-access-soi/">Server Operation Access SOI</a>
-                      </calcite-tree-item>
-                      <calcite-tree-item><a href="/guide/apply-watermark-soi-1/">Apply Watermark SOI</a>
-                      </calcite-tree-item>
-                      <calcite-tree-item><a href="/guide/simple-rest-soe-with-properties/">Simple REST SOE With
-                          Properties</a></calcite-tree-item>
-                      <calcite-tree-item><a href="/guide/simple-rest-soe-with-capabilities/">Simple REST SOE With
-                          Capabilities</a></calcite-tree-item>
-                      <calcite-tree-item><a href="/guide/find-nearby-features-rest-soe/">Find Nearby Features REST
-                          SOE</a></calcite-tree-item>
-                      <calcite-tree-item><a href="/guide/find-nearby-features-soap-soe/">Find Nearby Features SOAP
-                          SOE</a></calcite-tree-item>
-                      <calcite-tree-item><a href="/guide/simple-logger-soi-1/">Simple Logger SOI</a></calcite-tree-item>
-                      <calcite-tree-item><a href="/guide/layer-access-soi-1/">Layer Access SOI</a></calcite-tree-item>
-                      <calcite-tree-item><a href="/guide/simple-rest-soe-1/">Simple REST SOE</a></calcite-tree-item>
-                    </calcite-tree>
-                  </calcite-tree-item>
-                  <calcite-tree-item><a href="/guide/debugging-extensions/">Debugging extensions</a></calcite-tree-item>
-                  <calcite-tree-item>
-                    <a href="/guide/migrating-extensions/">Migrating Extensions</a>
-                    <calcite-tree slot="children">
-                      <calcite-tree-item><a href="/guide/migration-strategies-1/">Migration Strategies</a>
-                      </calcite-tree-item>
-                      <calcite-tree-item><a href="/guide/migration-steps/">Migration Steps</a></calcite-tree-item>
-                    </calcite-tree>
-                  </calcite-tree-item>
-                  <calcite-tree-item><a href="/guide/java-samples/">Java Samples</a></calcite-tree-item>
-                  <calcite-tree-item><a href="/guide/logging-messages/">Logging Messages</a></calcite-tree-item>
-                  <calcite-tree-item><a href="/guide/developing-server-object-interceptors/">Developing Server Object
-                      Interceptors</a></calcite-tree-item>
-                  <calcite-tree-item><a href="/guide/using-arcgis-eclipse-plugin/">Using ArcGIS Eclipse plugin</a>
-                  </calcite-tree-item>
-                  <calcite-tree-item><a href="/guide/developing-server-object-extensions-1/">Developing Server Object
-                      Extensions</a></calcite-tree-item>
-                </calcite-tree>
-              </calcite-tree-item>
-              <calcite-tree-item><a href="/guide/deploying-extensions/">Deploying extensions</a></calcite-tree-item>
-              <calcite-tree-item><a href="/guide/developing-with-java/">Developing with Java</a></calcite-tree-item>
-              <calcite-tree-item><a href="/guide/developing-with-net/">Developing with .NET</a></calcite-tree-item>
-              <calcite-tree-item><a href="/guide/enabling-extensions/">Enabling extensions</a></calcite-tree-item>
-              <calcite-tree-item><a href="/guide/about-extensions/">About Extensions</a></calcite-tree-item>
-            </calcite-tree>
-          </calcite-tree-item>
-          <calcite-tree-item>
-            <a href="/guide/installation/">Installation</a>
-            <calcite-tree slot="children">
-              <calcite-tree-item><a href="/guide/post-installation-steps-for-java/">Post-Installation Steps for Java</a>
-              </calcite-tree-item>
-              <calcite-tree-item><a href="/guide/installing-arcgis-enterprise-sdk/">Installing ArcGIS Enterprise SDK</a>
-              </calcite-tree-item>
-            </calcite-tree>
-          </calcite-tree-item>
-          <calcite-tree-item><a href="/guide/frequently-asked-questions/">Frequently Asked Questions</a>
-          </calcite-tree-item>
-          <calcite-tree-item><a href="/guide/what-is-arcgis-enterprise-sdk/">What is ArcGIS Enterprise SDK</a>
-          </calcite-tree-item>
-          <calcite-tree-item><a href="/guide/design-philosophy-for-arcgis-enterprise-sdk/">Design Philosophy for ArcGIS
-              Enterprise SDK</a></calcite-tree-item>
-          <calcite-tree-item><a href="/guide/system-requirements/">System Requirements</a></calcite-tree-item>
-        </calcite-tree>
-
-        <h3>Active and Expanded States</h3>
-
-        <calcite-tree lines>
-          <calcite-tree-item>
-            <a href="#">Child 1</a>
-          </calcite-tree-item>
-
-          <calcite-tree-item expanded>
-            <a href="#">Child 2</a>
-
-            <calcite-tree slot="children">
-              <calcite-tree-item>
-                <a href="#">Grandchild 1</a>
-              </calcite-tree-item>
-
-              <calcite-tree-item selected expanded>
-                <a href="#">Grandchild 2</a>
-                <calcite-tree slot="children">
-                  <calcite-tree-item selected>
-                    <a href="#">Great-Grandchild 1</a>
-                  </calcite-tree-item>
-                  <calcite-tree-item selected>
-                    <a href="#">Great-Grandchild 2</a>
-                  </calcite-tree-item>
-                </calcite-tree>
-              </calcite-tree-item>
-            </calcite-tree>
-
-          </calcite-tree-item>
-        </calcite-tree>
-
-        <h3>Without Links</h3>
-
-        <calcite-tree lines>
-          <calcite-tree-item>
-            Child 1
-          </calcite-tree-item>
-
-          <calcite-tree-item>
-            Child 2
-
-            <calcite-tree slot="children">
-              <calcite-tree-item>
-                Grandchild 1
-              </calcite-tree-item>
-
-              <calcite-tree-item>
-                Grandchild 2
-                <calcite-tree slot="children">
-                  <calcite-tree-item>
-                    Great-Grandchild 1
-                  </calcite-tree-item>
-                  <calcite-tree-item>
-                    Great-Grandchild 2
-                  </calcite-tree-item>
-                </calcite-tree>
-              </calcite-tree-item>
-            </calcite-tree>
-
-          </calcite-tree-item>
-        </calcite-tree>
-
-
-        <h3>Multi Select Mode</h3>
-
-        <calcite-tree lines selection-mode="multi">
-          <calcite-tree-item>
-            Child 1
-          </calcite-tree-item>
-
-          <calcite-tree-item>
-            Child 2
-
-            <calcite-tree slot="children">
-              <calcite-tree-item>
-                Grandchild 1
-              </calcite-tree-item>
-
-              <calcite-tree-item>
-                Grandchild 2
-                <calcite-tree slot="children">
-                  <calcite-tree-item>
-                    Great-Grandchild 1
-                  </calcite-tree-item>
-                  <calcite-tree-item>
-                    Great-Grandchild 2
-                  </calcite-tree-item>
-                </calcite-tree>
-              </calcite-tree-item>
-            </calcite-tree>
-
-          </calcite-tree-item>
-        </calcite-tree>
-
-        <h3>Child Select Mode</h3>
-
-        <calcite-tree lines selection-mode="children">
-          <calcite-tree-item>
-            Child 1
-          </calcite-tree-item>
-
-          <calcite-tree-item>
-            Child 2
-
-            <calcite-tree slot="children">
-              <calcite-tree-item>
-                Grandchild 1
-              </calcite-tree-item>
-
-              <calcite-tree-item>
-                Grandchild 2
-              </calcite-tree-item>
-
-              <calcite-tree-item>
-                Grandchild 3
-                <calcite-tree slot="children">
-                  <calcite-tree-item>
-                    Great-Grandchild 1
-                  </calcite-tree-item>
-                  <calcite-tree-item>
-                    Great-Grandchild 2
-                  </calcite-tree-item>
-                  <calcite-tree-item>
-                    Great-Grandchild 3
-                  </calcite-tree-item>
-                </calcite-tree>
-              </calcite-tree-item>
-            </calcite-tree>
-
-          </calcite-tree-item>
-        </calcite-tree>
-
-
-        <h3>Single Select Mode</h3>
-
-        <calcite-tree lines selection-mode="single">
-          <calcite-tree-item>
-            Child 1
-          </calcite-tree-item>
-
-          <calcite-tree-item>
-            Child 2
-
-            <calcite-tree slot="children">
-              <calcite-tree-item>
-                Grandchild 1
-              </calcite-tree-item>
-
-              <calcite-tree-item>
-                Grandchild 2
-              </calcite-tree-item>
-
-              <calcite-tree-item>
-                Grandchild 3
-                <calcite-tree slot="children">
-                  <calcite-tree-item>
-                    Great-Grandchild 1
-                  </calcite-tree-item>
-                  <calcite-tree-item>
-                    Great-Grandchild 2
-                  </calcite-tree-item>
-                  <calcite-tree-item>
-                    Great-Grandchild 3
-                  </calcite-tree-item>
-                </calcite-tree>
-              </calcite-tree-item>
-            </calcite-tree>
-
-          </calcite-tree-item>
-        </calcite-tree>
-
-        <h3>Multi-Child Select Mode</h3>
-
-        <calcite-tree lines selection-mode="multi-children">
-          <calcite-tree-item>
-            Child 1
-          </calcite-tree-item>
-
-          <calcite-tree-item>
-            Child 2
-
-            <calcite-tree slot="children">
-              <calcite-tree-item>
-                Grandchild 1
-              </calcite-tree-item>
-
-              <calcite-tree-item>
-                Grandchild 2
-              </calcite-tree-item>
-
-              <calcite-tree-item>
-                Grandchild 3
-                <calcite-tree slot="children">
-                  <calcite-tree-item>
-                    Great-Grandchild 1
-                  </calcite-tree-item>
-                  <calcite-tree-item>
-                    Great-Grandchild 2
-                  </calcite-tree-item>
-                  <calcite-tree-item>
-                    Great-Grandchild 3
-                  </calcite-tree-item>
-                </calcite-tree>
-              </calcite-tree-item>
-            </calcite-tree>
-
-          </calcite-tree-item>
-        </calcite-tree>
-
-
-        <h3>Events</h3>
-        <p id="tree-events-demo-result">0 Selected</p>
-        <calcite-tree id="tree-events-demo-tree" lines selection-mode="multi-children">
-          <calcite-tree-item>
-            Child 1
-          </calcite-tree-item>
-
-          <calcite-tree-item>
-            Child 2
-
-            <calcite-tree slot="children">
-              <calcite-tree-item>
-                Grandchild 1
-              </calcite-tree-item>
-
-              <calcite-tree-item>
-                Grandchild 2
-              </calcite-tree-item>
-
-              <calcite-tree-item>
-                Grandchild 3
-                <calcite-tree slot="children">
-                  <calcite-tree-item>
-                    Great-Grandchild 1
-                  </calcite-tree-item>
-                  <calcite-tree-item>
-                    Great-Grandchild 2
-                  </calcite-tree-item>
-                  <calcite-tree-item>
-                    Great-Grandchild 3
-                  </calcite-tree-item>
-                </calcite-tree>
-              </calcite-tree-item>
-            </calcite-tree>
-
-          </calcite-tree-item>
-        </calcite-tree>
-
-        <script>
-          (function () {
-            var tree = document.getElementById("tree-events-demo-tree");
-            var result = document.getElementById("tree-events-demo-result");
-            tree.addEventListener("calciteTreeSelect", function (e) {
-              console.log(e.detail.selected);
-              result.textContent = e.detail.selected.length + " Selected";
-            });
-          })()
-        </script>
-
-        <h3>RTL</h3>
-
-        <calcite-tree lines dir="rtl">
-          <calcite-tree-item>
-            Child 1
-          </calcite-tree-item>
-
-          <calcite-tree-item>
-            Child 2
-
-            <calcite-tree slot="children">
-              <calcite-tree-item>
-                Grandchild 1
-              </calcite-tree-item>
-
-              <calcite-tree-item>
-                Grandchild 2
-              </calcite-tree-item>
-
-              <calcite-tree-item>
-                Grandchild 3
-                <calcite-tree slot="children">
-                  <calcite-tree-item>
-                    Great-Grandchild 1
-                  </calcite-tree-item>
-                  <calcite-tree-item>
-                    Great-Grandchild 2
-                  </calcite-tree-item>
-                  <calcite-tree-item>
-                    Great-Grandchild 3
-                  </calcite-tree-item>
-                </calcite-tree>
-              </calcite-tree-item>
-            </calcite-tree>
-
-          </calcite-tree-item>
-        </calcite-tree>
-
-
-        <h3>RTL (Compact)</h3>
-
-        <calcite-tree lines dir="rtl" size="s">
-          <calcite-tree-item>
-            Child 1
-          </calcite-tree-item>
-
-          <calcite-tree-item>
-            Child 2
-
-            <calcite-tree slot="children">
-              <calcite-tree-item>
-                Grandchild 1
-              </calcite-tree-item>
-
-              <calcite-tree-item>
-                Grandchild 2
-              </calcite-tree-item>
-
-              <calcite-tree-item>
-                Grandchild 3
-                <calcite-tree slot="children">
-                  <calcite-tree-item>
-                    Great-Grandchild 1
-                  </calcite-tree-item>
-                  <calcite-tree-item>
-                    Great-Grandchild 2
-                  </calcite-tree-item>
-                  <calcite-tree-item>
-                    Great-Grandchild 3
-                  </calcite-tree-item>
-                </calcite-tree>
-              </calcite-tree-item>
-            </calcite-tree>
-
-          </calcite-tree-item>
-        </calcite-tree>
-
-      </calcite-tab>
-      <calcite-tab>
-        <h3>Accordions</h3>
-        <div style=display:flex;width:100%>
-          <div style="display:inline-flex;flex-direction:column;width:33%;padding:10px">
-            <h4>Default</h4>
-            <calcite-accordion>
-              <calcite-accordion-item item-title="Accordion Item"><img src="https://placem.at/places?w=200&txt=0" />
-              </calcite-accordion-item>
-              <calcite-accordion-item item-title="Accordion Item 2" active><img
-                  src="https://placem.at/places?w=200&txt=0" />
-              </calcite-accordion-item>
-              <calcite-accordion-item item-title="Accordion Item 3 with a potentially two line title"><img
-                  src="https://placem.at/places?w=200&txt=0" />
-              </calcite-accordion-item>
-              <calcite-accordion-item item-title="Accordion Item 4"><img src="https://placem.at/places?w=200&txt=0" />
-              </calcite-accordion-item>
-              <calcite-accordion-item item-title="Accordion Item 5">
-                <calcite-tree lines>
-                  <calcite-tree-item>
-                    Child 1
-                  </calcite-tree-item>
-
-                  <calcite-tree-item>
-                    Child 2
-
-                    <calcite-tree slot="children">
-                      <calcite-tree-item>
-                        Grandchild 1
-                      </calcite-tree-item>
-
-                      <calcite-tree-item>
-                        Grandchild 2
-                        <calcite-tree slot="children">
-                          <calcite-tree-item>
-                            Great-Grandchild 1
-                          </calcite-tree-item>
-                          <calcite-tree-item>
-                            Great-Grandchild 2
-                          </calcite-tree-item>
-                        </calcite-tree>
-                      </calcite-tree-item>
-                    </calcite-tree>
-
-                  </calcite-tree-item>
-                </calcite-tree>
-              </calcite-accordion-item>
-            </calcite-accordion>
-            <h4>Minimal</h4>
-            <calcite-accordion appearance="minimal">
-              <calcite-accordion-item item-title="Accordion Item"><img src="https://placem.at/places?w=200&txt=0" />
-              </calcite-accordion-item>
-              <calcite-accordion-item item-title="Accordion Item 2" active><img
-                  src="https://placem.at/places?w=200&txt=0" />
-              </calcite-accordion-item>
-              <calcite-accordion-item item-title="Accordion Item 3 with a potentially two line title"><img
-                  src="https://placem.at/places?w=200&txt=0" />
-              </calcite-accordion-item>
-              <calcite-accordion-item item-title="Accordion Item 4"><img src="https://placem.at/places?w=200&txt=0" />
-              </calcite-accordion-item>
-              <calcite-accordion-item item-title="Accordion Item 5">
-                <calcite-radio-group scale="s">
-                  <calcite-radio-group-item value="Yes" checked>Yes</calcite-radio-group-item>
-                  <calcite-radio-group-item value="No">No</calcite-radio-group-item>
-                </calcite-radio-group>
-
-              </calcite-accordion-item>
-            </calcite-accordion>
-            <h4>Transparent</h4>
-            <calcite-accordion appearance="transparent">
-              <calcite-accordion-item item-title="Accordion Item"><img src="https://placem.at/places?w=200&txt=0" />
-              </calcite-accordion-item>
-              <calcite-accordion-item item-title="Accordion Item 2" active><img
-                  src="https://placem.at/places?w=200&txt=0" />
-              </calcite-accordion-item>
-              <calcite-accordion-item item-title="Accordion Item 3 with a potentially two line title"><img
-                  src="https://placem.at/places?w=200&txt=0" />
-              </calcite-accordion-item>
-              <calcite-accordion-item item-title="Accordion Item 4"><img src="https://placem.at/places?w=200&txt=0" />
-              </calcite-accordion-item>
-              <calcite-accordion-item item-title="Accordion Item 5">
-                <calcite-radio-group scale="s">
-                  <calcite-radio-group-item value="Yes" checked>Yes</calcite-radio-group-item>
-                  <calcite-radio-group-item value="No">No</calcite-radio-group-item>
-                </calcite-radio-group>
-
-              </calcite-accordion-item>
-            </calcite-accordion>
-            <h4>Selection mode: "single" (only open one at a time)</h4>
-            <calcite-accordion selection-mode="single">
-              <calcite-accordion-item item-title="Accordion Item"><img src="https://placem.at/places?w=200&txt=0" />
-              </calcite-accordion-item>
-              <calcite-accordion-item item-title="Accordion Item 2" active><img
-                  src="https://placem.at/places?w=200&txt=0" />
-              </calcite-accordion-item>
-              <calcite-accordion-item item-title="Accordion Item 3 with a potentially two line title"><img
-                  src="https://placem.at/places?w=200&txt=0" />
-              </calcite-accordion-item>
-              <calcite-accordion-item item-title="Accordion Item 4"><img src="https://placem.at/places?w=200&txt=0" />
-              </calcite-accordion-item>
-              <calcite-accordion-item item-title="Accordion Item 5">
-                <calcite-radio-group scale="s">
-                  <calcite-radio-group-item value="Yes" checked>Yes</calcite-radio-group-item>
-                  <calcite-radio-group-item value="No">No</calcite-radio-group-item>
-                </calcite-radio-group>
-
-              </calcite-accordion-item>
-            </calcite-accordion>
-            <h4>Selection mode: "single-persist" (only open one at a time - force one to remain open)</h4>
-            <calcite-accordion selection-mode="single-persist">
-              <calcite-accordion-item item-title="Accordion Item"><img src="https://placem.at/places?w=200&txt=0" />
-              </calcite-accordion-item>
-              <calcite-accordion-item item-title="Accordion Item 2" active><img
-                  src="https://placem.at/places?w=200&txt=0" />
-              </calcite-accordion-item>
-              <calcite-accordion-item item-title="Accordion Item 3 with a potentially two line title"><img
-                  src="https://placem.at/places?w=200&txt=0" />
-              </calcite-accordion-item>
-              <calcite-accordion-item item-title="Accordion Item 4"><img src="https://placem.at/places?w=200&txt=0" />
-              </calcite-accordion-item>
-              <calcite-accordion-item item-title="Accordion Item 5">
-                <calcite-radio-group scale="s">
-                  <calcite-radio-group-item value="Yes" checked>Yes</calcite-radio-group-item>
-                  <calcite-radio-group-item value="No">No</calcite-radio-group-item>
-                </calcite-radio-group>
-
-              </calcite-accordion-item>
-            </calcite-accordion>
-
-          </div>
-          <div style="display:inline-flex;flex-direction:column;width:33%;padding:10px">
-            <h4>icon-position: start</h4>
-            <calcite-accordion icon-position="start">
-              <calcite-accordion-item item-title="Accordion Item" item-subtitle="A bit of subtext about this item"><img
-                  src="https://placem.at/places?w=200&txt=0" />
-              </calcite-accordion-item>
-              <calcite-accordion-item item-title="Accordion Item 2" active><img
-                  src="https://placem.at/places?w=200&txt=0" />
-              </calcite-accordion-item>
-              <calcite-accordion-item item-title="Accordion Item 3 with a potentially two line title"><img
-                  src="https://placem.at/places?w=200&txt=0" />
-              </calcite-accordion-item>
-              <calcite-accordion-item item-title="Accordion Item 4"><img src="https://placem.at/places?w=200&txt=0" />
-              </calcite-accordion-item>
-              <calcite-accordion-item item-title="Accordion Item 5">
-                <calcite-tree lines>
-                  <calcite-tree-item>
-                    Child 1
-                  </calcite-tree-item>
-
-                  <calcite-tree-item>
-                    Child 2
-
-                    <calcite-tree slot="children">
-                      <calcite-tree-item>
-                        Grandchild 1
-                      </calcite-tree-item>
-
-                      <calcite-tree-item>
-                        Grandchild 2
-                        <calcite-tree slot="children">
-                          <calcite-tree-item>
-                            Great-Grandchild 1
-                          </calcite-tree-item>
-                          <calcite-tree-item>
-                            Great-Grandchild 2
-                          </calcite-tree-item>
-                        </calcite-tree>
-                      </calcite-tree-item>
-                    </calcite-tree>
-
-                  </calcite-tree-item>
-                </calcite-tree>
-              </calcite-accordion-item>
-            </calcite-accordion>
-            <h4>icon-position: start</h4>
-            <calcite-accordion icon-position="start" icon-type="caret">
-              <calcite-accordion-item item-title="Accordion Item"><img src="https://placem.at/places?w=200&txt=0" />
-              </calcite-accordion-item>
-              <calcite-accordion-item item-title="Accordion Item 2" active><img
-                  src="https://placem.at/places?w=200&txt=0" />
-              </calcite-accordion-item>
-              <calcite-accordion-item item-title="Accordion Item 3 with a potentially two line title"><img
-                  src="https://placem.at/places?w=200&txt=0" />
-              </calcite-accordion-item>
-              <calcite-accordion-item item-title="Accordion Item 4"><img src="https://placem.at/places?w=200&txt=0" />
-              </calcite-accordion-item>
-              <calcite-accordion-item item-subtitle="A bit of subtext about this item" item-title="Accordion Item 5">
-                <calcite-tree lines>
-                  <calcite-tree-item>
-                    Child 1
-                  </calcite-tree-item>
-
-                  <calcite-tree-item>
-                    Child 2
-
-                    <calcite-tree slot="children">
-                      <calcite-tree-item>
-                        Grandchild 1
-                      </calcite-tree-item>
-
-                      <calcite-tree-item>
-                        Grandchild 2
-                        <calcite-tree slot="children">
-                          <calcite-tree-item>
-                            Great-Grandchild 1
-                          </calcite-tree-item>
-                          <calcite-tree-item>
-                            Great-Grandchild 2
-                          </calcite-tree-item>
-                        </calcite-tree>
-                      </calcite-tree-item>
-                    </calcite-tree>
-
-                  </calcite-tree-item>
-                </calcite-tree>
-              </calcite-accordion-item>
-            </calcite-accordion>
-            <h4>icon-position: end</h4>
-            <calcite-accordion icon-position="end" icon-type="plus-minus">
-              <calcite-accordion-item item-title="Accordion Item"><img src="https://placem.at/places?w=200&txt=0" />
-              </calcite-accordion-item>
-              <calcite-accordion-item item-title="Accordion Item 2" active><img
-                  src="https://placem.at/places?w=200&txt=0" />
-              </calcite-accordion-item>
-              <calcite-accordion-item item-title="Accordion Item 3 with a potentially two line title"><img
-                  src="https://placem.at/places?w=200&txt=0" />
-              </calcite-accordion-item>
-              <calcite-accordion-item item-title="Accordion Item 4"><img src="https://placem.at/places?w=200&txt=0" />
-              </calcite-accordion-item>
-              <calcite-accordion-item item-title="Accordion Item 5">
-                <calcite-tree lines>
-                  <calcite-tree-item>
-                    Child 1
-                  </calcite-tree-item>
-
-                  <calcite-tree-item>
-                    Child 2
-
-                    <calcite-tree slot="children">
-                      <calcite-tree-item>
-                        Grandchild 1
-                      </calcite-tree-item>
-
-                      <calcite-tree-item>
-                        Grandchild 2
-                        <calcite-tree slot="children">
-                          <calcite-tree-item>
-                            Great-Grandchild 1
-                          </calcite-tree-item>
-                          <calcite-tree-item>
-                            Great-Grandchild 2
-                          </calcite-tree-item>
-                        </calcite-tree>
-                      </calcite-tree-item>
-                    </calcite-tree>
-
-                  </calcite-tree-item>
-                </calcite-tree>
-              </calcite-accordion-item>
-            </calcite-accordion>
-            <h4>Minimal icon-position: start</h4>
-            <calcite-accordion appearance="minimal" icon-position="start">
-              <calcite-accordion-item item-title="Accordion Item" item-subtitle="A bit of subtext about this item"><img
-                  src="https://placem.at/places?w=200&txt=0" />
-              </calcite-accordion-item>
-              <calcite-accordion-item item-title="Accordion Item 2" item-subtitle="A bit of subtext about this item"
-                active><img src="https://placem.at/places?w=200&txt=0" />
-              </calcite-accordion-item>
-              <calcite-accordion-item item-title="Accordion Item 3 with a potentially two line title"><img
-                  src="https://placem.at/places?w=200&txt=0" />
-              </calcite-accordion-item>
-              <calcite-accordion-item item-title="Accordion Item 4"><img src="https://placem.at/places?w=200&txt=0" />
-              </calcite-accordion-item>
-              <calcite-accordion-item item-title="Accordion Item 5">
-                <calcite-tree lines>
-                  <calcite-tree-item>
-                    Child 1
-                  </calcite-tree-item>
-
-                  <calcite-tree-item>
-                    Child 2
-
-                    <calcite-tree slot="children">
-                      <calcite-tree-item>
-                        Grandchild 1
-                      </calcite-tree-item>
-
-                      <calcite-tree-item>
-                        Grandchild 2
-                        <calcite-tree slot="children">
-                          <calcite-tree-item>
-                            Great-Grandchild 1
-                          </calcite-tree-item>
-                          <calcite-tree-item>
-                            Great-Grandchild 2
-                          </calcite-tree-item>
-                        </calcite-tree>
-                      </calcite-tree-item>
-                    </calcite-tree>
-
-                  </calcite-tree-item>
-                </calcite-tree>
-              </calcite-accordion-item>
-            </calcite-accordion>
-            <div dir="rtl">
-              <h4>RTL</h4>
-
-              <calcite-accordion>
-                <calcite-accordion-item item-title="Accordion Item"><img src="https://placem.at/places?w=200&txt=0" />
-                </calcite-accordion-item>
-                <calcite-accordion-item item-title="Accordion Item 2" active><img
-                    src="https://placem.at/places?w=200&txt=0" />
-                </calcite-accordion-item>
-                <calcite-accordion-item item-title="Accordion Item 3 with a potentially two line title"><img
-                    src="https://placem.at/places?w=200&txt=0" />
-                </calcite-accordion-item>
-                <calcite-accordion-item item-title="Accordion Item 4"><img src="https://placem.at/places?w=200&txt=0" />
-                </calcite-accordion-item>
-                <calcite-accordion-item item-title="Accordion Item 5">
-                  <calcite-tree lines>
-                    <calcite-tree-item>
-                      Child 1
-                    </calcite-tree-item>
-
-                    <calcite-tree-item>
-                      Child 2
-
-                      <calcite-tree slot="children">
-                        <calcite-tree-item>
-                          Grandchild 1
-                        </calcite-tree-item>
-
-                        <calcite-tree-item>
-                          Grandchild 2
-                          <calcite-tree slot="children">
-                            <calcite-tree-item>
-                              Great-Grandchild 1
-                            </calcite-tree-item>
-                            <calcite-tree-item>
-                              Great-Grandchild 2
-                            </calcite-tree-item>
-                          </calcite-tree>
-                        </calcite-tree-item>
-                      </calcite-tree>
-
-                    </calcite-tree-item>
-                  </calcite-tree>
-                </calcite-accordion-item>
-              </calcite-accordion>
-              <h4>RTL - icon position start</h4>
-
-              <calcite-accordion icon-position="start">
-                <calcite-accordion-item item-title="Accordion Item"><img src="https://placem.at/places?w=200&txt=0" />
-                </calcite-accordion-item>
-                <calcite-accordion-item item-title="Accordion Item 2" active><img
-                    src="https://placem.at/places?w=200&txt=0" />
-                </calcite-accordion-item>
-                <calcite-accordion-item item-title="Accordion Item 3 with a potentially two line title"><img
-                    src="https://placem.at/places?w=200&txt=0" />
-                </calcite-accordion-item>
-                <calcite-accordion-item item-title="Accordion Item 4"><img src="https://placem.at/places?w=200&txt=0" />
-                </calcite-accordion-item>
-                <calcite-accordion-item item-title="Accordion Item 5">
-                  <calcite-tree lines>
-                    <calcite-tree-item>
-                      Child 1
-                    </calcite-tree-item>
-
-                    <calcite-tree-item>
-                      Child 2
-
-                      <calcite-tree slot="children">
-                        <calcite-tree-item>
-                          Grandchild 1
-                        </calcite-tree-item>
-
-                        <calcite-tree-item>
-                          Grandchild 2
-                          <calcite-tree slot="children">
-                            <calcite-tree-item>
-                              Great-Grandchild 1
-                            </calcite-tree-item>
-                            <calcite-tree-item>
-                              Great-Grandchild 2
-                            </calcite-tree-item>
-                          </calcite-tree>
-                        </calcite-tree-item>
-                      </calcite-tree>
-
-                    </calcite-tree-item>
-                  </calcite-tree>
-                </calcite-accordion-item>
-              </calcite-accordion>
-            </div>
-          </div>
-          <div style="display:inline-flex;flex-direction:column;width:33%;padding:10px">
-            <h4>Scale s</h4>
-            <calcite-accordion scale="s">
-              <calcite-accordion-item item-title="Accordion Item">
-                <calcite-radio-group scale="s">
-                  <calcite-radio-group-item value="Yes" checked>Yes</calcite-radio-group-item>
-                  <calcite-radio-group-item value="No">No</calcite-radio-group-item>
-                </calcite-radio-group>
-
-              </calcite-accordion-item>
-              <calcite-accordion-item item-title="Accordion Item 2" active><img
-                  src="https://placem.at/places?w=200&txt=0" />
-              </calcite-accordion-item>
-              <calcite-accordion-item item-title="Accordion Item 3 with a potentially two line title"><img
-                  src="https://placem.at/places?w=200&txt=0" />
-              </calcite-accordion-item>
-              <calcite-accordion-item item-title="Accordion Item 4"><img src="https://placem.at/places?w=200&txt=0" />
-              </calcite-accordion-item>
-              <calcite-accordion-item item-title="Accordion Item 5">
-                <calcite-tree lines>
-                  <calcite-tree-item>
-                    Child 1
-                  </calcite-tree-item>
-
-                  <calcite-tree-item>
-                    Child 2
-
-                    <calcite-tree slot="children">
-                      <calcite-tree-item>
-                        Grandchild 1
-                      </calcite-tree-item>
-
-                      <calcite-tree-item>
-                        Grandchild 2
-                        <calcite-tree slot="children">
-                          <calcite-tree-item>
-                            Great-Grandchild 1
-                          </calcite-tree-item>
-                          <calcite-tree-item>
-                            Great-Grandchild 2
-                          </calcite-tree-item>
-                        </calcite-tree>
-                      </calcite-tree-item>
-                    </calcite-tree>
-
-                  </calcite-tree-item>
-                </calcite-tree>
-              </calcite-accordion-item>
-            </calcite-accordion>
-            <h4>Scale l</h4>
-            <calcite-accordion scale="l">
-              <calcite-accordion-item item-title="Accordion Item"><img src="https://placem.at/places?w=200&txt=0" />
-              </calcite-accordion-item>
-              <calcite-accordion-item item-title="Accordion Item 2" active><img
-                  src="https://placem.at/places?w=200&txt=0" />
-              </calcite-accordion-item>
-              <calcite-accordion-item item-title="Accordion Item 3 with a potentially two line title"><img
-                  src="https://placem.at/places?w=200&txt=0" />
-              </calcite-accordion-item>
-              <calcite-accordion-item item-title="Accordion Item 4"><img src="https://placem.at/places?w=200&txt=0" />
-              </calcite-accordion-item>
-              <calcite-accordion-item item-title="Accordion Item 5">
-                <calcite-tree lines>
-                  <calcite-tree-item>
-                    Child 1
-                  </calcite-tree-item>
-
-                  <calcite-tree-item>
-                    Child 2
-
-                    <calcite-tree slot="children">
-                      <calcite-tree-item>
-                        Grandchild 1
-                      </calcite-tree-item>
-
-                      <calcite-tree-item>
-                        Grandchild 2
-                        <calcite-tree slot="children">
-                          <calcite-tree-item>
-                            Great-Grandchild 1
-                          </calcite-tree-item>
-                          <calcite-tree-item>
-                            Great-Grandchild 2
-                          </calcite-tree-item>
-                        </calcite-tree>
-                      </calcite-tree-item>
-                    </calcite-tree>
-
-                  </calcite-tree-item>
-                </calcite-tree>
-              </calcite-accordion-item>
-            </calcite-accordion>
-            <div class="demo-background-dark">
-              <h4>Dark default</h4>
-              <calcite-accordion theme="dark">
-                <calcite-accordion-item item-title="Accordion Item"><img src="https://placem.at/places?w=200&txt=0" />
-                </calcite-accordion-item>
-                <calcite-accordion-item item-title="Accordion Item 2" active><img
-                    src="https://placem.at/places?w=200&txt=0" />
-                </calcite-accordion-item>
-                <calcite-accordion-item item-title="Accordion Item 3 with a potentially two line title"><img
-                    src="https://placem.at/places?w=200&txt=0" />
-                </calcite-accordion-item>
-                <calcite-accordion-item item-title="Accordion Item 4"><img src="https://placem.at/places?w=200&txt=0" />
-                </calcite-accordion-item>
-                <calcite-accordion-item item-title="Accordion Item 5">
-                  <calcite-tree lines>
-                    <calcite-tree-item>
-                      Child 1
-                    </calcite-tree-item>
-
-                    <calcite-tree-item>
-                      Child 2
-
-                      <calcite-tree slot="children">
-                        <calcite-tree-item>
-                          Grandchild 1
-                        </calcite-tree-item>
-
-                        <calcite-tree-item>
-                          Grandchild 2
-                          <calcite-tree slot="children">
-                            <calcite-tree-item>
-                              Great-Grandchild 1
-                            </calcite-tree-item>
-                            <calcite-tree-item>
-                              Great-Grandchild 2
-                            </calcite-tree-item>
-                          </calcite-tree>
-                        </calcite-tree-item>
-                      </calcite-tree>
-
-                    </calcite-tree-item>
-                  </calcite-tree>
-                </calcite-accordion-item>
-              </calcite-accordion>
-              <h4>Dark minimal</h4>
-              <calcite-accordion appearance="minimal" theme="dark">
-                <calcite-accordion-item item-title="Accordion Item"><img src="https://placem.at/places?w=200&txt=0" />
-                </calcite-accordion-item>
-                <calcite-accordion-item item-title="Accordion Item 2" active><img
-                    src="https://placem.at/places?w=200&txt=0" />
-                </calcite-accordion-item>
-                <calcite-accordion-item item-title="Accordion Item 3 with a potentially two line title"><img
-                    src="https://placem.at/places?w=200&txt=0" />
-                </calcite-accordion-item>
-                <calcite-accordion-item item-title="Accordion Item 4"><img src="https://placem.at/places?w=200&txt=0" />
-                </calcite-accordion-item>
-                <calcite-accordion-item item-title="Accordion Item 5">
-                  <calcite-tree lines>
-                    <calcite-tree-item>
-                      Child 1
-                    </calcite-tree-item>
-
-                    <calcite-tree-item>
-                      Child 2
-
-                      <calcite-tree slot="children">
-                        <calcite-tree-item>
-                          Grandchild 1
-                        </calcite-tree-item>
-
-                        <calcite-tree-item>
-                          Grandchild 2
-                          <calcite-tree slot="children">
-                            <calcite-tree-item>
-                              Great-Grandchild 1
-                            </calcite-tree-item>
-                            <calcite-tree-item>
-                              Great-Grandchild 2
-                            </calcite-tree-item>
-                          </calcite-tree>
-                        </calcite-tree-item>
-                      </calcite-tree>
-
-                    </calcite-tree-item>
-                  </calcite-tree>
-                </calcite-accordion-item>
-              </calcite-accordion>
-            </div>
-          </div>
-        </div>
-      </calcite-tab>
-      <calcite-tab>
-        <div style="text-align:center">
-          <div
-            style="width:400px;display:inline-flex;max-width:100%;flex-direction:column;margin:0 auto;padding:2em">
-            <h3>Inputs</h3>
-
-            <calcite-accordion scale="m" icon-position="start" selection-mode="single">
-              <calcite-accordion-item item-title="With other components"
-                item-subtitle="Positioned inline with components" active>
-
-                <calcite-label appearance="inline">
-                  Text leading inline
-                  <calcite-switch></calcite-switch>
-                </calcite-label>
-                <calcite-label appearance="inline">
-                  <calcite-switch></calcite-switch>
-                  Text trailing inline
-                </calcite-label>
-                <calcite-label appearance="inline">
-                  Off
-                  <calcite-switch></calcite-switch>
-                  On
-                </calcite-label>
-
-                <calcite-label appearance="inline">
-                  Text leading inline
-                  <calcite-checkbox></calcite-checkbox>
-                </calcite-label>
-                <calcite-label appearance="inline">
-                  <calcite-checkbox></calcite-checkbox>
-                  Text trailing inline
-                </calcite-label>
-                <calcite-label appearance="inline-space-between">
-                  Text leading inline-space-between
-                  <calcite-switch></calcite-switch>
-                </calcite-label>
-                <calcite-label appearance="inline-space-between">
-                  <calcite-switch></calcite-switch>
-                  Text trailing inline-space-between
-                </calcite-label>
-
-                <calcite-label appearance="inline-space-between">
-                  Text leading inline-space-between
-                  <calcite-checkbox></calcite-checkbox>
-                </calcite-label>
-                <calcite-label appearance="inline-space-between">
-                  <calcite-checkbox></calcite-checkbox>
-                  Text trailing inline-space-between
-              </calcite-accordion-item>
-              <calcite-accordion-item item-title="Input types" active>
-                <calcite-label>
-                  Text input inline-space-between
-                  <calcite-input type="text" placeholder="John Doe"></calcite-input>
-                </calcite-label>
-
-                <calcite-label>
-                  Textarea empty input
-                  <calcite-input type="textarea" placeholder="How was your day?"></calcite-input>
-                </calcite-label>
-
-                <calcite-label>
-                  Textarea full input
-                  <calcite-input type="textarea" placeholder="How was your day?">Here I am with some text
-                  </calcite-input>
-                </calcite-label>
-
-                <calcite-label>
-                  Number input - default type vertical
-                  <calcite-input type="number" placeholder="How many apples?"></calcite-input>
-                </calcite-label>
-
-                <calcite-label>
-                  Number input - button type horizontal
-                  <calcite-input theme="dark" type="number" number-button-type="horizontal"
-                    placeholder="How many apples?">
-                  </calcite-input>
-                </calcite-label>
-
-                <calcite-label>
-                  Number input - button type none
-                  <calcite-input theme="dark" type="number" number-button-type="none" placeholder="How many apples?">
-                  </calcite-input>
-                </calcite-label>
-                <calcite-label>
-                  with button
-                  <calcite-input theme="dark" placeholder="0">
-                    <calcite-button slot="input-action">Go</calcite-button>
-                  </calcite-input>
-                </calcite-label>
-                <calcite-label>
-                  prefix
-                  <calcite-input theme="dark" type="number" number-button-type="none" prefix-text="prefix"
-                    placeholder="How many apples?">
-                  </calcite-input>
-                </calcite-label>
-
-                <calcite-label>
-                  Enter your organization's URL below
-                  <calcite-input theme="dark" suffix-text=".maps.arcgis.com" placeholder="Email">
-                  </calcite-input>
-                </calcite-label>
-
-                <calcite-label>
-                  prefix and suffix w numbers
-                  <calcite-input theme="dark" type="number" prefix-text="$" suffix-text=".00" placeholder="0">
-                  </calcite-input>
-                </calcite-label>
-                <calcite-label>
-                  prefix and suffix w numbers horizontal
-                  <calcite-input theme="dark" type="number" number-button-type="horizontal" prefix-text="$"
-                    suffix-text=".00" placeholder="0">
-                  </calcite-input>
-                </calcite-label>
-                <calcite-label>
-                  prefix and suffix w long text
-                  <calcite-input theme="dark" type="number" number-button-type="horizontal" prefix-text="$ (USD)"
-                    suffix-text="no cents here" placeholder="0">
-                  </calcite-input>
-                </calcite-label>
-                <calcite-label>
-                  File input
-                  <calcite-input theme="dark" type="file" placeholder="Drag 'em' here"></calcite-input>
-                </calcite-label>
-
-                <calcite-label>
-                  Loading input
-                  <calcite-input theme="dark" placeholder="john@doe.com" value="john@do" loading></calcite-input>
-                </calcite-label>
-
-                <calcite-label>
-                  Tel input
-                  <calcite-input theme="dark" type="tel" placeholder="(123) 456-7890"></calcite-input>
-                </calcite-label>
-
-                <calcite-label>
-                  Email input
-                  <calcite-input theme="dark" type="email" placeholder="john@doe.com"></calcite-input>
-                </calcite-label>
-
-                <calcite-label>
-                  Password input
-                  <calcite-input theme="dark" type="password" placeholder="•••••"></calcite-input>
-                </calcite-label>
-
-                <calcite-label>
-                  Search input
-                  <calcite-input theme="dark" type="search" placeholder="Filter your files"></calcite-input>
-                </calcite-label>
-
-                <calcite-label>
-                  Custom icon input
-                  <calcite-input theme="dark"
-                    placeholder="Name the banana"></calcite-input>
-                </calcite-label>
-
-              </calcite-accordion-item>
-              <calcite-accordion-item item-title="Input types minimal">
-                <calcite-label>
-                  Text input
-                  <calcite-input theme="dark" appearance="minimal" type="text" placeholder="John Doe"></calcite-input>
-                </calcite-label>
-
-                <calcite-label>
-                  Textarea empty input
-                  <calcite-input appearance="minimal" type="textarea" placeholder="How was your day?"></calcite-input>
-                </calcite-label>
-
-                <calcite-label>
-                  Textarea full input
-                  <calcite-input appearance="minimal" type="textarea" placeholder="How was your day?">Here I am with
-                    some text
-                  </calcite-input>
-                </calcite-label>
-
-                <calcite-label>
-                  Number input
-                  <calcite-input appearance="minimal" type="number" placeholder="How many apples?"></calcite-input>
-                </calcite-label>
-
-                <calcite-label>
-                  Number input - button type horizontal
-                  <calcite-input appearance="minimal" type="number" number-button-type="horizontal"
-                    placeholder="How many apples?"></calcite-input>
-                </calcite-label>
-
-                <calcite-label>
-                  File input
-                  <calcite-input appearance="minimal" type="file" placeholder="Drag 'em' here"></calcite-input>
-                </calcite-label>
-
-                <calcite-label>
-                  Loading input
-                  <calcite-input appearance="minimal" placeholder="john@doe.com" value="john@do" loading>
-                  </calcite-input>
-                </calcite-label>
-
-                <calcite-label>
-                  Tel input
-                  <calcite-input appearance="minimal" type="tel" placeholder="(123) 456-7890"></calcite-input>
-                </calcite-label>
-
-                <calcite-label>
-                  Email input
-                  <calcite-input appearance="minimal" type="email" placeholder="john@doe.com"></calcite-input>
-                </calcite-label>
-
-                <calcite-label>
-                  Password input
-                  <calcite-input appearance="minimal" type="password" placeholder="•••••"></calcite-input>
-                </calcite-label>
-
-                <calcite-label>
-                  Search input
-                  <calcite-input appearance="minimal" type="search" placeholder="Filter your files"></calcite-input>
-                  <calcite-input-message active>Some information about the input</calcite-input-message>
-                </calcite-label>
-
-                <calcite-label>
-                  Custom icon input
-                  <calcite-input appearance="minimal"
-                    icon="M9.167 8.782a6.652 6.652 0 0 0-.632-.031 4.52 4.52 0 0 0-3.6 1.483 1.393 1.393 0 0 1-1.05.544h-.008a1.428 1.428 0 0 1-1.084-.454 2.264 2.264 0 0 1-.19-.248c-.036.007-.068.016-.103.024H1.1v2.808l1.236-.025a5.38 5.38 0 0 0 3.348 1.021 7.557 7.557 0 0 0 1.279-.11 7.025 7.025 0 0 0 1.688-.516 7.626 7.626 0 0 0 .516-4.496zM2.98 12.068v-1.001c2.349-.002 4.535-.051 5.598-1.348l.476.721c-1.355 1.653-3.502 1.631-6.074 1.628zm9.43-3.276a4.053 4.053 0 0 1-.324 4.655 3.426 3.426 0 0 1-2.395 1.505 1.225 1.225 0 0 1-.32-.04.4.4 0 0 1-.133-.709 7.969 7.969 0 0 0 .754-6.316C7.1 7.36 5.038 8.463 4.143 9.624a.399.399 0 0 1-.3.155l-.017.001a.398.398 0 0 1-.294-.13 2.113 2.113 0 0 1-.442-1.61c.114-1.032 1.597-3.055 4.504-3.055a3.173 3.173 0 0 1 2.475 1.172 41.8 41.8 0 0 0 1.922 2.114 2.97 2.97 0 0 1 .417.521zm.67-.78a4.428 4.428 0 0 0-.377-.445 41.635 41.635 0 0 1-1.88-2.063 4.527 4.527 0 0 0-.951-.846 9.788 9.788 0 0 0 .237-1.952c.06-1.224.121-2.488 1.682-2.64a1.633 1.633 0 0 1 1.524.923c.9 1.5.95 4.551-.235 7.022z"
-                    placeholder="Name the banana"></calcite-input>
-                </calcite-label>
-
-              </calcite-accordion-item>
-              <calcite-accordion-item item-title="Input messages and statuses">
-                <calcite-notice icon scale="s" active width="full" style="margin-bottom:20px;">
-                  <span slot="notice-message">
-                    You can set status on an input, message, or label individually - or just set it once on your
-                    wrapping-calcite-input
-                  </span>
-                </calcite-notice>
-                <calcite-label status="valid">
-                  Valid input
-                  <calcite-input placeholder="Filter your files" value="files"></calcite-input>
-                  <calcite-input-message active>Yep, that looks good to us</calcite-input-message>
-                </calcite-label>
-
-                <calcite-label status="invalid">
-                  Invalid input
-                  <calcite-input type="search" placeholder="Filter your files" value="adfo2h2"></calcite-input>
-                  <calcite-input-message active>Something doesn't look right with that that may wrap to multiple lines
-                    of message</calcite-input-message>
-                </calcite-label>
-
-                <calcite-label>
-                  Idle input message explicitly set
-                  <calcite-input type="tel" placeholder="Enter your cell phone"></calcite-input>
-                  <calcite-input-message active status="idle">This is where we'll call you</calcite-input-message>
-                </calcite-label>
-              </calcite-accordion-item>
-
-              <calcite-accordion-item item-title="Input messages and statuses - floating" active>
-                <calcite-notice icon scale="s" active width="full" style="margin-bottom:20px;">
-                  <span slot="notice-message">
-                    Use the "floating" modifier on calcite-input-message to position absolutely
-                  </span>
-                </calcite-notice>
-
-                <calcite-label status="valid">
-                  Valid input
-                  <calcite-input appearance="minimal" placeholder="Filter your files" value="files"></calcite-input>
-                  <calcite-input-message type="floating" active>Yep, that looks good to us</calcite-input-message>
-                </calcite-label>
-
-                <calcite-label status="invalid">
-                  Invalid input
-                  <calcite-input appearance="minimal" type="search" placeholder="Filter your files" value="adfo2h2">
-                  </calcite-input>
-                  <calcite-input-message type="floating" active>Something doesn't look right with that that may wrap to
-                    multiple lines of message</calcite-input-message>
-                </calcite-label>
-
-                <calcite-label>
-                  Idle input message explicitly set
-                  <calcite-input appearance="minimal" type="tel" placeholder="Enter your cell phone"></calcite-input>
-                  <calcite-input-message active type="floating" active status="idle">This is where we'll call you
-                  </calcite-input-message>
-                </calcite-label>
-              </calcite-accordion-item>
-              <calcite-accordion-item item-title="Messages - Floating">
-              </calcite-accordion-item>
-
-              <calcite-accordion-item item-title="Interactions with native elements">
-                <calcite-notice icon scale="s" active width="full" style="margin-bottom:20px;">
-                  <span slot="notice-message">
-                    It's recommended to use the `calcite-label` with `calcite-input` components together - but if there
-                    are cases where they mix with native elements they should still work :)
-                  </span>
-                </calcite-notice>
-                <calcite-label for="focus-input-demo-1">
-                  Focus a calcite-input outside the label
-                </calcite-label>
-                <calcite-input id="focus-input-demo-1"></calcite-input>
-
-                <calcite-label for="calcite-input-demo-2">
-                  Focus a native input outside the label</calcite-label>
-                <input id="calcite-input-demo-2" />
-                <br />
-
-                <label>
-                  Focus a calcite-input from a wrapping native label
-                  <calcite-input></calcite-input>
-                </label>
-                <br />
-
-                <calcite-label for="calcite-input-demo-4">
-                  Focus a native input from a non-wrapping calcite-label
-                </calcite-label>
-                <input id="calcite-input-demo-4" />
-
-                <br />
-                <calcite-label>
-                  Focus a native input from a wrapping calcite-label
-                  <input />
-                </calcite-label>
-
-              </calcite-accordion-item>
-            </calcite-accordion>
-          </div>
-          <div
-            style="width:400px;display:inline-flex;max-width:100%;flex-direction:column;margin:0 auto;text-align:center;padding:2em">
-            <h3>In use - using custom emitted events and dark mode</h3>
-            <calcite-accordion icon-position="start" selection-mode="multi" scale="l" theme="dark">
-              <calcite-accordion-item item-title="Log In">
-                <form name="form-input-example-1" id="form-input-example-1">
-                  <calcite-button width="full">Log In</calcite-button>
-                </form>
-              </calcite-accordion-item>
-              <calcite-accordion-item item-title="Register Event-listener example">
-
-                <form name="form-input-example-2" id="form-input-example-2">
-                  <calcite-label theme="dark">
-                    Create username
-                    <calcite-input id="validate-input-example-username" placeholder="Enter username" required>
-                    </calcite-input>
-                  </calcite-label>
-
-                  <calcite-label theme="dark">
-                    Create password
-                    <calcite-input id="validate-input-example-password" type="password" placeholder="•••••">
-                    </calcite-input>
-                  </calcite-label>
-                  <calcite-label theme="dark">
-                    Confirm password
-                    <calcite-input id="validate-input-example-password-2" type="password" placeholder="•••••">
-                    </calcite-input>
-                  </calcite-label>
-                  <calcite-button width="full">Register</calcite-button>
-                </form>
-                <hr />
-                <calcite-notice width="full" id="validate-input-example-focus-notice">
-                </calcite-notice>
-                <calcite-notice width="full" id="validate-input-example-blur-notice">
-                </calcite-notice>
-                <calcite-notice width="full" id="validate-input-example-change-notice">
-                </calcite-notice>
-                <script>
-                  detectInputChanges("#validate-input-example-username");
-                  detectInputChanges("#validate-input-example-password");
-                  detectInputChanges("#validate-input-example-password-2");
-                  validateInput("#validate-input-example-password")
-                </script>
-              </calcite-accordion-item>
-              <calcite-accordion-item item-title="Custom inline events" active>
-                <calcite-notice width="full" id="validate-input-example-native-function-focus-notice">
-                </calcite-notice>
-                <calcite-notice width="full" id="validate-input-example-native-function-blur-notice">
-                </calcite-notice>
-                <calcite-notice width="full" id="validate-input-example-native-function-change-notice">
-                </calcite-notice>
-                <form name="form-input-example-3" id="form-input-example-3">
-                  <calcite-label>
-                    Create username
-                    <calcite-input focusIn='nativeInlineEventFocusIn()' focusOut='nativeInlineEventFocusOut()'
-                      id="validate-input-example-native-function-username" placeholder="Enter username" required
-                      autofocus>
-                    </calcite-input>
-                  </calcite-label>
-                  <calcite-label>
-                    Create password
-                    <calcite-input id="validate-input-example-native-function-password" type="password"
-                      placeholder="•••••">
-                    </calcite-input>
-                  </calcite-label>
-                  <calcite-label>
-                    Confirm password
-                    <calcite-input id="validate-input-example-native-function-password-2" type="password"
-                      placeholder="•••••" required>
-                    </calcite-input>
-                  </calcite-label>
-                  <calcite-button width="full">Register</calcite-button>
-                </form>
-                <script>
-                  function nativeInlineEventFocusIn() {
-                    console.log("native inline focusin event")
-                  }
-                  function nativeInlineEventFocusOut() {
-                    console.log("native inline focusout event")
-                  }
-                  validateInputWithNativeEvents("#validate-input-example-native-function-password");
-                </script>
-
-              </calcite-accordion-item>
-            </calcite-accordion>
-            <br />
-
-            <h3>Input Example Form Minimal</h3>
-
-          </div>
-        </div>
-      </calcite-tab>
-    </calcite-tabs>
-
-    <calcite-alert color="red" id="alert-one" scale="s" auto-dismiss>
-
-      <div slot="alert-title">Something failed - scale s</div>
-      <div slot="alert-message">
-        1 That thing you wanted to do didn't work as expected
-      </div>
-
-      <calcite-button slot="alert-link" title="my action" appearance="inline">Retry</calcite-button>
-    </calcite-alert>
-
-    <!-- test prop validation theme -->
-    <calcite-alert color="green" id="alert-two" icon theme="bleme">
-      <div slot="alert-message">
-        2 Successfully updated <em>Portland Restaurants</em> feature layer
-      </div>
-      <calcite-button slot="alert-link" title="my action" appearance="inline">Do thing</calcite-button>
-    </calcite-alert>
-
-    <calcite-alert id="alert-three" icon theme="dark">
-      <div slot="alert-message">3 A general piece of information</div>
-    </calcite-alert>
-
-    <calcite-alert color="yellow" scale="l" id="alert-four" icon>
-      <div slot="alert-title">
-        This may put you close to your credit limit - Scale large
-      </div>
-      <div slot="alert-message">
-        4 You can view your credit settings at any time in User Preferences
-      </div>
-      <calcite-button slot="alert-link" title="my action" appearance="inline">Manage credits</calcite-button>
-    </calcite-alert>
-
-    <calcite-alert id="alert-five">
-      <div slot="alert-message">5 A general piece of information</div>
-    </calcite-alert>
-
-    <!-- test prop validation color -->
-    <calcite-alert color="misspelled" id="alert-six" icon>
-      <div slot="alert-title">You can't add a polygon to this layer</div>
-      <div slot="alert-message">
-        6 Some kind of made up thing about another thing
-      </div>
-      <calcite-button slot="alert-link" title="my action" appearance="inline">Take action</calcite-button>
-    </calcite-alert>
-
-    <calcite-alert color="green" id="alert-seven" theme="dark">
-      <div slot="alert-title">Layer duplicated</div>
-      <div slot="alert-message">
-        7 Successfully duplicated <em>Portland Restaurants</em> feature
-        layer
-      </div>
-      <calcite-button slot="alert-link" title="my action" appearance="inline">View layer
-      </calcite-button>
-    </calcite-alert>
-
-    <calcite-alert color="red" id="alert-eight" auto-dismiss icon>
-      <div slot="alert-title">You can't do that</div>
-      <div slot="alert-message">8 Sorry bud</div>
-    </calcite-alert>
-
-    <!-- test prop validation duration -->
-    <calcite-alert id="alert-nine" theme="dark" auto-dismiss auto-dismiss-duration="blast">
-      <div slot="alert-message">9 A general piece of information</div>
-      <calcite-button slot="alert-link" theme="dark" title="my action" appearance="inline">Take action
-      </calcite-button>
-    </calcite-alert>
-
-    <calcite-alert id="alert-ten" auto-dismiss auto-dismiss-duration="medium">
-      <div slot="alert-message">10 A general piece of information</div>
-    </calcite-alert>
-
-    <calcite-alert id="alert-eleven" auto-dismiss auto-dismiss-duration="slow">
-      <div slot="alert-message">11 A general piece of information</div>
-      <calcite-button slot="alert-link" title="my action" appearance="inline">Take action</calcite-button>
-    </calcite-alert>
-=======
     <ul class="nav">
       <li><calcite-button appearance="inline" href="/demos/calcite-accordion.html">calcite-accordion</calcite-button></li>
       <li><calcite-button appearance="inline" href="/demos/calcite-alert.html">calcite-alert</calcite-button></li>
@@ -3857,6 +29,7 @@
       <li><calcite-button appearance="inline" href="/demos/calcite-checkbox.html">calcite-checkbox</calcite-button></li>
       <li><calcite-button appearance="inline" href="/demos/calcite-dropdown.html">calcite-dropdown</calcite-button></li>
       <li><calcite-button appearance="inline" href="/demos/calcite-icon.html">calcite-icon</calcite-button></li>
+      <li><calcite-button appearance="inline" href="/demos/calcite-input.html">calcite-input</calcite-button></li>
       <li><calcite-button appearance="inline" href="/demos/calcite-loader.html">calcite-loader</calcite-button></li>
       <li><calcite-button appearance="inline" href="/demos/calcite-modal.html">calcite-modal</calcite-button></li>
       <li><calcite-button appearance="inline" href="/demos/calcite-notice.html">calcite-notice</calcite-button></li>
@@ -3870,7 +43,6 @@
       <li><calcite-button appearance="inline" href="/demos/calcite-tooltip.html">calcite-tooltip</calcite-button></li>
       <li><calcite-button appearance="inline" href="/demos/calcite-tree.html">calcite-tree</calcite-button></li>
     </ul>
->>>>>>> 14215268
   </div>
 </body>
 
