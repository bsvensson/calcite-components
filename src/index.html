<!DOCTYPE html>
<html lang="en">
  <head>
    <meta charset="utf-8" />
    <meta name="viewport" content="width=device-width, initial-scale=1.0, minimum-scale=1.0, maximum-scale=5.0" />
    <title>Demos</title>
    <script src="demos/_assets/head.js"></script>
    <style>
      a {
        text-decoration: none;
      }
    </style>
  </head>

  <body>
    <!--
      **************************************************
      * NAVIGATION
      **************************************************
    -->
    <div class="navigation body-margin">
      <div>
        <h1 id="calcite-demo">Calcite demo</h1>
      </div>

      <div class="examples-github-storybook">
        <div>
          <calcite-button href="https://esri.github.io/calcite-ui-icons/#?" appearance="solid" kind="inverse"
            >Calcite UI Icons</calcite-button
          >
        </div>

        <div>
<<<<<<< HEAD
          <calcite-button href="https://github.com/Esri/calcite-components" appearance="solid" color="inverse"
            >GitHub
          </calcite-button>
=======
          <calcite-button href="https://github.com/Esri/calcite-components" appearance="solid" kind="inverse"
            >GitHub</calcite-button
          >
>>>>>>> f388ad56
        </div>

        <div>
          <calcite-button
            href="https://esri.github.io/calcite-components/?path=/story/overview-home--page"
            appearance="solid"
            kind="inverse"
            >Storybook</calcite-button
          >
        </div>
      </div>
    </div>

    <!-- calcite components -->
    <div class="calcite-comp">Calcite Components</div>

    <!--
      **************************************************
      * CALCITE COMPONENTS
      **************************************************
    -->
    <div class="calcite-components">
      <div>
        <div>
          <a href="/demos/accordion.html">
            <calcite-action scale="s" text="Accordion" alignment="start" text-enabled appearance="solid">
            </calcite-action>
          </a>
        </div>

        <div>
          <a href="/demos/action.html">
            <calcite-action scale="s" text="Action" alignment="start" text-enabled appearance="solid"> </calcite-action>
          </a>
        </div>

        <div>
          <a href="/demos/alert.html">
            <calcite-action scale="s" text="Alert" alignment="start" text-enabled appearance="solid"> </calcite-action>
          </a>
        </div>

        <div>
          <a href="/demos/animation/animation.html">
            <calcite-action scale="s" text="Animation" alignment="start" text-enabled appearance="solid">
            </calcite-action>
          </a>
        </div>

        <div>
          <a href="/demos/avatar.html">
            <calcite-action scale="s" text="Avatar" alignment="start" text-enabled appearance="solid"> </calcite-action>
          </a>
        </div>

        <div>
          <a href="/demos/block.html">
            <calcite-action scale="s" text="Block" alignment="start" text-enabled appearance="solid"> </calcite-action>
          </a>
        </div>

        <div>
          <a href="/demos/button.html">
            <calcite-action scale="s" text="Button" alignment="start" text-enabled appearance="solid"> </calcite-action>
          </a>
        </div>

        <div>
          <a href="/demos/card.html">
            <calcite-action scale="s" text="Card" alignment="start" text-enabled appearance="solid"> </calcite-action>
          </a>
        </div>

        <div>
          <a href="/demos/checkbox.html">
            <calcite-action scale="s" text="Checkbox" alignment="start" text-enabled appearance="solid">
            </calcite-action>
          </a>
        </div>

        <div>
          <a href="/demos/chip.html">
            <calcite-action scale="s" text="Chip" alignment="start" text-enabled appearance="solid"> </calcite-action>
          </a>
        </div>

        <div>
          <a href="/demos/color-picker.html">
            <calcite-action scale="s" text="Color-picker" alignment="start" text-enabled appearance="solid">
            </calcite-action>
          </a>
        </div>

        <div>
          <a href="/demos/combobox.html">
            <calcite-action scale="s" text="Combobox" alignment="start" text-enabled appearance="solid">
            </calcite-action>
          </a>
        </div>

        <div>
          <a href="/demos/date-picker.html">
            <calcite-action scale="s" text="Date-picker" alignment="start" text-enabled appearance="solid">
            </calcite-action>
          </a>
        </div>

        <div>
          <a href="/demos/dropdown.html">
            <calcite-action scale="s" text="Dropdown" alignment="start" text-enabled appearance="solid">
            </calcite-action>
          </a>
        </div>

        <div>
          <a href="/demos/fab.html">
            <calcite-action scale="s" text="Fab" alignment="start" text-enabled appearance="solid"> </calcite-action>
          </a>
        </div>

        <div>
          <a href="/demos/flow.html">
            <calcite-action scale="s" text="Flow" alignment="start" text-enabled appearance="solid"> </calcite-action>
          </a>
        </div>

        <div>
          <a href="/demos/form.html">
            <calcite-action scale="s" text="Form" alignment="start" text-enabled appearance="solid"> </calcite-action>
          </a>
        </div>

        <div>
          <a href="/demos/graph.html">
            <calcite-action scale="s" text="Graph" alignment="start" text-enabled appearance="solid"> </calcite-action>
          </a>
        </div>

        <div>
          <a href="/demos/handle/basic.html">
            <calcite-action scale="s" text="Handle" alignment="start" text-enabled appearance="solid"> </calcite-action>
          </a>
        </div>
      </div>

      <!-- second column -->
      <div>
        <div>
          <a href="/demos/icon.html">
            <calcite-action scale="s" text="Icon" alignment="start" text-enabled appearance="solid"> </calcite-action>
          </a>
        </div>

        <div>
          <a href="/demos/inline-editable.html">
            <calcite-action scale="s" text="Inline-editable" alignment="start" text-enabled appearance="solid">
            </calcite-action>
          </a>
        </div>

        <div>
          <a href="/demos/input.html">
            <calcite-action scale="s" text="Input" alignment="start" text-enabled appearance="solid"> </calcite-action>
          </a>
        </div>

        <div>
          <a href="/demos/input-date-picker.html">
            <calcite-action scale="s" text="Input Date Picker" alignment="start" text-enabled appearance="solid">
            </calcite-action>
          </a>
        </div>

        <div>
          <a href="/demos/input-number.html">
            <calcite-action scale="s" text="Input Number" alignment="start" text-enabled appearance="solid">
            </calcite-action>
          </a>
        </div>

        <div>
          <a href="/demos/input-text.html">
            <calcite-action scale="s" text="Input Text" alignment="start" text-enabled appearance="solid">
            </calcite-action>
          </a>
        </div>

        <div>
          <a href="/demos/input-time-picker.html">
            <calcite-action scale="s" text="Input Time Picker" alignment="start" text-enabled appearance="solid">
            </calcite-action>
          </a>
        </div>

        <div>
          <a href="/demos/label.html">
            <calcite-action scale="s" text="Label" alignment="start" text-enabled appearance="solid"> </calcite-action>
          </a>
        </div>

        <div>
          <a href="/demos/link.html">
            <calcite-action scale="s" text="Link" alignment="start" text-enabled appearance="solid"> </calcite-action>
          </a>
        </div>

        <div>
          <a href="/demos/list.html">
            <calcite-action scale="s" text="List" alignment="start" text-enabled appearance="solid"> </calcite-action>
          </a>
        </div>

        <div>
          <a href="/demos/loader.html">
            <calcite-action scale="s" text="Loader" alignment="start" text-enabled appearance="solid"> </calcite-action>
          </a>
        </div>

        <div>
          <a href="/demos/modal.html">
            <calcite-action scale="s" text="Modal" alignment="start" text-enabled appearance="solid"> </calcite-action>
          </a>
        </div>

        <div>
          <a href="/demos/notice.html">
            <calcite-action scale="s" text="Notice" alignment="start" text-enabled appearance="solid"> </calcite-action>
          </a>
        </div>

        <div>
          <a href="/demos/pagination.html">
            <calcite-action scale="s" text="Pagination" alignment="start" text-enabled appearance="solid">
            </calcite-action>
          </a>
        </div>

        <div>
          <a href="/demos/panel.html">
            <calcite-action scale="s" text="Panel" alignment="start" text-enabled appearance="solid"> </calcite-action>
          </a>
        </div>

        <div>
          <a href="/demos/pick-list.html">
            <calcite-action scale="s" text="Pick-list" alignment="start" text-enabled appearance="solid">
            </calcite-action>
          </a>
        </div>

        <div>
          <a href="/demos/popover.html">
            <calcite-action scale="s" text="Popover" alignment="start" text-enabled appearance="solid">
            </calcite-action>
          </a>
        </div>

        <div>
          <a href="/demos/progress.html">
            <calcite-action scale="s" text="Progress" alignment="start" text-enabled appearance="solid">
            </calcite-action>
          </a>
        </div>

        <div>
          <a href="/demos/radio-button.html">
            <calcite-action scale="s" text="Radio-button" alignment="start" text-enabled appearance="solid">
            </calcite-action>
          </a>
        </div>

        <div>
          <a href="/demos/radio-button-group.html">
            <calcite-action scale="s" text="Radio Button Group" alignment="start" text-enabled appearance="solid">
            </calcite-action>
          </a>
        </div>

        <div>
          <a href="/demos/radio-group.html">
            <calcite-action scale="s" text="Radio Group" alignment="start" text-enabled appearance="solid">
            </calcite-action>
          </a>
        </div>
      </div>

      <!-- third column -->
      <div>
        <div>
          <a href="/demos/rating.html">
            <calcite-action scale="s" text="Rating" alignment="start" text-enabled appearance="solid"> </calcite-action>
          </a>
        </div>

        <div>
          <a href="/demos/scrim.html">
            <calcite-action scale="s" text="Scrim" alignment="start" text-enabled appearance="solid"> </calcite-action>
          </a>
        </div>

        <div>
          <a href="/demos/select.html">
            <calcite-action scale="s" text="Select" alignment="start" text-enabled appearance="solid"> </calcite-action>
          </a>
        </div>

        <div>
          <a href="/demos/shell/popup-config-example.html">
            <calcite-action scale="s" text="Shell" alignment="start" text-enabled appearance="solid"> </calcite-action>
          </a>
        </div>

        <div>
          <a href="/demos/shell-panel/basic.html">
            <calcite-action scale="s" text="Shell Panel" alignment="start" text-enabled appearance="solid">
            </calcite-action>
          </a>
        </div>

        <div>
          <a href="/demos/slider.html">
            <calcite-action scale="s" text="Slider" alignment="start" text-enabled appearance="solid"> </calcite-action>
          </a>
        </div>

        <div>
          <a href="/demos/sortable-list.html">
            <calcite-action scale="s" text="Sortable-list" alignment="start" text-enabled appearance="solid">
            </calcite-action>
          </a>
        </div>

        <div>
          <a href="/demos/split-button.html">
            <calcite-action scale="s" text="Split-Button" alignment="start" text-enabled appearance="solid">
            </calcite-action>
          </a>
        </div>

        <div>
          <a href="/demos/stepper.html">
            <calcite-action scale="s" text="Stepper" alignment="start" text-enabled appearance="solid">
            </calcite-action>
          </a>
        </div>

        <div>
          <a href="/demos/switch.html">
            <calcite-action scale="s" text="Switch" alignment="start" text-enabled appearance="solid"> </calcite-action>
          </a>
        </div>

        <div>
          <a href="/demos/tabs.html">
            <calcite-action scale="s" text="Tabs" alignment="start" text-enabled appearance="solid"> </calcite-action>
          </a>
        </div>

        <div>
          <a href="/demos/theme/auto.html">
            <calcite-action scale="s" text="Theme" alignment="start" text-enabled appearance="solid"> </calcite-action>
          </a>
        </div>

        <div>
          <a href="/demos/tile-select.html">
            <calcite-action scale="s" text="Tile-select" alignment="start" text-enabled appearance="solid">
            </calcite-action>
          </a>
        </div>

        <div>
          <a href="/demos/tip/basic.html">
            <calcite-action scale="s" text="Tip" alignment="start" text-enabled appearance="solid"> </calcite-action>
          </a>
        </div>

        <div>
          <a href="/demos/tooltip.html">
            <calcite-action scale="s" text="Tooltip" alignment="start" text-enabled appearance="solid">
            </calcite-action>
          </a>
        </div>

        <div>
          <a href="/demos/tree.html">
            <calcite-action scale="s" text="Tree" alignment="start" text-enabled appearance="solid"> </calcite-action>
          </a>
        </div>

        <div>
          <a href="/demos/tree-scales.html">
            <calcite-action scale="s" text="Tree Scales" alignment="start" text-enabled appearance="solid">
            </calcite-action>
          </a>
        </div>

        <div>
          <a href="/demos/value-list.html">
            <calcite-action scale="s" text="Value-list" alignment="start" text-enabled appearance="solid">
            </calcite-action>
          </a>
        </div>

        <div>
          <a href="/demos/video.html">
            <calcite-action scale="s" text="Video" alignment="start" text-enabled appearance="solid"> </calcite-action>
          </a>
        </div>
      </div>
    </div>
  </body>
</html><|MERGE_RESOLUTION|>--- conflicted
+++ resolved
@@ -31,15 +31,9 @@
         </div>
 
         <div>
-<<<<<<< HEAD
-          <calcite-button href="https://github.com/Esri/calcite-components" appearance="solid" color="inverse"
-            >GitHub
-          </calcite-button>
-=======
           <calcite-button href="https://github.com/Esri/calcite-components" appearance="solid" kind="inverse"
             >GitHub</calcite-button
           >
->>>>>>> f388ad56
         </div>
 
         <div>
