--- conflicted
+++ resolved
@@ -1637,7 +1637,6 @@
       <calcite-tab>
         <calcite-date-picker value="2019-08-23" min="2019-08-09" max="2021-12-18"></calcite-date-picker>
         <calcite-date-picker id="dateSample"></calcite-date-picker>
-<<<<<<< HEAD
         <calcite-date-picker
           key="condition-value"
           min="1970-01-01"
@@ -1647,10 +1646,6 @@
           value="2000-11-27"
         ></calcite-date-picker>
         <!--<input type="date" min="1970-01-01" max="2030-12-31" value="2019-11-27" /> -->
-=======
-        <calcite-date-picker key="condition-value" min="01/01/1970" max="12/31/2030" start-of-week="0" tabIndex="0"
-          value="04/09/2000"></calcite-date-picker>
->>>>>>> de919f3c
         <script>
           var dateSample = document.getElementById("dateSample");
 
