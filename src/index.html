<!DOCTYPE html>
<html lang="en">

<head>
  <meta charset="utf-8" />
  <meta name="viewport" content="width=device-width, initial-scale=1.0, minimum-scale=1.0, maximum-scale=5.0" />
  <title>Calcite Component Starter</title>

  <style>
    .demo-background-dark {
      background: #202020;
      color: white;
      padding: 1rem;
    }

    .sticky-example {
      position: -webkit-sticky;
      position: sticky;
      bottom: 20px;
      margin: 0 auto;
    }

<<<<<<< HEAD
    .example-grid {
      display: flex;
      flex-direction: row;
      flex-wrap: wrap;
    }

    .example-grid-item {
      display: inline-flex;
      margin: 10px;
      width: 260px;
      flex-direction: column;
      justify-content: space-between;
      flex-flow: column;
=======
    .my-icon-color-class {
      color: #007ac2;
>>>>>>> 077bf7e2
    }
  </style>
  <link rel="stylesheet" href="https://webapps-cdn.esri.com/CDN/fonts/v1.4.1/fonts.css" />
  <link rel="stylesheet" href="/build/calcite.css" />
  <script type="module" src="build/calcite.esm.js"></script>
  <script nomodule src="build/calcite.js"></script>
  <script src="/assets/demo/createAlert.js"></script>
  <script src="/assets/demo/loadingButton.js"></script>
</head>

<body>
  <div class="example-container">
    <h2>Calcite Component Examples - WIP !</h2>

    <calcite-tabs>
      <calcite-tab-nav slot="tab-nav" storage-id="calcite-demo-main-nav-tabs">
        <calcite-tab-title is-active>Tabs</calcite-tab-title>
        <calcite-tab-title>Alerts</calcite-tab-title>
        <calcite-tab-title>Notice</calcite-tab-title>
        <calcite-tab-title>Icons</calcite-tab-title>
        <calcite-tab-title>Loader</calcite-tab-title>
        <calcite-tab-title>Modals</calcite-tab-title>
        <calcite-tab-title>Popover</calcite-tab-title>
        <calcite-tab-title>Progress</calcite-tab-title>
        <calcite-tab-title>Radio Groups</calcite-tab-title>
        <calcite-tab-title>Slider</calcite-tab-title>
        <calcite-tab-title>Switch and Checkbox</calcite-tab-title>
        <calcite-tab-title>Tooltip</calcite-tab-title>
        <calcite-tab-title>Buttons</calcite-tab-title>
        <calcite-tab-title>Date picker</calcite-tab-title>
        <calcite-tab-title>Dropdown</calcite-tab-title>
        <calcite-tab-title>Tree</calcite-tab-title>
        <calcite-tab-title>Accordion</calcite-tab-title>
        <calcite-tab-title>Card</calcite-tab-title>
      </calcite-tab-nav>

      <calcite-tab is-active>
        <h1 class="leader-1">Light Theme Tabs</h1>

        <calcite-tabs is-active>
          <calcite-tab-nav slot="tab-nav">
            <calcite-tab-title is-active>Tab 1 Title</calcite-tab-title>
            <calcite-tab-title>Tab 2 Title</calcite-tab-title>
            <calcite-tab-title>Tab 3 Title</calcite-tab-title>
            <calcite-tab-title>Tab 4 Title</calcite-tab-title>
          </calcite-tab-nav>

          <calcite-tab is-active>Tab 1 Content</calcite-tab>
          <calcite-tab>Tab 2 Content</calcite-tab>
          <calcite-tab>Tab 3 Content</calcite-tab>
          <calcite-tab>Tab 4 Content</calcite-tab>
        </calcite-tabs>

        <h1 class="leader-1">Dark Theme Tabs</h1>

        <div class="demo-background-dark">
          <calcite-tabs theme="dark">
            <calcite-tab-nav slot="tab-nav">
              <calcite-tab-title is-active>Tab 1 Title</calcite-tab-title>
              <calcite-tab-title>Tab 2 Title</calcite-tab-title>
              <calcite-tab-title>Tab 3 Title</calcite-tab-title>
              <calcite-tab-title>Tab 4 Title</calcite-tab-title>
            </calcite-tab-nav>

            <calcite-tab is-active>Tab 1 Content</calcite-tab>
            <calcite-tab>Tab 2 Content</calcite-tab>
            <calcite-tab>Tab 3 Content</calcite-tab>
            <calcite-tab>Tab 4 Content</calcite-tab>
          </calcite-tabs>
        </div>

        <h1 class="leader-1">Select First Tab By Default</h1>

        <calcite-tabs>
          <calcite-tab-nav slot="tab-nav">
            <calcite-tab-title>Tab 1 Title</calcite-tab-title>
            <calcite-tab-title>Tab 2 Title</calcite-tab-title>
            <calcite-tab-title>Tab 3 Title</calcite-tab-title>
            <calcite-tab-title>Tab 4 Title</calcite-tab-title>
          </calcite-tab-nav>

          <calcite-tab>Tab 1 Content</calcite-tab>
          <calcite-tab>Tab 2 Content</calcite-tab>
          <calcite-tab>Tab 3 Content</calcite-tab>
          <calcite-tab>Tab 4 Content</calcite-tab>
        </calcite-tabs>

        <h1 class="leader-1">Named Tabs</h1>
        <calcite-tabs>
          <calcite-tab-nav slot="tab-nav">
            <calcite-tab-title tab="tab1">Tab 1 Title</calcite-tab-title>
            <calcite-tab-title tab="tab2" is-active>Tab 2 Title</calcite-tab-title>
            <calcite-tab-title tab="tab3">Tab 3 Title</calcite-tab-title>
            <calcite-tab-title tab="tab4">Tab 4 Title</calcite-tab-title>
          </calcite-tab-nav>

          <calcite-tab tab="tab1">Tab 1 Content</calcite-tab>
          <calcite-tab tab="tab2" is-active>Tab 2 Content</calcite-tab>
          <calcite-tab tab="tab3">Tab 3 Content</calcite-tab>
          <calcite-tab tab="tab4">Tab 4 Content</calcite-tab>
        </calcite-tabs>

        <h1 class="leader-1">Save Active Tab To Cookie</h1>

        <calcite-tabs>
          <calcite-tab-nav slot="tab-nav" storage-id="calcite-tabs-cookie-demo">
            <calcite-tab-title is-active>Tab 1 Title</calcite-tab-title>
            <calcite-tab-title>Tab 2 Title</calcite-tab-title>
            <calcite-tab-title>Tab 3 Title</calcite-tab-title>
            <calcite-tab-title>Tab 4 Title</calcite-tab-title>
          </calcite-tab-nav>

          <calcite-tab is-active>Tab 1 Content</calcite-tab>
          <calcite-tab>Tab 2 Content</calcite-tab>
          <calcite-tab>Tab 3 Content</calcite-tab>
          <calcite-tab>Tab 4 Content</calcite-tab>
        </calcite-tabs>

        <h1 class="leader-1">Named Tabs w/ Cookie</h1>
        <calcite-tabs>
          <calcite-tab-nav slot="tab-nav" storage-id="calcite-tabs-named-cookie-demo">
            <calcite-tab-title tab="tab1">Tab 1 Title</calcite-tab-title>
            <calcite-tab-title tab="tab2" is-active>Tab 2 Title</calcite-tab-title>
            <calcite-tab-title tab="tab3">Tab 3 Title</calcite-tab-title>
            <calcite-tab-title tab="tab4">Tab 4 Title</calcite-tab-title>
          </calcite-tab-nav>

          <calcite-tab tab="tab1">Tab 1 Content</calcite-tab>
          <calcite-tab tab="tab2" is-active>Tab 2 Content</calcite-tab>
          <calcite-tab tab="tab3">Tab 3 Content</calcite-tab>
          <calcite-tab tab="tab4">Tab 4 Content</calcite-tab>
        </calcite-tabs>

        <h1 class="leader-1">Tab Sync Demo</h1>

        <calcite-tabs>
          <calcite-tab-nav slot="tab-nav" sync-id="sync-demo">
            <calcite-tab-title is-active>Tab 1 Title</calcite-tab-title>
            <calcite-tab-title>Tab 2 Title</calcite-tab-title>
            <calcite-tab-title>Tab 3 Title</calcite-tab-title>
            <calcite-tab-title>Tab 4 Title</calcite-tab-title>
          </calcite-tab-nav>

          <calcite-tab is-active>Tab 1 Content</calcite-tab>
          <calcite-tab>Tab 2 Content</calcite-tab>
          <calcite-tab>Tab 3 Content</calcite-tab>
          <calcite-tab>Tab 4 Content</calcite-tab>
        </calcite-tabs>

        <calcite-tabs>
          <calcite-tab-nav slot="tab-nav" sync-id="sync-demo">
            <calcite-tab-title is-active>Tab 1 Title</calcite-tab-title>
            <calcite-tab-title>Tab 2 Title</calcite-tab-title>
            <calcite-tab-title>Tab 3 Title</calcite-tab-title>
            <calcite-tab-title>Tab 4 Title</calcite-tab-title>
          </calcite-tab-nav>

          <calcite-tab is-active>Tab 1 Content</calcite-tab>
          <calcite-tab>Tab 2 Content</calcite-tab>
          <calcite-tab>Tab 3 Content</calcite-tab>
          <calcite-tab>Tab 4 Content</calcite-tab>
        </calcite-tabs>

        <h1 class="leader-1">Tab Sync + Cookie Demo</h1>

        <calcite-tabs>
          <calcite-tab-nav slot="tab-nav" sync-id="sync-cookie-demo" storage-id="sync-cookie-demo">
            <calcite-tab-title is-active>Tab 1 Title</calcite-tab-title>
            <calcite-tab-title>Tab 2 Title</calcite-tab-title>
            <calcite-tab-title>Tab 3 Title</calcite-tab-title>
            <calcite-tab-title>Tab 4 Title</calcite-tab-title>
          </calcite-tab-nav>

          <calcite-tab is-active>Tab 1 Content</calcite-tab>
          <calcite-tab>Tab 2 Content</calcite-tab>
          <calcite-tab>Tab 3 Content</calcite-tab>
          <calcite-tab>Tab 4 Content</calcite-tab>
        </calcite-tabs>

        <calcite-tabs>
          <calcite-tab-nav slot="tab-nav" sync-id="sync-cookie-demo" storage-id="sync-cookie-demo">
            <calcite-tab-title is-active>Tab 1 Title</calcite-tab-title>
            <calcite-tab-title>Tab 2 Title</calcite-tab-title>
            <calcite-tab-title>Tab 3 Title</calcite-tab-title>
            <calcite-tab-title>Tab 4 Title</calcite-tab-title>
          </calcite-tab-nav>

          <calcite-tab is-active>Tab 1 Content</calcite-tab>
          <calcite-tab>Tab 2 Content</calcite-tab>
          <calcite-tab>Tab 3 Content</calcite-tab>
          <calcite-tab>Tab 4 Content</calcite-tab>
        </calcite-tabs>

        <h1 class="leader-1">Centered Tabs</h1>

        <calcite-tabs layout="center">
          <calcite-tab-nav slot="tab-nav">
            <calcite-tab-title is-active>Tab 1 Title</calcite-tab-title>
            <calcite-tab-title>Tab 2 Title</calcite-tab-title>
            <calcite-tab-title>Tab 3 Title</calcite-tab-title>
            <calcite-tab-title>Tab 4 Title</calcite-tab-title>
            <calcite-tab-title>Tab 5 Title</calcite-tab-title>
            <calcite-tab-title>Tab 6 Title</calcite-tab-title>
          </calcite-tab-nav>

          <calcite-tab is-active>Tab 1 Content</calcite-tab>
          <calcite-tab>Tab 2 Content</calcite-tab>
          <calcite-tab>Tab 3 Content</calcite-tab>
          <calcite-tab>Tab 4 Content</calcite-tab>
          <calcite-tab>Tab 5 Content</calcite-tab>
          <calcite-tab>Tab 6 Content</calcite-tab>
        </calcite-tabs>

        <h1 class="leader-1">RTL Tabs</h1>

        <calcite-tabs dir="rtl">
          <calcite-tab-nav slot="tab-nav">
            <calcite-tab-title>Tab 1 Title</calcite-tab-title>
            <calcite-tab-title>Tab 2 Title</calcite-tab-title>
            <calcite-tab-title>Tab 3 Title</calcite-tab-title>
            <calcite-tab-title>Tab 4 Title</calcite-tab-title>
          </calcite-tab-nav>

          <calcite-tab>Tab 1 Content</calcite-tab>
          <calcite-tab>Tab 2 Content</calcite-tab>
          <calcite-tab>Tab 3 Content</calcite-tab>
          <calcite-tab>Tab 4 Content</calcite-tab>
        </calcite-tabs>

        <h1 class="leader-1">Custom Colors</h1>

        <style>
          calcite-tabs.green {
            --calcite-tabs-border-active: #338033;
          }

          calcite-tabs[theme="dark"].green {
            --calcite-tabs-border-active: #5a9359;
          }
        </style>
        <calcite-tabs class="green">
          <calcite-tab-nav slot="tab-nav">
            <calcite-tab-title is-active>Tab 1 Title</calcite-tab-title>
            <calcite-tab-title>Tab 2 Title</calcite-tab-title>
            <calcite-tab-title>Tab 3 Title</calcite-tab-title>
            <calcite-tab-title>Tab 4 Title</calcite-tab-title>
          </calcite-tab-nav>

          <calcite-tab is-active>Tab 1 Content</calcite-tab>
          <calcite-tab>Tab 2 Content</calcite-tab>
          <calcite-tab>Tab 3 Content</calcite-tab>
          <calcite-tab>Tab 4 Content</calcite-tab>
        </calcite-tabs>

        <div class="demo-background-dark">
          <calcite-tabs class="green" theme="dark">
            <calcite-tab-nav slot="tab-nav">
              <calcite-tab-title is-active>Tab 1 Title</calcite-tab-title>
              <calcite-tab-title>Tab 2 Title</calcite-tab-title>
              <calcite-tab-title>Tab 3 Title</calcite-tab-title>
              <calcite-tab-title>Tab 4 Title</calcite-tab-title>
            </calcite-tab-nav>

            <calcite-tab is-active>Tab 1 Content</calcite-tab>
            <calcite-tab>Tab 2 Content</calcite-tab>
            <calcite-tab>Tab 3 Content</calcite-tab>
            <calcite-tab>Tab 4 Content</calcite-tab>
          </calcite-tabs>
        </div>
      </calcite-tab>

      <calcite-tab>
        <h5>Multiple alerts will be added to a queue.</h5>

        <h4>Alerts</h4>
        <calcite-button title="1 Autodismiss, title, link, red" color="red" scale="s"
          onclick="document.querySelector('#alert-one').open()">1 Autodismiss, title, link, red, small scale
        </calcite-button>
        <calcite-button title="2 Icon, link, green" scale="s" onclick="document.querySelector('#alert-two').open()">2
          Icon, link, green</calcite-button>
        <calcite-button title="3 Icon, dark theme" scale="s" onclick="document.querySelector('#alert-three').open()">3
          Icon, dark theme</calcite-button>
        <calcite-button title="4 Icon, title, yellow, link" scale="s"
          onclick="document.querySelector('#alert-four').open()">4 Icon, title, yellow, link, large scale
        </calcite-button>
        <calcite-button title="5 default" scale="s" onclick="document.querySelector('#alert-five').open()">5
          default</calcite-button>
        <calcite-button title="6 Icon, title, link, red" scale="s"
          onclick="document.querySelector('#alert-six').open()">6 Icon, title, link, red</calcite-button>
        <calcite-button title="7 title, link, green, dark theme" scale="s"
          onclick="document.querySelector('#alert-seven').open()">7 title, link, green, dark theme
        </calcite-button>
        <calcite-button title="8 Autodismiss, icon, title, red" scale="s"
          onclick="document.querySelector('#alert-eight').open()">8 Autodismiss, icon, title, red
        </calcite-button>
        <calcite-button title="9 Autodismiss (fast),link, dark theme" scale="s"
          onclick="document.querySelector('#alert-nine').open()">9 Autodismiss (fast),link, dark theme
        </calcite-button>
        <calcite-button title="10 Autodismiss (medium)" scale="s" onclick="document.querySelector('#alert-ten').open()">
          10 Autodismiss (medium)</calcite-button>

        <calcite-button title="11 Autodismiss (slow),link" scale="s"
          onclick="document.querySelector('#alert-eleven').open()">11 Autodismiss (slow),link
        </calcite-button>


        <h5>You can use in combination with alerts inserted into the DOM programmatically</h5>
        <calcite-button title="created alert" scale="xs" onclick="createExampleAlert('created-1')">created alert
        </calcite-button>
        <calcite-button title="created alert 2" scale="xs" onclick="createExampleAlert('created-2')">created alert 2
        </calcite-button>
        <h5>You can close opened alerts, or removed upcoming alerts from the queue</h5>
        <calcite-button title="Close or remove alert 6" color="red" scale="xs"
          onclick="document.querySelector('#alert-six').close()">Close or remove alert 6</calcite-button>
        <calcite-button title="Close or remove alert 4" color="red" scale="xs"
          onclick="document.querySelector('#alert-four').close()">Close or remove alert 4</calcite-button>
        <calcite-button title="Close or remove alert created 2" color="red" scale="xs"
          onclick="document.querySelector('#created-2').close()">Close or remove alert created 2
        </calcite-button>
        <h5>using the setFocus() method (once opened)</h5>
        <calcite-button onclick=document.querySelector('#alert-four').setFocus()>focus first alert 4 item
        </calcite-button>
        <calcite-button onclick=document.querySelector('#alert-five').setFocus()>focus first alert 5 item
        </calcite-button>
      </calcite-tab>
      <calcite-tab>
        <h3>Notice</h3>
        <calcite-button onclick=document.querySelector('#notice-one').setFocus()>focus first notice item
        </calcite-button>
        <calcite-button onclick=document.querySelector('#notice-six').setFocus()>focus first notice item
        </calcite-button>
        <br />
        <br />

        <calcite-notice color="red" id="notice-one" scale="s" active dismissible>
          <div slot="notice-title">Something failed dismissible</div>
          <div slot="notice-message">
            That thing you wanted to do didn't work as expected
          </div>
          <calcite-button slot="notice-link" title="my action" appearance="inline">Retry</calcite-button>
        </calcite-notice>
        <br /> <br />
        <div class="demo-background-dark">
          <calcite-notice icon theme="dark" color="yellow" id="notice-two" width="auto" scale="m" active>
            <div slot="notice-title">Something kind of worked</div>
            <div slot="notice-message">
              One part of that thing you wanted to do didn't work as expected
            </div>
            <calcite-button slot="notice-link" theme="dark" title="my action" appearance="inline">View item
            </calcite-button>
          </calcite-notice>
          <br />
          <br />
          <calcite-notice icon color="green" theme="dark" id="notice-six" width="auto" scale="m" active dismissible>
            <div slot="notice-title">Something worked</div>
            <div slot="notice-message">
              That thing you wanted to do worked as expected
            </div>
          </calcite-notice>
        </div>
        <br />
        <br />
        <calcite-notice id="notice-three" scale="l" width="half" active>
          <div slot="notice-title">Something failed</div>
          <div slot="notice-message">
            That thing you wanted to do didn't work as expected
          </div>
          <calcite-button slot="notice-link" title="my action" appearance="inline">Retry</calcite-button>
        </calcite-notice>
        <br />
        <br />
        <calcite-notice size="l" id="notice-four" width="full" active>
          <div slot="notice-title">Welcome to your new website</div>
          <div slot="notice-message">
            This is going to be a great ride
          </div>
        </calcite-notice>
        <br />
        <br />
        <calcite-notice icon color="green" size="l" id="notice-five" active dismissible>
          <div slot="notice-message">
            That thing you wanted to do didn't work as expected
          </div>
          <calcite-button slot="notice-link" title="my action" appearance="inline">Retry</calcite-button>
        </calcite-notice>

      </calcite-tab>
      <calcite-tab>
        <h2>Default</h2>
        <calcite-icon icon="aZ"></calcite-icon>
        <calcite-icon icon="basemap"></calcite-icon>
        <calcite-icon icon="camera"></calcite-icon>

        <h2>Scale can be "s" | "m" | "l"</h2>
        <calcite-icon icon="aZ" scale="s"></calcite-icon>
        <calcite-icon icon="basemap" scale="m"></calcite-icon>
        <calcite-icon icon="camera" scale="l"></calcite-icon>

        <h2>Filled</h2>
        <calcite-icon icon="aZ" filled></calcite-icon>
        <calcite-icon icon="basemap" filled></calcite-icon>
        <calcite-icon icon="camera" filled></calcite-icon>

        <h2>Icon can be camel-case or kebab-case</h2>
        <calcite-icon icon="arrow-bold-left"></calcite-icon>
        <calcite-icon class="my-icon-color-class" icon="arrowBoldLeft"></calcite-icon>

        <h2>Dark theme</h2>
        <div class="demo-background-dark">
          <calcite-icon class="my-icon-color-class" icon="aZ" theme="dark"></calcite-icon>
          <calcite-icon icon="basemap" theme="dark"></calcite-icon>
          <calcite-icon icon="camera" theme="dark"></calcite-icon>
        </div>

        <h2>Flips icon in RTL when mirrored</h2>
        <div dir="rtl">
          <calcite-icon icon="aZ" filled mirror></calcite-icon>
          <calcite-icon icon="basemap" filled mirror></calcite-icon>
          <calcite-icon icon="camera" filled mirror></calcite-icon>
        </div>
      </calcite-tab>

      <calcite-tab>
        <calcite-loader is-active></calcite-loader>
        <calcite-loader is-active no-padding></calcite-loader>
        <calcite-loader is-active title="optional loading text&hellip;" type="indeterminate"></calcite-loader>
        <calcite-loader is-active class="green" title="Custom theme..."></calcite-loader>
        <style>
          calcite-loader.green {
            --calcite-loader-spot-light: #50ba5f;
            --calcite-loader-spot-dark: #1a6324;
            --calcite-loader-spot: #338033;
          }
        </style>
        <p style="text-align: center;">
          <calcite-loader is-active inline></calcite-loader>Inline Loader
        </p>
        <calcite-loader is-active type="determinate" value="0" id="loader-determinate" text="Determinate loader">
        </calcite-loader>
        <script>
          // Preview the loading progress
          (function () {
            var loader = document.querySelector("#loader-determinate");
            var randoms = [0, 0, 0, 0, 0, 0, 1, 3];
            function updateLoader() {
              var random = randoms[Math.floor(Math.random() * randoms.length)];
              if (loader.value + random > 100) {
                loader.value = 0;
                setTimeout(function () {
                  requestAnimationFrame(updateLoader);
                }, 50);
              } else {
                loader.value = loader.value + random;
                requestAnimationFrame(updateLoader);
              }
            }
            updateLoader();
          })();
        </script>
      </calcite-tab>

      <calcite-tab>
        <calcite-modal class="js-modal-1" size="small">
          <h3 slot="header">Small Modal</h3>
          <div slot="content">
            <p>
              The small modal is perfect for short confirmation dialogs or very compact interfaces with few elements.
            </p>
          </div>
          <calcite-button slot="back" width="full" color="light" appearance="outline"
            icon="M15.707 20h-1.414l-7.5-7.5 7.5-7.5h1.414l-7.5 7.5z" width="full">Back</calcite-button>
          <calcite-button slot="secondary" width="full" appearance="outline">Cancel</calcite-button>
          <calcite-button slot="primary" width="full">Save</calcite-button>
        </calcite-modal>
        <calcite-modal class="js-modal-2" size="medium">
          <h3 slot="header">Medium Modal</h3>
          <div slot="content">
            <table>
              <tbody>
                <tr>
                  <td>
                    <p>The medium modal is large enough to fit a two column layout where both columns will have a
                      readable line-length on
                      most desktop devices.</p>
                  </td>
                  <td>
                    <p>Single column layouts will still be within a readable line length on the medium size.</p>
                  </td>
                </tr>
              </tbody>
            </table>
          </div>
          <calcite-button slot="back" width="full" color="light" appearance="outline"
            icon="M15.707 20h-1.414l-7.5-7.5 7.5-7.5h1.414l-7.5 7.5z">Back</calcite-button>
          <calcite-button slot="secondary" width="full" appearance="outline">Cancel</calcite-button>
          <calcite-button slot="primary" width="full">Save</calcite-button>
        </calcite-modal>
        <calcite-modal class="js-modal-3" size="large">
          <h3 slot="header">Large modal</h3>
          <div slot="content">
            <p>This modal will be fullscreen until it is as wide as the calcite-web grid's max-width. This enables you
              to use gridded
              layouts within the modal and keeps your modal from growing beyond a readable line length.</p>
          </div>
          <calcite-button slot="secondary" width="full" appearance="outline">Cancel</calcite-button>
          <calcite-button slot="primary" width="full">Save</calcite-button>
        </calcite-modal>
        <calcite-modal class="js-modal-4" size="fullscreen">
          <h3 slot="header">Fullscreen modal</h3>
          <div slot="content">
            <p>This modal will <em>always</em> be fullscreen. Use in situations where the elements contained inside your
              modal
              need the full screen realestate (maps, etc)</p>
          </div>
          <calcite-button slot="back" width="full" color="light" appearance="outline"
            icon="M15.707 20h-1.414l-7.5-7.5 7.5-7.5h1.414l-7.5 7.5z">Back</calcite-button>
          <calcite-button slot="secondary" width="full" appearance="outline">Cancel</calcite-button>
          <calcite-button slot="primary" width="full">Save</calcite-button>
        </calcite-modal>
        <calcite-modal class="js-modal-5" color="red">
          <h3 slot="header">Delete</h3>
          <div slot="content">
            <p>This will delete things and perform some desctructive action, do you wish to continue?</p>
          </div>
          <calcite-button slot="secondary" width="full" appearance="outline" color="red">Cancel</calcite-button>
          <calcite-button slot="primary" width="full" color="red">Delete</calcite-button>
        </calcite-modal>
        <calcite-modal class="js-modal-6" color="blue">
          <h3 slot="header">Information</h3>
          <div slot="content">
            <p>This dialog should be used when choosing two viable paths.</p>
          </div>
          <calcite-button slot="secondary" width="full" appearance="outline">Start with no members</calcite-button>
          <calcite-button slot="primary" width="full">Add members now</calcite-button>
        </calcite-modal>
        <calcite-modal class="js-modal-7" status="info" docked>
          <h3 slot="header">Docked</h3>
          <div slot="content">
            <p>For devices smaller than a tablet this modal will "dock" to the bottom. This makes action selection more
              thumb-friendly.</p>
          </div>
          <calcite-button slot="secondary" width="full" appearance="outline">Cancel</calcite-button>
          <calcite-button slot="primary" width="full">Save</calcite-button>
        </calcite-modal>
        <calcite-modal class="js-modal-8" status="info" docked>
          <h3 slot="header">Tab Fencing</h3>
          <div slot="content">
            <p>When you open a modal, the focus should be set to the first focusable element. <calcite-button>LIKE THIS
              </calcite-button>.</p>
            <div><a href="#">Anchors</a>, <input type="text" value="inputs">, <calcite-slider></calcite-slider>
            </div>
          </div>
          <calcite-button slot="secondary" width="full" appearance="outline">Cancel</calcite-button>
          <calcite-button slot="primary" width="full">Save</calcite-button>
        </calcite-modal>
        <calcite-modal theme="dark" class="js-modal-9">
          <h3 slot="header">Dark Theme</h3>
          <div slot="content">
            <p>Example of a modal rendered in dark theme. The text will become light on dark, but notice box shadows are
              still dark.
          </div>
          <calcite-button slot="primary">OK</calcite-button>
        </calcite-modal>
        <calcite-modal class="js-modal-10" disable-escape>
          <h3 slot="header">Modal title</h3>
          <div slot="content">
            <p>This modal has <code>disable-escape</code> set, so pressing the escape key will not dismiss it.</p>
          </div>
          <calcite-button slot="secondary" width="full" appearance="outline">Cancel</calcite-button>
        </calcite-modal>

        <ul>
          <li>
            <calcite-button appearance="inline" onClick="openModal('.js-modal-1')">Small Modal</calcite-button>
          </li>
          <li>
            <calcite-button appearance="inline" onClick="openModal('.js-modal-2')">Medium Modal</calcite-button>
          </li>
          <li>
            <calcite-button appearance="inline" onClick="openModal('.js-modal-3')">Large Modal</calcite-button>
          </li>
          <li>
            <calcite-button appearance="inline" onClick="openModal('.js-modal-4')">Fullscreen Modal</calcite-button>
          </li>
          <li>
            <calcite-button appearance="inline" onClick="openModal('.js-modal-5')">Destructive Modal</calcite-button>
          </li>
          <li>
            <calcite-button appearance="inline" onClick="openModal('.js-modal-6')">Info Modal</calcite-button>
          </li>
          <li>
            <calcite-button appearance="inline" onClick="openModal('.js-modal-7')">Docked</calcite-button>
          </li>
          <li>
            <calcite-button appearance="inline" onClick="openModal('.js-modal-8')">Tab Fencing</calcite-button>
          </li>
          <li>
            <calcite-button appearance="inline" onClick="openModal('.js-modal-9')">Dark Theme</calcite-button>
          </li>
          <li>
            <calcite-button appearance="inline" onClick="openModal('.js-modal-10')">Close on escape press disabled
            </calcite-button>
          </li>

        </ul>
        <script>
          function openModal(selector) {
            document.querySelector(selector).open();
          }
        </script>
      </calcite-tab>

      <calcite-tab>
        <h1>CalcitePopover</h1>


        <calcite-popover placement="top-start" reference-element="popover-button" boundaries-element="popover-boundary"
          id="popover" close-button>
          <img slot="image" src="https://placem.at/places?w=200&txt=0" />
          <div style="padding:12px 16px;">Here kitty kitty!
          </div>
        </calcite-popover>


        <calcite-popover reference-element="popover-button-two" placement="right-start" id="popover-two"
          add-click-handle>
          <div style="padding:12px 16px">Hello! I am some popover content!</div>
        </calcite-popover>

        <calcite-popover reference-element="popover-button-three" placement="right-end" id="popover-three"
          add-click-handle close-button>
          <div style="padding:12px 16px">
            <b>I am a title!</b> <br>
            <p>
              Lorem Ipsum is simply dummy text of the printing and typesetting industry. Lorem Ipsum has been the
              industry's standard dummy text ever since the 1500s, when an unknown printer took a galley of type and
              scrambled it to make a type specimen book.
            </p>
            <calcite-button title="Inline button" appearance="inline" scale=>I am an inline button</calcite-button>
          </div>
        </calcite-popover>

        <calcite-popover reference-element="popover-button-four" placement="auto" id="popover-four" add-click-handle
          close-button>
          <div style="padding:12px 16px">I am a popover with a close button!</div>
        </calcite-popover>

        <calcite-popover theme="dark" reference-element="popover-button-five" placement="bottom" id="popover-five"
          add-click-handle close-button>
          <img slot="image" src="https://placem.at/places?w=200&txt=0" />
          <div style="padding:12px 16px;">Here kitty kitty!
          </div>
        </calcite-popover>

        <calcite-popover theme="dark" reference-element="popover-button-six" placement="top" id="popover-six"
          add-click-handle>
          <div style="padding:12px 16px">Hello! I am some popover content!</div>
        </calcite-popover>

        <calcite-popover theme="dark" reference-element="popover-button-seven" placement="auto" id="popover-seven"
          add-click-handle close-button>
          <div style="padding:12px 16px">
            <b>I am a title!</b> <br>
            <p>
              Lorem Ipsum is simply dummy text of the printing and typesetting industry. Lorem Ipsum has been the
              industry's standard dummy text ever since the 1500s, when an unknown printer took a galley of type and
              scrambled it to make a type specimen book.
            </p>
            <calcite-button theme="dark" title="Inline button" appearance="inline" scale=>I am an inline button
            </calcite-button>
          </div>
        </calcite-popover>

        <calcite-popover theme="dark" reference-element="popover-button-eight" placement="auto" id="popover-eight"
          add-click-handle close-button>
          <div style="padding:12px 16px">I am a popover with a close button!</div>
        </calcite-popover>

        <calcite-popover theme="dark" reference-element="popover-button-nine" placement="auto" id="popover-nine"
          add-click-handle>
          <div style="padding:12px 16px">I am a popover with a close button!</div>
        </calcite-popover>

        <style>
          .popover-list {
            list-style: none;
            margin: 0;
            padding: 20px 10px;
            margin: 0 40px;
          }

          .popover-list li {
            margin: 30px 0;
          }

          .popover-scroller {
            margin: 20px 40px;
            width: 500px;
            height: 500px;
            overflow: auto;
          }
        </style>

        <ul class="popover-list">
          <li>
            <calcite-button id="popover-button-two" icon="M15.707 20h-1.414l-7.5-7.5 7.5-7.5h1.414l-7.5 7.5z">
              Clickable popover</calcite-button>

          <li>
            <calcite-button id="popover-button-four" icon="M15.707 20h-1.414l-7.5-7.5 7.5-7.5h1.414l-7.5 7.5z">
              With close button</calcite-button>
          </li>
          <li>
            <calcite-button id="popover-button-three" icon="M15.707 20h-1.414l-7.5-7.5 7.5-7.5h1.414l-7.5 7.5z">
              Title, content & CTA</calcite-button>
          </li>
        </ul>

        <div id="popover-boundary" class="popover-scroller">
          <p>
            Nec, dictum egestas odio in integer dictum eros. Euismod vitae vestibulum tempor sit adipiscing sed dolor
            habitant per congue sit condimentum? Nisi nisl ornare ac semper imperdiet eu nascetur quisque ullamcorper a
            id. Odio pharetra iaculis mattis fusce pharetra fusce. Venenatis suspendisse porta posuere torquent justo
            arcu. Viverra venenatis nisl mi. Integer laoreet cubilia, lobortis nisi fringilla. Dictum venenatis taciti
            arcu fringilla fames sociis.
          </p>
          <p>
            Ultricies aliquam hac, commodo ullamcorper. At senectus blandit, magnis accumsan aptent vitae mi dapibus
            quis sagittis taciti nisi. Et aliquam leo nullam sagittis conubia nascetur? Euismod blandit aptent conubia.
            Curae; laoreet tortor urna eleifend dui ultrices vestibulum viverra dictumst risus? Vehicula diam vulputate
            cras volutpat inceptos nostra cras at auctor! Luctus inceptos dis eleifend eleifend tellus molestie.
            Ridiculus eget laoreet vitae.
          </p>
          <p>
            Viverra mus velit interdum per pellentesque. Rutrum parturient risus feugiat habitasse magnis? Adipiscing
            vehicula natoque rutrum consectetur dui, euismod ultricies ante quam pulvinar. Taciti mauris nam vehicula
            sapien a taciti vel vitae cum id aenean! Torquent sapien fusce, class eros lectus. Ut sodales placerat
            phasellus, nostra platea lobortis cubilia porta elementum viverra. Imperdiet ultrices, rhoncus himenaeos cum
            risus. Egestas imperdiet velit, dapibus inceptos inceptos torquent. Dolor natoque, non imperdiet dictum
            eleifend diam. Eget sem, hendrerit vulputate consectetur metus class.
          </p>
          <p>
            Habitant vel penatibus felis sapien integer, imperdiet felis porttitor porta. Nec ad natoque habitasse metus
            augue consequat sem tortor arcu tempor augue. Facilisi, magna amet cursus pellentesque. Nibh conubia tellus
            porta torquent sociis mauris laoreet et neque venenatis habitasse! Egestas eu est nunc malesuada justo,
            fames sociis ullamcorper? Sollicitudin inceptos, ipsum duis ullamcorper.
          </p>
          <p>
            Fermentum mollis metus euismod netus ultricies ad gravida velit molestie integer. Accumsan amet litora
            ligula ligula metus diam vitae euismod aptent. Nunc eros ridiculus volutpat praesent scelerisque dignissim
            nunc cras. Ipsum diam dapibus cum sociis, elit adipiscing. Imperdiet vulputate neque elementum varius id,
            torquent quis. Aliquam pretium sapien primis. Nunc iaculis mi magnis malesuada nascetur. Nostra habitasse
            dictum dictum rutrum lacus? Tortor sem, taciti pellentesque cubilia! Vulputate at ridiculus hac lacinia
            risus quisque potenti suscipit orci. Conubia urna tortor mauris ante litora nibh quisque consequat.
          </p>
          <calcite-button id="popover-button" icon="M15.707 20h-1.414l-7.5-7.5 7.5-7.5h1.414l-7.5 7.5z">
            Popover with picture</calcite-button>
          <p>
            Nec, dictum egestas odio in integer dictum eros. Euismod vitae vestibulum tempor sit adipiscing sed dolor
            habitant per congue sit condimentum? Nisi nisl ornare ac semper imperdiet eu nascetur quisque ullamcorper a
            id. Odio pharetra iaculis mattis fusce pharetra fusce. Venenatis suspendisse porta posuere torquent justo
            arcu. Viverra venenatis nisl mi. Integer laoreet cubilia, lobortis nisi fringilla. Dictum venenatis taciti
            arcu fringilla fames sociis.
          </p>
          <p>
            Ultricies aliquam hac, commodo ullamcorper. At senectus blandit, magnis accumsan aptent vitae mi dapibus
            quis sagittis taciti nisi. Et aliquam leo nullam sagittis conubia nascetur? Euismod blandit aptent conubia.
            Curae; laoreet tortor urna eleifend dui ultrices vestibulum viverra dictumst risus? Vehicula diam vulputate
            cras volutpat inceptos nostra cras at auctor! Luctus inceptos dis eleifend eleifend tellus molestie.
            Ridiculus eget laoreet vitae.
          </p>
          <p>
            Viverra mus velit interdum per pellentesque. Rutrum parturient risus feugiat habitasse magnis? Adipiscing
            vehicula natoque rutrum consectetur dui, euismod ultricies ante quam pulvinar. Taciti mauris nam vehicula
            sapien a taciti vel vitae cum id aenean! Torquent sapien fusce, class eros lectus. Ut sodales placerat
            phasellus, nostra platea lobortis cubilia porta elementum viverra. Imperdiet ultrices, rhoncus himenaeos cum
            risus. Egestas imperdiet velit, dapibus inceptos inceptos torquent. Dolor natoque, non imperdiet dictum
            eleifend diam. Eget sem, hendrerit vulputate consectetur metus class.
          </p>
          <p>
            Habitant vel penatibus felis sapien integer, imperdiet felis porttitor porta. Nec ad natoque habitasse metus
            augue consequat sem tortor arcu tempor augue. Facilisi, magna amet cursus pellentesque. Nibh conubia tellus
            porta torquent sociis mauris laoreet et neque venenatis habitasse! Egestas eu est nunc malesuada justo,
            fames sociis ullamcorper? Sollicitudin inceptos, ipsum duis ullamcorper.
          </p>
          <p>
            Fermentum mollis metus euismod netus ultricies ad gravida velit molestie integer. Accumsan amet litora
            ligula ligula metus diam vitae euismod aptent. Nunc eros ridiculus volutpat praesent scelerisque dignissim
            nunc cras. Ipsum diam dapibus cum sociis, elit adipiscing. Imperdiet vulputate neque elementum varius id,
            torquent quis. Aliquam pretium sapien primis. Nunc iaculis mi magnis malesuada nascetur. Nostra habitasse
            dictum dictum rutrum lacus? Tortor sem, taciti pellentesque cubilia! Vulputate at ridiculus hac lacinia
            risus quisque potenti suscipit orci. Conubia urna tortor mauris ante litora nibh quisque consequat.
          </p>
        </div>

        <ul class="popover-list demo-background-dark">
          <li>
            <calcite-button id="popover-button-six" icon="M15.707 20h-1.414l-7.5-7.5 7.5-7.5h1.414l-7.5 7.5z">
              Clickable popover</calcite-button>
          </li>
          <li>
            <calcite-button id="popover-button-eight" icon="M15.707 20h-1.414l-7.5-7.5 7.5-7.5h1.414l-7.5 7.5z">
              With close button</calcite-button>
          </li>
          <li>
            <calcite-button id="popover-button-seven" icon="M15.707 20h-1.414l-7.5-7.5 7.5-7.5h1.414l-7.5 7.5z">
              Title, content & CTA</calcite-button>
          </li>
          <li>
            <calcite-button id="popover-button-five" icon="M15.707 20h-1.414l-7.5-7.5 7.5-7.5h1.414l-7.5 7.5z">
              Popover with picture</calcite-button>
          </li>
        </ul>

        <script>
          var popover = document.getElementById("popover");
          var popoverButton = document.getElementById("popover-button");
          popover.referenceElement = popoverButton;
          popoverButton.addEventListener("click", function () {
            popover.toggle();
          });
        </script>
      </calcite-tab>

      <calcite-tab>
        <h1>Indeterminate</h1>
        <calcite-progress type="indeterminate"></calcite-progress>
        <h1>Determinate</h1>
        <calcite-progress type="determinate" value="0.5" text="50% Complete (optional text)"></calcite-progress>
        <br />
        <br />
        <br />
        <div class="demo-background-dark">
          <h1>Indeterminate</h1>
          <calcite-progress theme="dark" type="indeterminate"></calcite-progress>
          <br />
          <br />
          <h1>Determinate</h1>
          <calcite-progress theme="dark" type="determinate" value="0.5" text="50% Complete (optional text)">
          </calcite-progress>
        </div>
      </calcite-tab>

      <calcite-tab>
        <div>
          <h3 class="leader-1">Simple</h3>

          <calcite-radio-group>
            <calcite-radio-group-item value="react" checked>React</calcite-radio-group-item>
            <calcite-radio-group-item value="ember">Ember</calcite-radio-group-item>
            <calcite-radio-group-item value="angular">Angular</calcite-radio-group-item>
            <calcite-radio-group-item value="vue">Vue</calcite-radio-group-item>
          </calcite-radio-group>

          <h3 class="leader-1">Scale s</h3>

          <calcite-radio-group scale="s">
            <calcite-radio-group-item value="react" checked>React</calcite-radio-group-item>
            <calcite-radio-group-item value="ember">Ember</calcite-radio-group-item>
            <calcite-radio-group-item value="angular">Angular</calcite-radio-group-item>
          </calcite-radio-group>

          <h3 class="leader-1">Scale m</h3>

          <calcite-radio-group scale="m">
            <calcite-radio-group-item value="react" checked>React</calcite-radio-group-item>
            <calcite-radio-group-item value="ember">Ember</calcite-radio-group-item>
            <calcite-radio-group-item value="angular">Angular</calcite-radio-group-item>
          </calcite-radio-group>

          <h3 class="leader-1">Scale l</h3>

          <calcite-radio-group scale="l">
            <calcite-radio-group-item value="react" checked>React</calcite-radio-group-item>
            <calcite-radio-group-item value="ember">Ember</calcite-radio-group-item>
            <calcite-radio-group-item value="angular">Angular</calcite-radio-group-item>
          </calcite-radio-group>

          <h3 class="leader-1">With labels</h3>

          <calcite-radio-group>
            <calcite-radio-group-item value="1">Uno</calcite-radio-group-item>
            <calcite-radio-group-item value="2" checked>Dos</calcite-radio-group-item>
            <calcite-radio-group-item value="3">Tres</calcite-radio-group-item>
          </calcite-radio-group>

          <h3 class="leader-1">Uses value as label if missing</h3>

          <calcite-radio-group>
            <calcite-radio-group-item value="1"></calcite-radio-group-item>
            <calcite-radio-group-item value="2" checked></calcite-radio-group-item>
            <calcite-radio-group-item value="3"></calcite-radio-group-item>
          </calcite-radio-group>

          <h3 class="leader-1">None checked</h3>

          <calcite-radio-group>
            <calcite-radio-group-item value="1"></calcite-radio-group-item>
            <calcite-radio-group-item value="2"></calcite-radio-group-item>
            <calcite-radio-group-item value="3"></calcite-radio-group-item>
          </calcite-radio-group>

          <h3 class="leader-1">Only one selected value (last wins)</h3>

          <calcite-radio-group>
            <calcite-radio-group-item value="1" checked></calcite-radio-group-item>
            <calcite-radio-group-item value="2" checked></calcite-radio-group-item>
            <calcite-radio-group-item value="3" checked></calcite-radio-group-item>
          </calcite-radio-group>
          <br />
          <br />
          <div class="demo-background-dark">
            <h3 class="leader-1">Dark theme</h3>

            <calcite-radio-group theme="dark">
              <calcite-radio-group-item value="1" checked></calcite-radio-group-item>
              <calcite-radio-group-item value="2" checked></calcite-radio-group-item>
              <calcite-radio-group-item value="3" checked></calcite-radio-group-item>
            </calcite-radio-group>

            <h3 class="leader-1">Scale s</h3>
            <calcite-radio-group theme="dark" scale="s">
              <calcite-radio-group-item value="react" checked>React</calcite-radio-group-item>
              <calcite-radio-group-item value="ember">Ember</calcite-radio-group-item>
              <calcite-radio-group-item value="angular">Angular</calcite-radio-group-item>
            </calcite-radio-group>

            <h3 class="leader-1">Scale m</h3>
            <calcite-radio-group theme="dark" scale="m">
              <calcite-radio-group-item value="react" checked>React</calcite-radio-group-item>
              <calcite-radio-group-item value="ember">Ember</calcite-radio-group-item>
              <calcite-radio-group-item value="angular">Angular</calcite-radio-group-item>
            </calcite-radio-group>

            <h3 class="leader-1">Scale l</h3>
            <calcite-radio-group theme="dark" scale="l">
              <calcite-radio-group-item value="react" checked>React</calcite-radio-group-item>
              <calcite-radio-group-item value="ember">Ember</calcite-radio-group-item>
              <calcite-radio-group-item value="angular">Angular</calcite-radio-group-item>
            </calcite-radio-group>
          </div>
          <h3 class="leader-1">RTL</h3>

          <calcite-radio-group>
            <calcite-radio-group-item value="1" checked></calcite-radio-group-item>
            <calcite-radio-group-item value="2" checked></calcite-radio-group-item>
            <calcite-radio-group-item value="3" checked></calcite-radio-group-item>
          </calcite-radio-group>

          <h3 class="leader-1">External inputs</h3>

          <calcite-radio-group name="grouped">
            <calcite-radio-group-item><input type="radio" slot="input" value="1"></calcite-radio-group-item>
            <calcite-radio-group-item><input type="radio" slot="input" value="2"></calcite-radio-group-item>
            <calcite-radio-group-item><input type="radio" slot="input" value="3"></calcite-radio-group-item>
          </calcite-radio-group>

          <h3 class="leader-1">Within form</h3>

          <form>
            <label>
              Choose wisely
              <calcite-radio-group name="within-form">
                <calcite-radio-group-item value="1"></calcite-radio-group-item>
                <calcite-radio-group-item value="2"></calcite-radio-group-item>
                <calcite-radio-group-item value="3"></calcite-radio-group-item>
              </calcite-radio-group>
            </label>
          </form>
        </div>
      </calcite-tab>

      <calcite-tab>
        <h3>Single Value</h3>
        <calcite-slider id="mySlider" min="0" max="100" value="25" step="1" label="Temperature"></calcite-slider>
        <h3>Disabled</h3>
        <calcite-slider min="0" max="100" value="40" step="1" label="Temperature" disabled>
        </calcite-slider>
        <h3>Range</h3>
        <calcite-slider min="0" max="100" min-value="50" max-value="85" step="1" min-label="Temperature range (lower)"
          max-label="Temperature range (upper)"></calcite-slider>
        <h3>Ticks</h3>
        <calcite-slider min="0" max="100" value="23" step="10" ticks="10" label="Temperature"></calcite-slider>
        <h3>Handle Labels</h3>
        <calcite-slider min="0" max="100" min-value="23" max-value="46" step="1" ticks="10" label-handles precise
          label="Temperature"></calcite-slider>
        <h3>Tick Labels</h3>
        <calcite-slider min="0" max="100" value="23" step="10" ticks="10" label-ticks label="Temperature">
        </calcite-slider>
        <h3>"Precise" handle</h3>
        <calcite-slider min="0" max="100" value="23" step="1" label="Temperature" precise></calcite-slider>
        <h3>"Precise" Range</h3>
        <calcite-slider min="0" max="100" min-value="50" max-value="85" step="1" min-label="Temperature range (lower)"
          max-label="Temperature range (upper)" precise></calcite-slider>

        <div class="demo-background-dark">
          <h3>Dark Theme</h3>
          <calcite-slider min="0" max="100" min-value="50" max-value="85" step="1" min-label="Temperature range (lower)"
            max-label="Temperature range (upper)" theme="dark" label-ticks ticks="10"></calcite-slider>
        </div>
        <h3>Event Listener</h3>
        <calcite-slider id="sliderEvents" min="0" max="100" value="50" step="1" label="Temperature"></calcite-slider>
        <p>Current slider value is: <span id="sliderEventDisplay"></span></p>
        <script>
          (function () {
            var label = document.getElementById("sliderEventDisplay");
            document.getElementById("sliderEvents").addEventListener("calciteSliderUpdate", function (e) {
              label.innerHTML = e.target.value;
            });
          })();
        </script>
      </calcite-tab>

      <calcite-tab>
        <h2>calcite-switch</h2>
        <div>
          <label>
            <calcite-switch id="basicSwitch" switched="true"></calcite-switch>
            Without a proxy <code>input</code> element.
            <script>
              var basicSwitch = document.getElementById("basicSwitch");

              basicSwitch.addEventListener("calciteSwitchChange", function (
                e
              ) {
                console.log(
                  "Basic switch changed by <calcite-switch>",
                  e.target.switched
                );
              });
            </script>
          </label>
        </div>
        <br />
        <div>
          <calcite-switch>
            <input id="proxySwitchCheckbox" type="checkbox" />
          </calcite-switch>
          <span id='proxySwitchSpan'>
            With a proxy <code>input</code> element and changes on click.
          </span>
          <script>
            var proxySwitchSpan = document.getElementById(
              "proxySwitchSpan"
            );
            var proxySwitchCheckbox = document.getElementById('proxySwitchCheckbox');

            proxySwitchSpan.addEventListener('click', function () {
              proxySwitchCheckbox.hasAttribute('checked') ?
                proxySwitchCheckbox.removeAttribute('checked') :
                proxySwitchCheckbox.setAttribute('checked', '')
            })
          </script>
        </div>
        <br />
        <div>
          <label>
            <calcite-switch scale="s" switched="true" color="red"> </calcite-switch>
            Red switch scale small
          </label>
        </div>
        <br />
        <div>
          <label>
            <calcite-switch scale="m" switched="true" color="red"> </calcite-switch>
            Red switch scale medium
          </label>
        </div>
        <br />
        <div>
          <label>
            <calcite-switch scale="l" switched="true" color="red"> </calcite-switch>
            Red switch scale large
          </label>
        </div>
        <br />
        <div>
          <calcite-switch></calcite-switch>
          Switch with no wrapping <code>label</code>.
        </div>
        <br />
        <div class="demo-background-dark">
          <div>
            <label>
              <calcite-switch theme="dark" id="basicSwitch" switched="true"></calcite-switch>
              Without a proxy <code>input</code> element.
              <script>
                var basicSwitch = document.getElementById("basicSwitch");

                basicSwitch.addEventListener("calciteSwitchChange", function (
                  e
                ) {
                  console.log(
                    "Basic switch changed by <calcite-switch>",
                    e.target.switched
                  );
                });
              </script>
            </label>
          </div>
          <br />
          <div>
            <calcite-switch theme="dark">
              <input id="proxySwitchCheckbox" type="checkbox" />
            </calcite-switch>
            <span id='proxySwitchSpan'>
              With a proxy <code>input</code> element and changes on click.
            </span>
            <script>
              var proxySwitchSpan = document.getElementById(
                "proxySwitchSpan"
              );
              var proxySwitchCheckbox = document.getElementById('proxySwitchCheckbox');

              proxySwitchSpan.addEventListener('click', function () {
                proxySwitchCheckbox.hasAttribute('checked') ?
                  proxySwitchCheckbox.removeAttribute('checked') :
                  proxySwitchCheckbox.setAttribute('checked', '')
              })
            </script>
          </div>
          <br />
          <div>
            <label>
              <calcite-switch theme="dark" switched="true" color="red"> </calcite-switch>
              Red switch
            </label>
          </div>
          <br />
          <div>
            <calcite-switch theme="dark"></calcite-switch>
            Switch with no wrapping <code>label</code>.
          </div>
        </div>
        <h2>calcite-checkbox</h2>

        <div>
          <label>
            <calcite-checkbox id="basicCheckbox" checked="true"></calcite-checkbox>
            Without a proxy <code>input</code> element.
            <script>
              var basicCheckbox = document.getElementById("basicCheckbox");

              basicCheckbox.addEventListener("calciteCheckboxChange", function (
                e
              ) {
                console.log(
                  "Basic Checkbox changed by <calcite-checkbox>",
                  e.target.checked
                );
              });
            </script>
          </label>
        </div>

        <div>
          <calcite-checkbox>
            <input id="proxyCheckboxCheckbox" type="checkbox" />
          </calcite-checkbox>
          <span id='proxyCheckboxSpan'>
            With a proxy <code>input</code> element and changes on click.
          </span>
          <script>
            var proxyCheckboxSpan = document.getElementById(
              "proxyCheckboxSpan"
            );
            var proxyCheckboxCheckbox = document.getElementById('proxyCheckboxCheckbox');

            proxyCheckboxSpan.addEventListener('click', function () {
              proxyCheckboxCheckbox.hasAttribute('checked') ?
                proxyCheckboxCheckbox.removeAttribute('checked') :
                proxyCheckboxCheckbox.setAttribute('checked', '')
            })
          </script>
        </div>

        <div>
          <label>
            <calcite-checkbox indeterminate></calcite-checkbox>
            Initially indeterminate and unchecked
          </label>
        </div>

        <div>
          <label>
            <calcite-checkbox indeterminate checked></calcite-checkbox>
            Initially indeterminate and checked
          </label>
        </div>

        <div>
          <label>
            <calcite-checkbox size='large'></calcite-checkbox>
            Large checkbox
          </label>
        </div>
        <div>
          <label>
            <calcite-checkbox size='small'></calcite-checkbox>
            Small checkbox
          </label>
        </div>
        <div style='background-color: black; color: white; padding: 5px;'>
          <label>
            <calcite-checkbox theme='dark' size='large'></calcite-checkbox>
            Dark large
          </label>
        </div>

        <div style='background-color: black; color: white; padding: 5px;'>
          <label>
            <calcite-checkbox theme='dark' disabled></calcite-checkbox>
            Dark disabled
          </label>
        </div>


        <div style='background-color: black; color: white; padding: 5px;'>
          <label>
            <calcite-checkbox theme='dark' checked disabled></calcite-checkbox>
            Dark checked disabled
          </label>
        </div>
        <div style='background-color: black; color: white; padding: 5px;'>
          <label>
            <calcite-checkbox theme='dark' indeterminate disabled size='small'></calcite-checkbox>
            Dark indeterminate disabled small
          </label>
        </div>

        <div>
          <label>
            <calcite-checkbox disabled checked></calcite-checkbox>
            Disabled and checked
          </label>
        </div>
        <div>
          <label>
            <calcite-checkbox disabled></calcite-checkbox>
            Disabled and unchecked
          </label>
        </div>
      </calcite-tab>

      <calcite-tab>
        <h1>CalciteTooltip</h1>

        <calcite-tooltip placement="auto" id="tooltip">This is the message of the tooltip</calcite-tooltip>

        <calcite-tooltip placement="top" id="tooltip-two" reference-element="tooltip-button-two">Lorem Ipsum is simply
          of the printing and typesetting industry. Lorem Ipsum has been the industry's standard printer of type and
          scrambled it to make a type specimen book.</calcite-tooltip>

        <calcite-tooltip placement="right-start" reference-element="tooltip-button-four">Lorem Ipsum is simply of the
          printing and typesetting industry. Lorem Ipsum has been the industry's standard printer of type and scrambled
          it to make a type specimen book.
        </calcite-tooltip>


        <calcite-tooltip theme="dark" reference-element="tooltip-button-five">This is the message of the tooltip.
        </calcite-tooltip>

        <calcite-tooltip theme="dark" placement="auto" id="tooltip-six" reference-element="tooltip-button-six">Lorem
          Ipsum is simply of the printing and typesetting industry. Lorem Ipsum has been the industry's standard printer
          of type and scrambled it to make a type specimen book.</calcite-tooltip>

        <calcite-tooltip theme="dark" placement="auto" reference-element="tooltip-button-eight">Lorem Ipsum is simply of
          the printing and typesetting industry. Lorem Ipsum has been the industry's standard printer of type and
          scrambled it to make a type specimen book.
        </calcite-tooltip>

        <p>
          Lorem <a id="tooltip-button" href="#">ipsum</a> dolor sit amet, consectetur adipiscing elit, sed do eiusmod
          tempor incididunt ut labore et dolore magna aliqua. Ut enim ad minim veniam, quis nostrud exercitation <strong
            id="tooltip-button-two" tabindex="0">ullamco</strong> laboris nisi ut aliquip ex ea commodo consequat. Duis
          aute irure
          dolor in reprehenderit in voluptate velit esse cillum dolore eu fugiat nulla pariatur. Excepteur sint occaecat
          cupidatat non proident, sunt in culpa qui <calcite-button id="tooltip-button-four">officia deserunt
          </calcite-button> mollit anim id est laborum.
        </p>

        <p class="demo-background-dark">
          Lorem <a id="tooltip-button-five" href="#">ipsum</a> dolor sit amet, consectetur adipiscing elit, sed do
          eiusmod tempor incididunt ut labore et dolore magna aliqua. Ut enim ad minim veniam, quis nostrud exercitation
          <strong id="tooltip-button-six" tabindex="0">ullamco</strong> laboris nisi ut aliquip ex ea commodo consequat.
          Duis aute
          irure dolor in reprehenderit in voluptate velit esse cillum dolore eu fugiat nulla pariatur. Excepteur sint
          occaecat cupidatat non proident, sunt in culpa qui <calcite-button id="tooltip-button-eight">officia deserunt
          </calcite-button> mollit anim id est laborum.
        </p>

        <script>
          var tooltip = document.getElementById("tooltip");
          var tooltipButton = document.getElementById("tooltip-button");
          tooltip.referenceElement = tooltipButton;
        </script>
      </calcite-tab>

      <calcite-tab>
        <h3>Fab options</h3>
        <div
          style="height:300px;width:200px;overflow:scroll;position:relative;display:inline-flex;flex-direction:column">
          Lorem ipsum dolor sit amet, consectetur adipiscing elit. Ut varius, sem id ullamcorper volutpat, nibh risus
          semper tellus, quis ultrices nisl metus in nunc. Aenean ut eleifend lectus. Mauris rutrum dolor felis, at
          volutpat massa aliquam a. In sit amet tortor lobortis, scelerisque dui quis, sodales tellus. Pellentesque
          lobortis ligula nunc, ac convallis lacus sollicitudin id. Etiam bibendum mi sit amet enim auctor, eget porta
          massa hendrerit. Phasellus in ex ut diam dictum mattis. Sed cursus placerat enim ut dignissim. Donec venenatis
          maximus consequat.

          Mauris sit amet odio mattis, aliquet quam sit amet, egestas leo. Ut auctor leo in tortor maximus, in aliquet
          mauris venenatis. Curabitur fringilla odio sed hendrerit ornare. Donec sodales augue lacus, laoreet vulputate
          odio feugiat id. Aliquam viverra a purus ultrices molestie. Integer faucibus urna felis, at feugiat eros
          malesuada quis. Morbi luctus urna quis risus molestie egestas. Vestibulum magna est, mollis vitae tempor quis,
          pulvinar aliquet erat. Maecenas a elit ut purus porttitor auctor. Suspendisse id ligula consectetur, venenatis
          quam eget, aliquam erat. Sed lobortis sapien id scelerisque fringilla. Quisque eget erat a augue condimentum
          ullamcorper a semper lorem. Nunc elementum rutrum pharetra. Sed consequat sem eget ex lacinia posuere. Duis a
          libero aliquam, imperdiet ipsum sed, volutpat nisl.

          <div class="sticky-example" id="calcite-fab-tooltip">
            <calcite-button round floating icon="M20 13h-7v7h-3v-7H3v-3h7V3h3v7h7z">
            </calcite-button>
          </div>
          <calcite-tooltip theme="dark" placement="top" reference-element="calcite-fab-tooltip">Add new
          </calcite-tooltip>
        </div>
        <div
          style="height:300px;width:200px;overflow:scroll;position:relative;display:inline-flex;flex-direction:column">
          Lorem ipsum dolor sit amet, consectetur adipiscing elit. Ut varius, sem id ullamcorper volutpat, nibh risus
          semper tellus, quis ultrices nisl metus in nunc. Aenean ut eleifend lectus. Mauris rutrum dolor felis, at
          volutpat massa aliquam a. In sit amet tortor lobortis, scelerisque dui quis, sodales tellus. Pellentesque
          lobortis ligula nunc, ac convallis lacus sollicitudin id. Etiam bibendum mi sit amet enim auctor, eget porta
          massa hendrerit. Phasellus in ex ut diam dictum mattis. Sed cursus placerat enim ut dignissim. Donec venenatis
          maximus consequat.

          Mauris sit amet odio mattis, aliquet quam sit amet, egestas leo. Ut auctor leo in tortor maximus, in aliquet
          mauris venenatis. Curabitur fringilla odio sed hendrerit ornare. Donec sodales augue lacus, laoreet vulputate
          odio feugiat id. Aliquam viverra a purus ultrices molestie. Integer faucibus urna felis, at feugiat eros
          malesuada quis. Morbi luctus urna quis risus molestie egestas. Vestibulum magna est, mollis vitae tempor quis,
          pulvinar aliquet erat. Maecenas a elit ut purus porttitor auctor. Suspendisse id ligula consectetur, venenatis
          quam eget, aliquam erat. Sed lobortis sapien id scelerisque fringilla. Quisque eget erat a augue condimentum
          ullamcorper a semper lorem. Nunc elementum rutrum pharetra. Sed consequat sem eget ex lacinia posuere. Duis a
          libero aliquam, imperdiet ipsum sed, volutpat nisl.

          <div class="sticky-example">
            <calcite-button scale="s" floating appearance="outline" icon="M20 13h-7v7h-3v-7H3v-3h7V3h3v7h7z">
            </calcite-button>
          </div>
        </div>

        <div
          style="height:300px;width:200px;overflow:scroll;position:relative;display:inline-flex;flex-direction:column">
          Lorem ipsum dolor sit amet, consectetur adipiscing elit. Ut varius, sem id ullamcorper volutpat, nibh risus
          semper tellus, quis ultrices nisl metus in nunc. Aenean ut eleifend lectus. Mauris rutrum dolor felis, at
          volutpat massa aliquam a. In sit amet tortor lobortis, scelerisque dui quis, sodales tellus. Pellentesque
          lobortis ligula nunc, ac convallis lacus sollicitudin id. Etiam bibendum mi sit amet enim auctor, eget porta
          massa hendrerit. Phasellus in ex ut diam dictum mattis. Sed cursus placerat enim ut dignissim. Donec venenatis
          maximus consequat.

          Mauris sit amet odio mattis, aliquet quam sit amet, egestas leo. Ut auctor leo in tortor maximus, in aliquet
          mauris venenatis. Curabitur fringilla odio sed hendrerit ornare. Donec sodales augue lacus, laoreet vulputate
          odio feugiat id. Aliquam viverra a purus ultrices molestie. Integer faucibus urna felis, at feugiat eros
          malesuada quis. Morbi luctus urna quis risus molestie egestas. Vestibulum magna est, mollis vitae tempor quis,
          pulvinar aliquet erat. Maecenas a elit ut purus porttitor auctor. Suspendisse id ligula consectetur, venenatis
          quam eget, aliquam erat. Sed lobortis sapien id scelerisque fringilla. Quisque eget erat a augue condimentum
          ullamcorper a semper lorem. Nunc elementum rutrum pharetra. Sed consequat sem eget ex lacinia posuere. Duis a
          libero aliquam, imperdiet ipsum sed, volutpat nisl.

          <div class="sticky-example">
            <calcite-button round floating icon="M20 13h-7v7h-3v-7H3v-3h7V3h3v7h7z">Do this thing
            </calcite-button>
          </div>
        </div>
        <h3>Normal Lockup</h3>
        <calcite-button color="light" appearance='outline' icon="M15.707 20h-1.414l-7.5-7.5 7.5-7.5h1.414l-7.5 7.5z">
          Back</calcite-button>
        <calcite-button appearance='outline'>Cancel</calcite-button>
        <calcite-button>Submit</calcite-button>
        <calcite-button round>Inline rounded button</calcite-button>
        <calcite-button round>Inline rounded button</calcite-button>
        <h3>Set focus</h3>
        <calcite-button onclick=document.querySelector('#button-focus-example-1').setFocus()>focus button
        </calcite-button>
        <calcite-button onclick=document.querySelector('#button-focus-example-2').setFocus()>focus a
        </calcite-button>
        <calcite-button onclick=document.querySelector('#button-focus-example-3').setFocus()>focus span
        </calcite-button>
        <h4>Receive focus</h4>
        <calcite-button id="button-focus-example-1">Button to gain focus</calcite-button>
        <calcite-button href="http://google.com" target="_blank" id="button-focus-example-2">A to gain focus
        </calcite-button>
        <calcite-button appearance="inline" id="button-focus-example-3">span to gain focus</calcite-button>

        <h5>calcite button inside form with no custom onsubmit</h5>
        <form name="form1" id="form1">
          <label>form 1</label>
          <input type="text" name="name1" required />
          <calcite-button id="submit-button1">Go</calcite-button>
          <calcite-button type="button">I should not submit the form (type button)</calcite-button>
          <calcite-button type="reset">I should reset the form (type reset)</calcite-button>
        </form>
        <h5>with a custom defined onsubmit on form</h5>
        <form name="form4" id="form4" onsubmit="alert('submitted')">
          <label>form 4</label>
          <input type="text" name="name4" required />
          <calcite-button id="submit-button4">Go (custom onsubmit - alert)</calcite-button>
          <calcite-button onclick="alert('clicked')" type="button">I should not submit the form (type button) but I
            should perform my onclick</calcite-button>
          <calcite-button type="reset">I should reset the form (type reset)</calcite-button>
        </form>
        <h5>multiple calcite buttons outside form</h5>
        <form name="form2" id="form2">
          <label>form 2 (no custom onsubmit)</label>
          <input type="text" name="name2" required />
        </form>
        <form name="form3" id="form3" onsubmit="alert('submitted')">
          <label>form 3 (has custom onsubmit)</label>
          <input type="text" name="name3" required />
        </form>
        <calcite-button form="form2" id="submit-button2">Submit form 2</calcite-button>
        <calcite-button form="form2" type="button" id="button-button2">no action (form 2)</calcite-button>
        <calcite-button form="form2" type="reset" id="reset-button2">reset form 2</calcite-button>
        <br />
        <calcite-button form="form3" id="submit-button3">Submit form 3 (custom fn)</calcite-button>
        <calcite-button form="form3" type="button" id="button-button3">no action (form 3)</calcite-button>
        <calcite-button form="form3" type="reset" id="reset-button3">reset form 3</calcite-button>

        <br />
        <br />
        <h3>Type: Solid (default)</h3>
        <calcite-button title="blue solid button">blue solid button</calcite-button>
        <calcite-button title="red solid button" color='red'>red solid button</calcite-button>
        <calcite-button title="light solid button" color='light'>light solid button</calcite-button>
        <calcite-button title="dark solid button" color='dark'>dark solid button</calcite-button>
        <br />
        <br />
        <h5>Theme="dark" on blue /red (no effect on light / dark)</h5>
        <div class="demo-background-dark">
          <calcite-button theme="dark" title="blue solid button">blue solid button</calcite-button>
          <calcite-button theme="dark" title="red solid button" color='red'>red solid button</calcite-button>

          <calcite-button theme="dark" title="light solid button" color='light'>light solid button</calcite-button>
          <calcite-button theme="dark" title="dark solid button" color='dark'>dark solid button</calcite-button>
        </div>


        <h3>Type: Outline</h3>
        <calcite-button title="blue outline button" appearance='outline'>blue outline button</calcite-button>
        <calcite-button title="red outline button" appearance='outline' color='red'>red outline button</calcite-button>
        <calcite-button title="light outline button" appearance='outline' color='light'>light outline button
        </calcite-button>
        <calcite-button title="dark outline button" appearance='outline' color='dark'>dark outline button
        </calcite-button>
        <br />
        <br />
        <h5>Theme="dark" on blue /red (no effect on light / dark except outline)</h5>
        <div class="demo-background-dark">
          <calcite-button theme="dark" title="blue outline button" appearance='outline'>blue outline button
          </calcite-button>
          <calcite-button theme="dark" title="red outline button" appearance='outline' color='red'>red outline button
          </calcite-button>
          <calcite-button theme="dark" title="light outline button" appearance='outline' color='light'>light outline
            button
          </calcite-button>
          <calcite-button theme="dark" title="dark outline button" appearance='outline' color='dark'>dark outline button
          </calcite-button>
        </div>


        <h3>Type: Clear</h3>
        <calcite-button title="blue clear button" appearance='clear'>blue clear button</calcite-button>
        <calcite-button title="red clear button" appearance='clear' color='red'>red clear button</calcite-button>

        <calcite-button title="light clear button" appearance='clear' color='light'>light clear button</calcite-button>
        <calcite-button title="dark clear button" appearance='clear' color='dark'>dark clear button</calcite-button>
        <br />
        <br />
        <h5>Theme="dark" on blue /red (no effect on light / dark)</h5>
        <div class="demo-background-dark">
          <calcite-button theme="dark" title="blue clear button" appearance='clear'>blue clear button</calcite-button>
          <calcite-button theme="dark" title="red clear button" appearance='clear' color='red'>red clear button
          </calcite-button>
          <calcite-button title="light clear button" appearance='clear' color='light'>light clear button
          </calcite-button>
          <calcite-button title="dark clear button" appearance='clear' color='dark'>dark clear button</calcite-button>
        </div>

        <h3>Type: Outline</h3>
        <calcite-button title="blue outline button" appearance='outline'>blue outline button</calcite-button>
        <calcite-button title="red outline button" appearance='outline' color='red'>red outline button</calcite-button>
        <calcite-button title="light outline button" appearance='outline' color='light'>light outline button
        </calcite-button>
        <calcite-button title="dark outline button" appearance='outline' color='dark'>dark outline button
        </calcite-button>
        <br />
        <br />
        <h5>Theme="dark" on blue /red (no effect on light / dark except outline)</h5>
        <div class="demo-background-dark">
          <calcite-button theme="dark" title="blue outline button" appearance='outline'>blue outline button
          </calcite-button>
          <calcite-button theme="dark" title="red outline button" appearance='outline' color='red'>red outline button
          </calcite-button>
          <calcite-button theme="dark" title="light outline button" appearance='outline' color='light'>light outline
            button
          </calcite-button>
          <calcite-button theme="dark" title="dark outline button" appearance='outline' color='dark'>dark outline button
          </calcite-button>
        </div>

        <h3>Type: Transparent</h3>
        <calcite-button title="blue transparent button" appearance='transparent'
          icon='M4 5l1.067 16.86A1.29 1.29 0 0 0 6.348 23h10.304a1.29 1.29 0 0 0 1.281-1.14L19 5zm4 15.5a.5.5 0 0 1-1 0v-13a.5.5 0 0 1 1 0zm4 0a.5.5 0 0 1-1 0v-13a.5.5 0 0 1 1 0zm4 0a.5.5 0 0 1-1 0v-13a.5.5 0 0 1 1 0zM19 2l1 2H3l1-2h4l1-1h5l1 1z'>
          transparent and icon</calcite-button>
        <calcite-button title="blue transparent button" icon-position="end" appearance='transparent'
          icon='M4 5l1.067 16.86A1.29 1.29 0 0 0 6.348 23h10.304a1.29 1.29 0 0 0 1.281-1.14L19 5zm4 15.5a.5.5 0 0 1-1 0v-13a.5.5 0 0 1 1 0zm4 0a.5.5 0 0 1-1 0v-13a.5.5 0 0 1 1 0zm4 0a.5.5 0 0 1-1 0v-13a.5.5 0 0 1 1 0zM19 2l1 2H3l1-2h4l1-1h5l1 1z'>
          transparent and end icon</calcite-button>
        <calcite-button title="blue transparent button" appearance='transparent'>blue transparent button
        </calcite-button>
        <calcite-button title="red transparent button" appearance='transparent' color='red'>red transparent button
        </calcite-button>

        <calcite-button title="light transparent button" appearance='transparent' color='light'>light transparent button
        </calcite-button>
        <calcite-button title="dark transparent button" appearance='transparent' color='dark'>dark transparent button
        </calcite-button>
        <br />
        <br />
        <h5>Theme="dark" on blue /red (no effect on light / dark)</h5>
        <div class="demo-background-dark">
          <calcite-button theme="dark" title="blue transparent button" appearance='transparent'>blue transparent button
          </calcite-button>
          <calcite-button theme="dark" title="red transparent button" appearance='transparent' color='red'>red
            transparent button
          </calcite-button>
          <calcite-button title="light transparent button" appearance='transparent' color='light'>light transparent
            button
          </calcite-button>
          <calcite-button title="dark transparent button" appearance='transparent' color='dark'>dark transparent button
          </calcite-button>
        </div>

        <h3>Type: Inline (render as anchor)</h3>
        An anchor <calcite-button title="in the middle" appearance="inline"> with no href in the middle</calcite-button>
        of
        some
        text.<br />
        An anchor <calcite-button title="in the middle" href="/" appearance="inline">in the middle</calcite-button> of
        some
        text.<br />
        An anchor <calcite-button href="/"
          title="in the middle that might be long enough to wrap to illustrate animation" appearance="inline"
          color='red'>in the middle that might be long enough to wrap to illustrate animation</calcite-button> of some
        text.<br />
        An anchor link <calcite-button href="http://google.com" appearance="inline" color='light'
          rel="noopener noreferrer" target="_blank" title="in the middle with an icon"
          icon='M20 11h2v11H2V2h11v2H4v16h16zm-5-9v1.5h4.44l-7.93 7.93 1.062 1.06L20.5 4.56V9H22V2z'>to Google with an
          icon</calcite-button> in some text.<br />

        An anchor link <calcite-button href="http://google.com" appearance="inline" rel="noopener noreferrer"
          target="_blank" title="in the middle with an icon" color='dark'
          icon='M20 11h2v11H2V2h11v2H4v16h16zm-5-9v1.5h4.44l-7.93 7.93 1.062 1.06L20.5 4.56V9H22V2z'>in the middle
        </calcite-button> of some text.<br /><br />
        <div class="demo-background-dark">
          An anchor link <calcite-button theme="dark" href="http://google.com" appearance="inline"
            rel="noopener noreferrer" target="_blank" title="in the middle">in
            the middle</calcite-button> of some text.<br />
          An anchor link <calcite-button theme="dark" href="http://google.com" appearance="inline"
            rel="noopener noreferrer" target="_blank" title="in the middle" color='red'>to Google.</calcite-button>
          <br />
          An anchor link <calcite-button href="http://google.com" appearance="inline" color='light'
            rel="noopener noreferrer" target="_blank" title="in the middle with an icon"
            icon='M20 11h2v11H2V2h11v2H4v16h16zm-5-9v1.5h4.44l-7.93 7.93 1.062 1.06L20.5 4.56V9H22V2z'
            icon-position="end"> to Google with an
            icon</calcite-button> in some text.<br />
          An anchor link <calcite-button href="http://google.com" appearance="inline" color='light'
            rel="noopener noreferrer" target="_blank" title="in the middle with an icon"
            icon='M20 11h2v11H2V2h11v2H4v16h16zm-5-9v1.5h4.44l-7.93 7.93 1.062 1.06L20.5 4.56V9H22V2z'>to Google with an
            icon</calcite-button> in some text.<br />
          An anchor link <calcite-button href="http://google.com" appearance="inline" color='light'
            rel="noopener noreferrer" target="_blank" title="in the middle with an icon"
            icon='M20 11h2v11H2V2h11v2H4v16h16zm-5-9v1.5h4.44l-7.93 7.93 1.062 1.06L20.5 4.56V9H22V2z'>to Google with an
            icon</calcite-button> in some text.<br />
          An anchor link <calcite-button href="http://google.com" appearance="inline" color='dark'
            rel="noopener noreferrer" target="_blank" title="in the middle with an icon"
            icon='M20 11h2v11H2V2h11v2H4v16h16zm-5-9v1.5h4.44l-7.93 7.93 1.062 1.06L20.5 4.56V9H22V2z'>to Google with an
            icon</calcite-button> in some text.<br />

        </div>


        <h3>Disabled</h3>
        <calcite-button title="blue solid button" disabled>blue solid button</calcite-button>
        <calcite-button icon='M20 11h2v11H2V2h11v2H4v16h16zm-5-9v1.5h4.44l-7.93 7.93 1.062 1.06L20.5 4.56V9H22V2z'
          title="dark solid button" color='dark' disabled>dark solid button</calcite-button>
        <calcite-button title="blue clear button" appearance='clear' disabled>blue clear button</calcite-button>
        <calcite-button title="blue clear button" appearance='transparent' disabled>blue clear button</calcite-button>
        <calcite-button title="red clear button" appearance='inline' color='red' disabled>red clear button
        </calcite-button>
        <br />
        <br />
        <div class="demo-background-dark">
          <calcite-button theme="dark" title="blue solid button" disabled>blue solid button</calcite-button>
          <calcite-button theme="dark"
            icon='M20 11h2v11H2V2h11v2H4v16h16zm-5-9v1.5h4.44l-7.93 7.93 1.062 1.06L20.5 4.56V9H22V2z'
            title="dark solid button" color='dark' disabled>dark solid button</calcite-button>
          <calcite-button theme="dark" title="blue clear button" appearance='clear' disabled>blue clear button
          </calcite-button>
          <calcite-button theme="dark" title="blue clear button" appearance='transparent' disabled>blue clear button
          </calcite-button>
          <calcite-button theme="dark" title="red clear button" appearance='inline' color='red' disabled>red clear
            button</calcite-button>
        </div>

        <h3>Scales</h3>
        <calcite-button title="xl scale button" scale='xl'>xl scale button</calcite-button>
        <calcite-button title="l scale button" scale='l'>l scale button</calcite-button>
        <calcite-button title="m / default scale button">m scale button</calcite-button>
        <calcite-button title="s scale button" scale='s'>s scale button</calcite-button>
        <calcite-button title="xs scale button" scale='xs'>xs scale button</calcite-button>

        <h3>Widths</h3>
        <calcite-button title="Auto / default width button">Auto / default width button</calcite-button>
        <br />
        <calcite-button title="half width button" width='half'>half width button</calcite-button>
        <br />
        <calcite-button title="full width button" width='full'>full width button</calcite-button>
        <calcite-button title="full width button"
          icon='M24 11.226A4.695 4.695 0 0 1 19.596 16H14v-2h5.595a2.708 2.708 0 0 0 2.406-2.774A3.175 3.175 0 0 0 19.797 8.2l-1.19-.387-.173-1.24A5.16 5.16 0 0 0 13.482 2a4.992 4.992 0 0 0-4.37 2.732L8.365 6.14l-1.538-.41a1.986 1.986 0 0 0-.504-.082 1.474 1.474 0 0 0-1.533 1.39l-.083 1.127-1.008.51a3.03 3.03 0 0 0-1.698 2.695A2.623 2.623 0 0 0 4.406 14H10v2H4.406a4.606 4.606 0 0 1-4.405-4.63 5.04 5.04 0 0 1 2.794-4.479 3.47 3.47 0 0 1 3.529-3.244 3.952 3.952 0 0 1 1.02.15A6.971 6.971 0 0 1 13.482 0a7.131 7.131 0 0 1 6.933 6.297 5.186 5.186 0 0 1 3.586 4.929zm-8 6.315l-3 2.93V12h-2v8.47l-3-2.93v2.153l4 4 4-4z'
          width='full'>full width button with icon </calcite-button>
          <calcite-button title="full width button" icon-position="end"
          icon='M24 11.226A4.695 4.695 0 0 1 19.596 16H14v-2h5.595a2.708 2.708 0 0 0 2.406-2.774A3.175 3.175 0 0 0 19.797 8.2l-1.19-.387-.173-1.24A5.16 5.16 0 0 0 13.482 2a4.992 4.992 0 0 0-4.37 2.732L8.365 6.14l-1.538-.41a1.986 1.986 0 0 0-.504-.082 1.474 1.474 0 0 0-1.533 1.39l-.083 1.127-1.008.51a3.03 3.03 0 0 0-1.698 2.695A2.623 2.623 0 0 0 4.406 14H10v2H4.406a4.606 4.606 0 0 1-4.405-4.63 5.04 5.04 0 0 1 2.794-4.479 3.47 3.47 0 0 1 3.529-3.244 3.952 3.952 0 0 1 1.02.15A6.971 6.971 0 0 1 13.482 0a7.131 7.131 0 0 1 6.933 6.297 5.186 5.186 0 0 1 3.586 4.929zm-8 6.315l-3 2.93V12h-2v8.47l-3-2.93v2.153l4 4 4-4z'
          width='full'>full width button with icon </calcite-button>

        <h3>Anchor links</h3>
        <h5>Passing a href will render the component as an anchor.</h5>
        <calcite-button href='/anotherpage' title="internal anchor">Internal anchor
        </calcite-button>
        <calcite-button href='http://google.com' title="full width button" rel="noopener noreferrer" target="_blank">
          External anchor
        </calcite-button>
        <calcite-button href='http://google.com' appearance="outline"
          icon="M20 11h2v11H2V2h11v2H4v16h16zm-5-9v1.5h4.44l-7.93 7.93 1.062 1.06L20.5 4.56V9H22V2z"
          title="full width button" rel="noopener noreferrer" target="_blank">External anchor with icon
        </calcite-button>

        <h3>Loader</h3>
        <h5>These examples remove on the consumer end, the loader attribute when done... We could also present a "done"
          loader state somehow...</h5>
        <calcite-button onclick="loadingButton(this, 5000)">Do something</calcite-button>
        <calcite-button appearance="outline" onclick="loadingButton(this, 5000)">Do something</calcite-button>
        <calcite-button color="red" onclick="loadingButton(this, 500000000)">Do something</calcite-button>
        <calcite-button color="red" appearance="outline" onclick="loadingButton(this, 5000)">Do something
        </calcite-button>

        <h3>Icons, and icons in combination with loader</h3>
        <h5>pass path data - recommend using Calcite UI Icon Filled variants @ 24.</h5>
        <calcite-button appearance="outline" color="light"
          icon='M24 11.226A4.695 4.695 0 0 1 19.596 16H14v-2h5.595a2.708 2.708 0 0 0 2.406-2.774A3.175 3.175 0 0 0 19.797 8.2l-1.19-.387-.173-1.24A5.16 5.16 0 0 0 13.482 2a4.992 4.992 0 0 0-4.37 2.732L8.365 6.14l-1.538-.41a1.986 1.986 0 0 0-.504-.082 1.474 1.474 0 0 0-1.533 1.39l-.083 1.127-1.008.51a3.03 3.03 0 0 0-1.698 2.695A2.623 2.623 0 0 0 4.406 14H10v2H4.406a4.606 4.606 0 0 1-4.405-4.63 5.04 5.04 0 0 1 2.794-4.479 3.47 3.47 0 0 1 3.529-3.244 3.952 3.952 0 0 1 1.02.15A6.971 6.971 0 0 1 13.482 0a7.131 7.131 0 0 1 6.933 6.297 5.186 5.186 0 0 1 3.586 4.929zm-8 6.315l-3 2.93V12h-2v8.47l-3-2.93v2.153l4 4 4-4z'>
        </calcite-button>
        <calcite-button onclick="loadingButton(this, 3000)"
          icon='M24 11.226A4.695 4.695 0 0 1 19.596 16H14v-2h5.595a2.708 2.708 0 0 0 2.406-2.774A3.175 3.175 0 0 0 19.797 8.2l-1.19-.387-.173-1.24A5.16 5.16 0 0 0 13.482 2a4.992 4.992 0 0 0-4.37 2.732L8.365 6.14l-1.538-.41a1.986 1.986 0 0 0-.504-.082 1.474 1.474 0 0 0-1.533 1.39l-.083 1.127-1.008.51a3.03 3.03 0 0 0-1.698 2.695A2.623 2.623 0 0 0 4.406 14H10v2H4.406a4.606 4.606 0 0 1-4.405-4.63 5.04 5.04 0 0 1 2.794-4.479 3.47 3.47 0 0 1 3.529-3.244 3.952 3.952 0 0 1 1.02.15A6.971 6.971 0 0 1 13.482 0a7.131 7.131 0 0 1 6.933 6.297 5.186 5.186 0 0 1 3.586 4.929zm-8 6.315l-3 2.93V12h-2v8.47l-3-2.93v2.153l4 4 4-4z'>
        </calcite-button>
        <calcite-button appearance="outline" color="dark" icon-position="end"
          icon='M24 11.226A4.695 4.695 0 0 1 19.596 16H14v-2h5.595a2.708 2.708 0 0 0 2.406-2.774A3.175 3.175 0 0 0 19.797 8.2l-1.19-.387-.173-1.24A5.16 5.16 0 0 0 13.482 2a4.992 4.992 0 0 0-4.37 2.732L8.365 6.14l-1.538-.41a1.986 1.986 0 0 0-.504-.082 1.474 1.474 0 0 0-1.533 1.39l-.083 1.127-1.008.51a3.03 3.03 0 0 0-1.698 2.695A2.623 2.623 0 0 0 4.406 14H10v2H4.406a4.606 4.606 0 0 1-4.405-4.63 5.04 5.04 0 0 1 2.794-4.479 3.47 3.47 0 0 1 3.529-3.244 3.952 3.952 0 0 1 1.02.15A6.971 6.971 0 0 1 13.482 0a7.131 7.131 0 0 1 6.933 6.297 5.186 5.186 0 0 1 3.586 4.929zm-8 6.315l-3 2.93V12h-2v8.47l-3-2.93v2.153l4 4 4-4z'>
          Download icon end</calcite-button>
        <calcite-button scale="l" appearance="outline"
          icon='M24 11.226A4.695 4.695 0 0 1 19.596 16H14v-2h5.595a2.708 2.708 0 0 0 2.406-2.774A3.175 3.175 0 0 0 19.797 8.2l-1.19-.387-.173-1.24A5.16 5.16 0 0 0 13.482 2a4.992 4.992 0 0 0-4.37 2.732L8.365 6.14l-1.538-.41a1.986 1.986 0 0 0-.504-.082 1.474 1.474 0 0 0-1.533 1.39l-.083 1.127-1.008.51a3.03 3.03 0 0 0-1.698 2.695A2.623 2.623 0 0 0 4.406 14H10v2H4.406a4.606 4.606 0 0 1-4.405-4.63 5.04 5.04 0 0 1 2.794-4.479 3.47 3.47 0 0 1 3.529-3.244 3.952 3.952 0 0 1 1.02.15A6.971 6.971 0 0 1 13.482 0a7.131 7.131 0 0 1 6.933 6.297 5.186 5.186 0 0 1 3.586 4.929zm-8 6.315l-3 2.93V12h-2v8.47l-3-2.93v2.153l4 4 4-4z'>
          Download</calcite-button>
        <calcite-button
          icon='M24 11.226A4.695 4.695 0 0 1 19.596 16H14v-2h5.595a2.708 2.708 0 0 0 2.406-2.774A3.175 3.175 0 0 0 19.797 8.2l-1.19-.387-.173-1.24A5.16 5.16 0 0 0 13.482 2a4.992 4.992 0 0 0-4.37 2.732L8.365 6.14l-1.538-.41a1.986 1.986 0 0 0-.504-.082 1.474 1.474 0 0 0-1.533 1.39l-.083 1.127-1.008.51a3.03 3.03 0 0 0-1.698 2.695A2.623 2.623 0 0 0 4.406 14H10v2H4.406a4.606 4.606 0 0 1-4.405-4.63 5.04 5.04 0 0 1 2.794-4.479 3.47 3.47 0 0 1 3.529-3.244 3.952 3.952 0 0 1 1.02.15A6.971 6.971 0 0 1 13.482 0a7.131 7.131 0 0 1 6.933 6.297 5.186 5.186 0 0 1 3.586 4.929zm-8 6.315l-3 2.93V12h-2v8.47l-3-2.93v2.153l4 4 4-4z'>
          <em>Download</em></calcite-button>
        <calcite-button color='red'
          icon='M4 5l1.067 16.86A1.29 1.29 0 0 0 6.348 23h10.304a1.29 1.29 0 0 0 1.281-1.14L19 5zm4 15.5a.5.5 0 0 1-1 0v-13a.5.5 0 0 1 1 0zm4 0a.5.5 0 0 1-1 0v-13a.5.5 0 0 1 1 0zm4 0a.5.5 0 0 1-1 0v-13a.5.5 0 0 1 1 0zM19 2l1 2H3l1-2h4l1-1h5l1 1z'>
          Delete this</calcite-button>
        <calcite-button color='red' appearance="outline" onclick="loadingButton(this, 3000)"
          icon='M4 5l1.067 16.86A1.29 1.29 0 0 0 6.348 23h10.304a1.29 1.29 0 0 0 1.281-1.14L19 5zm4 15.5a.5.5 0 0 1-1 0v-13a.5.5 0 0 1 1 0zm4 0a.5.5 0 0 1-1 0v-13a.5.5 0 0 1 1 0zm4 0a.5.5 0 0 1-1 0v-13a.5.5 0 0 1 1 0zM19 2l1 2H3l1-2h4l1-1h5l1 1z'>
          Delete this (loader)</calcite-button>
        <calcite-button color='red' scale="l" appearance="outline" icon-position="end"
          onclick="loadingButton(this, 3000)"
          icon='M4 5l1.067 16.86A1.29 1.29 0 0 0 6.348 23h10.304a1.29 1.29 0 0 0 1.281-1.14L19 5zm4 15.5a.5.5 0 0 1-1 0v-13a.5.5 0 0 1 1 0zm4 0a.5.5 0 0 1-1 0v-13a.5.5 0 0 1 1 0zm4 0a.5.5 0 0 1-1 0v-13a.5.5 0 0 1 1 0zM19 2l1 2H3l1-2h4l1-1h5l1 1z'>
          Delete this (loader)</calcite-button>
        <calcite-button color='red' scale="xs" appearance="outline" onclick="loadingButton(this, 3000)"
          icon='M4 5l1.067 16.86A1.29 1.29 0 0 0 6.348 23h10.304a1.29 1.29 0 0 0 1.281-1.14L19 5zm4 15.5a.5.5 0 0 1-1 0v-13a.5.5 0 0 1 1 0zm4 0a.5.5 0 0 1-1 0v-13a.5.5 0 0 1 1 0zm4 0a.5.5 0 0 1-1 0v-13a.5.5 0 0 1 1 0zM19 2l1 2H3l1-2h4l1-1h5l1 1z'>
          Delete this (loader)</calcite-button>
      </calcite-tab>
      <calcite-tab>
        <div class="example-container" style="margin: 40px 0 100px 0;">
          <calcite-date-picker value="2019-08-23" min="2019-08-09" max="2021-12-18"></calcite-date-picker>
          <calcite-date-picker id="dateSample"></calcite-date-picker>
          <calcite-date-picker key="condition-value" min="1970-01-01" max="2030-12-31" start-of-week="0" tabIndex="0"
            value="2000-11-27"></calcite-date-picker>
          <button onclick="toggleCalendar()">date with no input</button>
          <calcite-date-picker id="dateWithNoInput" key="condition-value" min="1970-01-01" max="2030-12-31"
            start-of-week="0" tabIndex="0" value="2000-11-27" no-calendar-input="true" show-calendar="true">
          </calcite-date-picker>
          <!--<input type="date" min="1970-01-01" max="2030-12-31" value="2019-11-27" /> -->
          <script>
            var dateSample = document.getElementById("dateSample");

            dateSample.addEventListener("calciteDateChange", function (
              e
            ) {
              dateSample.value = e.target.value;
              console.log(
                "Date selected <calcite-date>",
                e.target.value,
                e.target.valueAsDate
              );
            });

            function toggleCalendar() {
              var dateWithNoInput = document.getElementById("dateWithNoInput");
              dateWithNoInput.showCalendar = !dateWithNoInput.showCalendar;
            }
          </script>
        </div>

        <div class="demo-background-dark">
          <div class="example-container" style="margin: 40px 0 100px 0;">
            <h1>Dark theme</h1>
            <calcite-date-picker theme="dark" value="2019-08-23" min="2019-08-09" max="2021-12-18">
            </calcite-date-picker>
            <calcite-date-picker theme="dark" id="dateSample"></calcite-date-picker>
            <calcite-date-picker theme="dark" key="condition-value" min="1970-01-01" max="2030-12-31" start-of-week="0"
              tabIndex="0" value="2000-11-27"></calcite-date-picker>
            <button onclick="toggleDarkCalendar()">date with no input dark</button>
            <calcite-date-picker theme="dark" id="darkDateWithNoInput" key="condition-value" min="1970-01-01"
              max="2030-12-31" start-of-week="0" tabIndex="0" value="2000-11-27" no-calendar-input="true"
              show-calendar="true"></calcite-date-picker>
            <!--<input type="date" min="1970-01-01" max="2030-12-31" value="2019-11-27" /> -->
            <script>
              var dateSample = document.getElementById("dateSample");

              dateSample.addEventListener("calciteDateChange", function (
                e
              ) {
                dateSample.value = e.target.value;
                console.log(
                  "Date selected <calcite-date>",
                  e.target.value,
                  e.target.valueAsDate
                );
              });

              function toggleCalendar() {
                var dateWithNoInput = document.getElementById("dateWithNoInput");
                dateWithNoInput.showCalendar = !dateWithNoInput.showCalendar;
              }

              function toggleDarkCalendar() {
                var dateWithNoInput = document.getElementById("darkDateWithNoInput");
                dateWithNoInput.showCalendar = !dateWithNoInput.showCalendar;
              }
            </script>
          </div>
        </div>
      </calcite-tab>

      <calcite-tab>
        <h3>Dropdowns</h3>
        <h3> Dropdown selection modes</h3>
        <calcite-dropdown>
          <calcite-button slot="dropdown-trigger">Selection mode example</calcite-button>
          <calcite-dropdown-group selection-mode="single" group-title="Selection Mode: Single - default">
            <calcite-dropdown-item>Relevance</calcite-dropdown-item>
            <calcite-dropdown-item active>Date modified</calcite-dropdown-item>
            <calcite-dropdown-item>Title</calcite-dropdown-item>
          </calcite-dropdown-group>
          <calcite-dropdown-group selection-mode="multi" group-title="Selection Mode: Multi">
            <calcite-dropdown-item active>This</calcite-dropdown-item>
            <calcite-dropdown-item>That</calcite-dropdown-item>
            <calcite-dropdown-item active>Also this</calcite-dropdown-item>
          </calcite-dropdown-group>
          <calcite-dropdown-group selection-mode="none" group-title="Selection Mode: None">
            <calcite-dropdown-item>Less</calcite-dropdown-item>
            <calcite-dropdown-item>More</calcite-dropdown-item>
          </calcite-dropdown-group>
        </calcite-dropdown>
        </calcite-dropdown>
        <br />
        <br />
        <h3> Examples</h3>
        <calcite-dropdown>
          <calcite-button slot="dropdown-trigger">Dropdown with Two Groups</calcite-button>
          <calcite-dropdown-group group-title="Sort by">
            <calcite-dropdown-item>Relevance</calcite-dropdown-item>
            <calcite-dropdown-item active>Date modified</calcite-dropdown-item>
            <calcite-dropdown-item>Title</calcite-dropdown-item>
          </calcite-dropdown-group>
          <calcite-dropdown-group group-title="Sort Direction">
            <calcite-dropdown-item>Least recent</calcite-dropdown-item>
            <calcite-dropdown-item active>Most recent</calcite-dropdown-item>
          </calcite-dropdown-group>
        </calcite-dropdown>


        <calcite-dropdown>
          <calcite-button slot="dropdown-trigger">Dropdown with Three Groups</calcite-button>
          <calcite-dropdown-group group-title="Sort by">
            <calcite-dropdown-item>Relevance</calcite-dropdown-item>
            <calcite-dropdown-item active>Date modified</calcite-dropdown-item>
            <calcite-dropdown-item>Title</calcite-dropdown-item>
          </calcite-dropdown-group>
          <calcite-dropdown-group group-title="Sort Direction">
            <calcite-dropdown-item active>Least recent</calcite-dropdown-item>
            <calcite-dropdown-item>Most recent</calcite-dropdown-item>
          </calcite-dropdown-group>
          <calcite-dropdown-group group-title="Price">
            <calcite-dropdown-item>Less</calcite-dropdown-item>
            <calcite-dropdown-item active>More</calcite-dropdown-item>
          </calcite-dropdown-group>
        </calcite-dropdown>

        <calcite-dropdown alignment="right" type="hover">
          <calcite-button slot="dropdown-trigger">Open Dropdown type hover right aligned</calcite-button>

          <calcite-dropdown-group group-title="View">
            <calcite-dropdown-item active>List</calcite-dropdown-item>
            <calcite-dropdown-item>Grid</calcite-dropdown-item>
            <calcite-dropdown-item>Table</calcite-dropdown-item>
          </calcite-dropdown-group>
        </calcite-dropdown>

        <calcite-dropdown alignment="center">

          <calcite-button slot="dropdown-trigger">Open Dropdown center aligned</calcite-button>

          <calcite-dropdown-group>
            <calcite-dropdown-item>Mint</calcite-dropdown-item>
            <calcite-dropdown-item active>Chocolate</calcite-dropdown-item>
            <calcite-dropdown-item>Banana</calcite-dropdown-item>
            <calcite-dropdown-item>Vanilla</calcite-dropdown-item>
            <calcite-dropdown-item>Strawberry</calcite-dropdown-item>
          </calcite-dropdown-group>
        </calcite-dropdown>
        <br />
        <br />

        <h3> Dropdowns with items as links</h3>
        <calcite-dropdown>
          <calcite-button slot="dropdown-trigger">Dropdowns with items as links</calcite-button>
          <calcite-dropdown-group>
            <calcite-dropdown-item href="/mypage" link-title="My Page">Relevance</calcite-dropdown-item>
            <calcite-dropdown-item href="/mypage2" link-title="My Page 2" active>Date modified</calcite-dropdown-item>
            <calcite-dropdown-item href="/mypage3" link-title="My Page 3">Title</calcite-dropdown-item>
          </calcite-dropdown-group>
        </calcite-dropdown>
        <br />
        <br />
        <h3> Dropdowns with items as links mixed with not links</h3>
        <calcite-dropdown>
          <calcite-button slot="dropdown-trigger">Dropdowns with items as links</calcite-button>
          <calcite-dropdown-group group-title="Not Links">
            <calcite-dropdown-item>Relevance</calcite-dropdown-item>
            <calcite-dropdown-item active>Date modified</calcite-dropdown-item>
            <calcite-dropdown-item>Title</calcite-dropdown-item>
          </calcite-dropdown-group>
          <calcite-dropdown-group group-title="Link">
            <calcite-dropdown-item href="/mypage" link-title="My Page">Relevance</calcite-dropdown-item>
            <calcite-dropdown-item href="/mypage2" link-title="My Page 3" active>Date modified</calcite-dropdown-item>
            <calcite-dropdown-item href="/mypage3" link-title="My Page 3">Title</calcite-dropdown-item>
          </calcite-dropdown-group>
        </calcite-dropdown>
        <br />
        <br />
        <calcite-dropdown theme="dark">
          <calcite-button color="dark" slot="dropdown-trigger">Open Dropdown dark mode</calcite-button>
          <calcite-dropdown-group>
            <calcite-dropdown-item>Mint</calcite-dropdown-item>
            <calcite-dropdown-item active>Chocolate</calcite-dropdown-item>
            <calcite-dropdown-item>Banana</calcite-dropdown-item>
            <calcite-dropdown-item>Vanilla</calcite-dropdown-item>
            <calcite-dropdown-item>Strawberry</calcite-dropdown-item>
          </calcite-dropdown-group>
        </calcite-dropdown>

        <calcite-dropdown theme="dark">
          <calcite-button color="dark" slot="dropdown-trigger">Open Dropdown dark mode with groups</calcite-button>
          <calcite-dropdown-group group-title="Flavors">
            <calcite-dropdown-item>Mint</calcite-dropdown-item>
            <calcite-dropdown-item active>Chocolate</calcite-dropdown-item>
            <calcite-dropdown-item>Banana</calcite-dropdown-item>
            <calcite-dropdown-item>Vanilla</calcite-dropdown-item>
            <calcite-dropdown-item>Strawberry</calcite-dropdown-item>
          </calcite-dropdown-group>
          <calcite-dropdown-group group-title="Genres">
            <calcite-dropdown-item>Rock</calcite-dropdown-item>
            <calcite-dropdown-item active>Country</calcite-dropdown-item>
            <calcite-dropdown-item>Western</calcite-dropdown-item>
            <calcite-dropdown-item>R&B</calcite-dropdown-item>
          </calcite-dropdown-group>
        </calcite-dropdown>
        <br />
        <br />
        <calcite-dropdown scale="s">
          <calcite-button scale="s" slot="dropdown-trigger">Scale S small</calcite-button>
          <calcite-dropdown-group group-title="View">
            <calcite-dropdown-item active>List</calcite-dropdown-item>
            <calcite-dropdown-item>Grid</calcite-dropdown-item>
            <calcite-dropdown-item>Table</calcite-dropdown-item>
          </calcite-dropdown-group>
        </calcite-dropdown>

        <calcite-dropdown scale="m">
          <calcite-button scale="m" slot="dropdown-trigger">Scale M medium</calcite-button>
          <calcite-dropdown-group group-title="View">
            <calcite-dropdown-item active>List</calcite-dropdown-item>
            <calcite-dropdown-item>Grid</calcite-dropdown-item>
            <calcite-dropdown-item>Table</calcite-dropdown-item>
          </calcite-dropdown-group>
        </calcite-dropdown>

        <calcite-dropdown scale="l">
          <calcite-button color="dark" scale="l" slot="dropdown-trigger">Scale L large</calcite-button>
          <calcite-dropdown-group group-title="View">
            <calcite-dropdown-item active>List</calcite-dropdown-item>
            <calcite-dropdown-item>Grid</calcite-dropdown-item>
            <calcite-dropdown-item>Table</calcite-dropdown-item>
          </calcite-dropdown-group>
        </calcite-dropdown>
        <br />
        <calcite-dropdown>
          <button slot="dropdown-trigger" tabIndex="0">I'm not a "not calcite-button" button trigger</button>

          <calcite-dropdown-group group-title="View">
            <calcite-dropdown-item active>List</calcite-dropdown-item>
            <calcite-dropdown-item>Grid</calcite-dropdown-item>
            <calcite-dropdown-item>Table</calcite-dropdown-item>
          </calcite-dropdown-group>
        </calcite-dropdown>
        <br />

        <calcite-dropdown>
          <a slot="dropdown-trigger" tabIndex="0">I'm not an anchor trigger</a>
          <calcite-dropdown-group group-title="View">
            <calcite-dropdown-item active>List</calcite-dropdown-item>
            <calcite-dropdown-item>Grid</calcite-dropdown-item>
            <calcite-dropdown-item>Table</calcite-dropdown-item>
          </calcite-dropdown-group>
        </calcite-dropdown>
      </calcite-tab>
      <calcite-tab>
        <h3>Nav Tree</h3>
        <calcite-tree lines>
          <calcite-tree-item>
            <a href="#">Child 1</a>
          </calcite-tree-item>

          <calcite-tree-item>
            <a href="#">Child 2</a>

            <calcite-tree slot="children">
              <calcite-tree-item>
                <a href="#">Grandchild 1</a>
              </calcite-tree-item>
              <calcite-tree-item>
                <a href="#">Grandchild 2</a>
                <calcite-tree slot="children">
                  <calcite-tree-item>
                    <a href="#">Great-Grandchild 1</a>
                  </calcite-tree-item>
                  <calcite-tree-item>
                    <a href="#">Great-Grandchild 2</a>
                    <calcite-tree slot="children">
                      <calcite-tree-item>
                        <a href="#">Great-Great-Grandchild 1</a>
                      </calcite-tree-item>
                      <calcite-tree-item>
                        <a href="#">Great-Great-Grandchild 2</a>
                        <calcite-tree slot="children">
                          <calcite-tree-item>
                            <a href="#">Great-Great-Great-Grandchild 1</a>
                          </calcite-tree-item>
                          <calcite-tree-item>
                            <a href="#">Great-Great-Great-Grandchild 2</a>
                          </calcite-tree-item>
                      </calcite-tree-item>
                    </calcite-tree>
                  </calcite-tree-item>
              </calcite-tree-item>
            </calcite-tree>
          </calcite-tree-item>
          <calcite-tree-item>
            <a href="#">Child 3</a>
            <calcite-tree slot="children">
              <calcite-tree-item>
                <a href="#">Grandchild 1</a>
              </calcite-tree-item>
              <calcite-tree-item>
                <a href="#">Grandchild 2</a>
              </calcite-tree-item>
          </calcite-tree-item>

        </calcite-tree>


        <h3>Compact</h3>

        <calcite-tree size="s" lines>
          <calcite-tree-item>
            <a href="#">Child 1</a>
          </calcite-tree-item>

          <calcite-tree-item>
            <a href="#">Child 2</a>

            <calcite-tree slot="children">
              <calcite-tree-item>
                <a href="#">Grandchild 1</a>
              </calcite-tree-item>
              <calcite-tree-item>
                <a href="#">Grandchild 2</a>
                <calcite-tree slot="children">
                  <calcite-tree-item>
                    <a href="#">Great-Grandchild 1</a>
                  </calcite-tree-item>
                  <calcite-tree-item>
                    <a href="#">Great-Grandchild 2</a>
                    <calcite-tree slot="children">
                      <calcite-tree-item>
                        <a href="#">Great-Great-Grandchild 1</a>
                      </calcite-tree-item>
                      <calcite-tree-item>
                        <a href="#">Great-Great-Grandchild 2</a>
                        <calcite-tree slot="children">
                          <calcite-tree-item>
                            <a href="#">Great-Great-Great-Grandchild 1</a>
                          </calcite-tree-item>
                          <calcite-tree-item>
                            <a href="#">Great-Great-Great-Grandchild 2</a>
                          </calcite-tree-item>
                      </calcite-tree-item>
                    </calcite-tree>
                  </calcite-tree-item>
              </calcite-tree-item>
            </calcite-tree>
          </calcite-tree-item>
          <calcite-tree-item>
            <a href="#">Child 3</a>
            <calcite-tree slot="children">
              <calcite-tree-item>
                <a href="#">Grandchild 1</a>
              </calcite-tree-item>
              <calcite-tree-item>
                <a href="#">Grandchild 2</a>
              </calcite-tree-item>
          </calcite-tree-item>

        </calcite-tree>


        <h3>Dark Theme</h3>
        <div class="demo-background-dark">
          <calcite-tree theme="dark">
            <calcite-tree-item>
              <a href="#">Child 1</a>
            </calcite-tree-item>

            <calcite-tree-item>
              <a href="#">Child 2</a>

              <calcite-tree slot="children">
                <calcite-tree-item>
                  <a href="#">Grandchild 1</a>
                </calcite-tree-item>
                <calcite-tree-item>
                  <a href="#">Grandchild 2</a>
                  <calcite-tree slot="children">
                    <calcite-tree-item>
                      <a href="#">Great-Grandchild 1</a>
                    </calcite-tree-item>
                    <calcite-tree-item>
                      <a href="#">Great-Grandchild 2</a>
                    </calcite-tree-item>
                  </calcite-tree>
                </calcite-tree-item>
              </calcite-tree>

            </calcite-tree-item>
          </calcite-tree>
        </div>

        <h3>Nav Tree (Lines)</h3>

        <calcite-tree lines>
          <calcite-tree-item>
            <a href="#">Child 1</a>
          </calcite-tree-item>

          <calcite-tree-item>
            <a href="#">Child 2</a>

            <calcite-tree slot="children">
              <calcite-tree-item>
                <a href="#">Grandchild 1</a>
              </calcite-tree-item>
              <calcite-tree-item>
                <a href="#">Grandchild 2</a>
                <calcite-tree slot="children">
                  <calcite-tree-item>
                    <a href="#">Great-Grandchild 1</a>
                  </calcite-tree-item>
                  <calcite-tree-item>
                    <a href="#">Great-Grandchild 2</a>
                  </calcite-tree-item>
                </calcite-tree>
              </calcite-tree-item>
            </calcite-tree>

          </calcite-tree-item>
        </calcite-tree>

        <h3>Dark Theme (Lines)</h3>
        <div class="demo-background-dark">
          <calcite-tree theme="dark" lines>
            <calcite-tree-item>
              <a href="#">Child 1</a>
            </calcite-tree-item>

            <calcite-tree-item>
              <a href="#">Child 2</a>

              <calcite-tree slot="children">
                <calcite-tree-item>
                  <a href="#">Grandchild 1</a>
                </calcite-tree-item>
                <calcite-tree-item>
                  <a href="#">Grandchild 2</a>
                  <calcite-tree slot="children">
                    <calcite-tree-item>
                      <a href="#">Great-Grandchild 1</a>
                    </calcite-tree-item>
                    <calcite-tree-item>
                      <a href="#">Great-Grandchild 2</a>
                    </calcite-tree-item>
                  </calcite-tree>
                </calcite-tree-item>
              </calcite-tree>

            </calcite-tree-item>
          </calcite-tree>
        </div>

        <h3>Strange Nesting</h3>
        <p>In this example a nested item has no link but others have links. The parent link should NOT be clicked when
          the child text is clicked.</p>
        <calcite-tree>
          <calcite-tree-item>
            <a href="#calcite-tree-strange-nesting-1" id="calcite-tree-strange-nesting-1">Parent with Link</a>
            <calcite-tree slot="children">
              <calcite-tree-item>
                Parent Without Link
                <calcite-tree slot="children">
                  <calcite-tree-item>
                    <a href="#calcite-tree-strange-nesting-2" id="calcite-tree-strange-nesting-2">Child Link</a>
                  </calcite-tree-item>
                </calcite-tree>
              </calcite-tree-item>
            </calcite-tree>
          </calcite-tree-item>
        </calcite-tree>


        <h3>Big Tree</h3>
        <p>Parent Items in this tree also have links. Click the chevron icon to toggle expand/collapse or anywhere else
          to click the link.</p>
        <calcite-tree lines>
          <calcite-tree-item>
            <a href="/guide/developing-extensions-with-arcgis-enterprise-sdk/">Developing Extensions with ArcGIS
              Enterprise SDK</a>
            <calcite-tree slot="children" id="test">
              <calcite-tree-item>
                <a href="/guide/developing-with-net/">Developing with .NET</a>
                <calcite-tree slot="children">
                  <calcite-tree-item>
                    <a href="/guide/migrating-extensions-1/">Migrating Extensions</a>
                    <calcite-tree slot="children">
                      <calcite-tree-item><a href="/guide/how-to-migrate-a-net-soe-to-arcgis-enterprise-sdk/">How to
                          migrate a .NET SOE to ArcGIS Enterprise SDK</a></calcite-tree-item>
                      <calcite-tree-item><a href="/guide/migration-strategies/">Migration Strategies</a>
                      </calcite-tree-item>
                      <calcite-tree-item><a href="/guide/migration-steps-1/">Migration Steps</a></calcite-tree-item>
                    </calcite-tree>
                  </calcite-tree-item>
                  <calcite-tree-item>
                    <a href="/guide/net-samples/">.NET Samples</a>
                    <calcite-tree slot="children">
                      <calcite-tree-item><a href="/guide/simple-logger-soi/">Simple Logger SOI</a></calcite-tree-item>
                      <calcite-tree-item><a href="/guide/operation-access-soi/">Operation Access SOI</a>
                      </calcite-tree-item>
                      <calcite-tree-item><a href="/guide/apply-watermark-soi/">Apply Watermark SOI</a>
                      </calcite-tree-item>
                      <calcite-tree-item><a href="/guide/before-using-samples/">Before using Samples</a>
                      </calcite-tree-item>
                      <calcite-tree-item><a href="/guide/spatial-query-rest-soe/">Spatial Query REST SOE</a>
                      </calcite-tree-item>
                      <calcite-tree-item><a href="/guide/find-near-features-rest-soe/">Find near Features REST SOE</a>
                      </calcite-tree-item>
                      <calcite-tree-item><a href="/guide/layer-access-soi/">Layer Access SOI</a></calcite-tree-item>
                      <calcite-tree-item><a href="/guide/simple-rest-soe-with-capabilities-1/">Simple REST SOE with
                          Capabilities</a></calcite-tree-item>
                      <calcite-tree-item><a href="/guide/edit-features-rest-soe/">Edit Features REST SOE</a>
                      </calcite-tree-item>
                      <calcite-tree-item><a href="/guide/simple-rest-soe-with-properties-1/">Simple REST SOE with
                          Properties</a></calcite-tree-item>
                      <calcite-tree-item><a href="/guide/find-near-features-soap-soe/">Find near Features SOAP SOE</a>
                      </calcite-tree-item>
                      <calcite-tree-item><a href="/guide/simple-rest-soe/">Simple REST SOE</a></calcite-tree-item>
                      <calcite-tree-item><a href="/guide/simple-soap-soe-1/">Simple SOAP SOE</a></calcite-tree-item>
                    </calcite-tree>
                  </calcite-tree-item>
                  <calcite-tree-item>
                    <a href="/guide/developing-server-object-extensions/">Developing Server Object Extensions</a>
                    <calcite-tree slot="children">
                      <calcite-tree-item>
                        <a href="/guide/developing-rest-server-object-extensions/">Developing REST Server Object
                          Extensions</a>
                        <calcite-tree slot="children">
                          <calcite-tree-item>
                            <a
                              href="/guide/walkthrough-for-creating-a-rest-server-object-extension-arcobjects-net-10-sdk/">Walkthrough
                              for Creating a REST Server Object Extension (ArcObjects .NET 10 SDK)</a>
                            <calcite-tree slot="children">
                              <calcite-tree-item><a href="/guide/how-to-deploy-the-rest-soe/">How to Deploy the REST
                                  SOE</a></calcite-tree-item>
                              <calcite-tree-item><a href="/guide/how-to-enable-and-test-the-rest-soe-on-a-service/">How
                                  to Enable and Test the REST SOE on a Service</a></calcite-tree-item>
                              <calcite-tree-item><a href="/guide/how-to-develop-a-property-page-for-the-rest-soe/">How
                                  to Develop a Property Page for the REST SOE</a></calcite-tree-item>
                              <calcite-tree-item><a href="/guide/how-to-use-the-rest-soe-in-a-web-application/">How to
                                  Use the REST SOE in a Web Application</a></calcite-tree-item>
                              <calcite-tree-item><a href="/guide/how-to-develop-the-rest-soe/">How to Develop the REST
                                  SOE</a></calcite-tree-item>
                            </calcite-tree>
                          </calcite-tree-item>
                          <calcite-tree-item><a
                              href="/guide/building-the-schema-of-a-rest-server-object-extension/">Building the Schema
                              of a REST Server Object Extension</a></calcite-tree-item>
                          <calcite-tree-item><a
                              href="/guide/handling-requests-to-a-rest-server-object-extension/">Handling Requests to a
                              REST Server Object Extension</a></calcite-tree-item>
                          <calcite-tree-item><a
                              href="/guide/working-with-json-in-a-rest-server-object-extension/">Working with JSON in a
                              REST server object extension</a></calcite-tree-item>
                          <calcite-tree-item><a
                              href="/guide/walkthrough-for-creating-a-rest-server-object-extension-arcobjects-net-10-sdk/">Walkthrough
                              for Creating a REST Server Object Extension (ArcObjects .NET 10 SDK)</a>
                          </calcite-tree-item>
                          <calcite-tree-item><a
                              href="/guide/using-a-rest-server-object-extension-in-a-client-application/">Using a REST
                              Server Object Extension in a Client Application</a></calcite-tree-item>
                          <calcite-tree-item><a
                              href="/guide/quick-tour-of-the-rest-server-object-extension-template/">Quick Tour of the
                              REST Server Object Extension Template</a></calcite-tree-item>
                          <calcite-tree-item><a
                              href="/guide/how-to-open-the-rest-server-object-extension-template-in-visual-studio/">How
                              to Open the REST Server Object Extension Template in Visual Studio</a></calcite-tree-item>
                          <calcite-tree-item><a
                              href="/guide/strategies-for-building-rest-server-object-extensions/">Strategies for
                              Building REST Server Object Extensions</a></calcite-tree-item>
                          <calcite-tree-item><a href="/guide/what-is-a-rest-server-object-extension/">What is a REST
                              Server Object Extension?</a></calcite-tree-item>
                        </calcite-tree>
                      </calcite-tree-item>
                      <calcite-tree-item><a href="/guide/overview-of-developing-a-server-object-extension/">Overview of
                          Developing a Server Object Extension</a></calcite-tree-item>
                      <calcite-tree-item><a href="/guide/developing-soap-server-object-extensions/">Developing SOAP
                          Server Object Extensions</a></calcite-tree-item>
                      <calcite-tree-item><a href="/guide/developing-rest-server-object-extensions/">Developing REST
                          Server Object Extensions</a></calcite-tree-item>
                    </calcite-tree>
                  </calcite-tree-item>
                  <calcite-tree-item>
                    <a href="/guide/developing-server-object-interceptors-1/">Developing Server Object Interceptors</a>
                    <calcite-tree slot="children">
                      <calcite-tree-item><a href="/guide/quick-tour-of-a-simple-soi-1/">Quick tour of a simple SOI</a>
                      </calcite-tree-item>
                      <calcite-tree-item><a href="/guide/how-to-audit-requests-in-sois/">How to audit requests in
                          SOIs</a></calcite-tree-item>
                      <calcite-tree-item><a href="/guide/soi-properties/">SOI properties</a></calcite-tree-item>
                      <calcite-tree-item><a href="/guide/overview-of-developing-server-object-interceptors/">Overview of
                          developing server object interceptors</a></calcite-tree-item>
                      <calcite-tree-item><a href="/guide/how-to-handle-rest-requests-and-responses-in-sois-1/">How to
                          handle REST requests and responses in SOIs</a></calcite-tree-item>
                      <calcite-tree-item><a href="/guide/what-is-a-server-object-interceptor/">What is a server object
                          interceptor?</a></calcite-tree-item>
                    </calcite-tree>
                  </calcite-tree-item>
                  <calcite-tree-item><a href="/guide/developing-server-object-extensions/">Developing Server Object
                      Extensions</a></calcite-tree-item>
                  <calcite-tree-item><a href="/guide/visual-studio-integration/">Visual Studio Integration</a>
                  </calcite-tree-item>
                  <calcite-tree-item><a href="/guide/migrating-extensions-1/">Migrating Extensions</a>
                  </calcite-tree-item>
                  <calcite-tree-item><a href="/guide/debugging-net-extensions/">Debugging .NET extensions</a>
                  </calcite-tree-item>
                  <calcite-tree-item><a href="/guide/net-samples/">.NET Samples</a></calcite-tree-item>
                  <calcite-tree-item><a href="/guide/developing-server-object-interceptors-1/">Developing Server Object
                      Interceptors</a></calcite-tree-item>
                </calcite-tree>
              </calcite-tree-item>
              <calcite-tree-item>
                <a href="/guide/developing-with-java/">Developing with Java</a>
                <calcite-tree slot="children">
                  <calcite-tree-item>
                    <a href="/guide/developing-server-object-interceptors/">Developing Server Object Interceptors</a>
                    <calcite-tree slot="children">
                      <calcite-tree-item><a href="/guide/quick-tour-of-a-simple-soi/">Quick tour of a simple SOI</a>
                      </calcite-tree-item>
                      <calcite-tree-item><a href="/guide/how-to-audit-requests-in-sois-1/">How to audit requests in
                          SOIs</a></calcite-tree-item>
                      <calcite-tree-item><a href="/guide/soi-properties-1/">SOI properties</a></calcite-tree-item>
                      <calcite-tree-item><a href="/guide/how-to-handle-rest-requests-and-responses-in-sois/">How to
                          handle REST requests and responses in SOIs</a></calcite-tree-item>
                      <calcite-tree-item><a href="/guide/overview-of-developing-server-object-interceptors-1/">Overview
                          of developing server object interceptors</a></calcite-tree-item>
                      <calcite-tree-item><a href="/guide/what-is-a-server-object-interceptor-1/">What is a server object
                          interceptor?</a></calcite-tree-item>
                    </calcite-tree>
                  </calcite-tree-item>
                  <calcite-tree-item>
                    <a href="/guide/exporting-extensions/">Exporting Extensions</a>
                    <calcite-tree slot="children">
                      <calcite-tree-item><a href="/guide/exporting-soes-and-sois-with-dependencies/">Exporting SOEs and
                          SOIs with Dependencies</a></calcite-tree-item>
                      <calcite-tree-item><a href="/guide/exporting-soes-and-sois/">Exporting SOEs and SOIs</a>
                      </calcite-tree-item>
                      <calcite-tree-item><a href="/guide/exporting-soes-and-sois-using-command-line/">Exporting SOEs and
                          SOIs using Command Line</a></calcite-tree-item>
                    </calcite-tree>
                  </calcite-tree-item>
                  <calcite-tree-item><a href="/guide/exporting-extensions/">Exporting Extensions</a></calcite-tree-item>
                  <calcite-tree-item>
                    <a href="/guide/using-arcgis-eclipse-plugin/">Using ArcGIS Eclipse plugin</a>
                    <calcite-tree slot="children">
                      <calcite-tree-item><a href="/guide/uninstalling-arcgis-eclipse-plugin/">Uninstalling ArcGIS
                          Eclipse Plugin</a></calcite-tree-item>
                      <calcite-tree-item><a href="/guide/installing-arcgis-eclipse-plugin/">Installing ArcGIS Eclipse
                          Plugin</a></calcite-tree-item>
                      <calcite-tree-item><a href="/guide/adding-the-arcgis-enterprise-sdk-library/">Adding the ArcGIS
                          Enterprise SDK Library</a></calcite-tree-item>
                    </calcite-tree>
                  </calcite-tree-item>
                  <calcite-tree-item>
                    <a href="/guide/developing-server-object-extensions-1/">Developing Server Object Extensions</a>
                    <calcite-tree slot="children">
                      <calcite-tree-item>
                        <a href="/guide/server-object-extension-properties/">Server Object Extension Properties</a>
                        <calcite-tree slot="children">
                          <calcite-tree-item><a href="/guide/adding-properties-to-java-soes/">Adding Properties to Java
                              SOEs</a></calcite-tree-item>
                          <calcite-tree-item><a
                              href="/guide/creating-custom-property-pages-for-arcgis-server-manager/">Creating Custom
                              Property Pages for ArcGIS Server Manager</a></calcite-tree-item>
                        </calcite-tree>
                      </calcite-tree-item>
                      <calcite-tree-item><a href="/guide/adding-capabilities-to-server-object-extension/">Adding
                          Capabilities to Server Object Extension</a></calcite-tree-item>
                      <calcite-tree-item><a href="/guide/overview-of-developing-server-object-extension/">Overview of
                          Developing Server Object Extension</a></calcite-tree-item>
                      <calcite-tree-item><a href="/guide/developing-rest-server-object-extension/">Developing REST
                          Server Object Extension</a></calcite-tree-item>
                      <calcite-tree-item><a href="/guide/developing-soap-server-object-extension/">Developing SOAP
                          Server Object Extension</a></calcite-tree-item>
                    </calcite-tree>
                  </calcite-tree-item>
                  <calcite-tree-item>
                    <a href="/guide/java-samples/">Java Samples</a>
                    <calcite-tree slot="children">
                      <calcite-tree-item><a href="/guide/simple-soap-soe/">Simple SOAP SOE</a></calcite-tree-item>
                      <calcite-tree-item><a href="/guide/server-operation-access-soi/">Server Operation Access SOI</a>
                      </calcite-tree-item>
                      <calcite-tree-item><a href="/guide/apply-watermark-soi-1/">Apply Watermark SOI</a>
                      </calcite-tree-item>
                      <calcite-tree-item><a href="/guide/simple-rest-soe-with-properties/">Simple REST SOE With
                          Properties</a></calcite-tree-item>
                      <calcite-tree-item><a href="/guide/simple-rest-soe-with-capabilities/">Simple REST SOE With
                          Capabilities</a></calcite-tree-item>
                      <calcite-tree-item><a href="/guide/find-nearby-features-rest-soe/">Find Nearby Features REST
                          SOE</a></calcite-tree-item>
                      <calcite-tree-item><a href="/guide/find-nearby-features-soap-soe/">Find Nearby Features SOAP
                          SOE</a></calcite-tree-item>
                      <calcite-tree-item><a href="/guide/simple-logger-soi-1/">Simple Logger SOI</a></calcite-tree-item>
                      <calcite-tree-item><a href="/guide/layer-access-soi-1/">Layer Access SOI</a></calcite-tree-item>
                      <calcite-tree-item><a href="/guide/simple-rest-soe-1/">Simple REST SOE</a></calcite-tree-item>
                    </calcite-tree>
                  </calcite-tree-item>
                  <calcite-tree-item><a href="/guide/debugging-extensions/">Debugging extensions</a></calcite-tree-item>
                  <calcite-tree-item>
                    <a href="/guide/migrating-extensions/">Migrating Extensions</a>
                    <calcite-tree slot="children">
                      <calcite-tree-item><a href="/guide/migration-strategies-1/">Migration Strategies</a>
                      </calcite-tree-item>
                      <calcite-tree-item><a href="/guide/migration-steps/">Migration Steps</a></calcite-tree-item>
                    </calcite-tree>
                  </calcite-tree-item>
                  <calcite-tree-item><a href="/guide/java-samples/">Java Samples</a></calcite-tree-item>
                  <calcite-tree-item><a href="/guide/logging-messages/">Logging Messages</a></calcite-tree-item>
                  <calcite-tree-item><a href="/guide/developing-server-object-interceptors/">Developing Server Object
                      Interceptors</a></calcite-tree-item>
                  <calcite-tree-item><a href="/guide/using-arcgis-eclipse-plugin/">Using ArcGIS Eclipse plugin</a>
                  </calcite-tree-item>
                  <calcite-tree-item><a href="/guide/developing-server-object-extensions-1/">Developing Server Object
                      Extensions</a></calcite-tree-item>
                </calcite-tree>
              </calcite-tree-item>
              <calcite-tree-item><a href="/guide/deploying-extensions/">Deploying extensions</a></calcite-tree-item>
              <calcite-tree-item><a href="/guide/developing-with-java/">Developing with Java</a></calcite-tree-item>
              <calcite-tree-item><a href="/guide/developing-with-net/">Developing with .NET</a></calcite-tree-item>
              <calcite-tree-item><a href="/guide/enabling-extensions/">Enabling extensions</a></calcite-tree-item>
              <calcite-tree-item><a href="/guide/about-extensions/">About Extensions</a></calcite-tree-item>
            </calcite-tree>
          </calcite-tree-item>
          <calcite-tree-item>
            <a href="/guide/installation/">Installation</a>
            <calcite-tree slot="children">
              <calcite-tree-item><a href="/guide/post-installation-steps-for-java/">Post-Installation Steps for Java</a>
              </calcite-tree-item>
              <calcite-tree-item><a href="/guide/installing-arcgis-enterprise-sdk/">Installing ArcGIS Enterprise SDK</a>
              </calcite-tree-item>
            </calcite-tree>
          </calcite-tree-item>
          <calcite-tree-item><a href="/guide/frequently-asked-questions/">Frequently Asked Questions</a>
          </calcite-tree-item>
          <calcite-tree-item><a href="/guide/what-is-arcgis-enterprise-sdk/">What is ArcGIS Enterprise SDK</a>
          </calcite-tree-item>
          <calcite-tree-item><a href="/guide/design-philosophy-for-arcgis-enterprise-sdk/">Design Philosophy for ArcGIS
              Enterprise SDK</a></calcite-tree-item>
          <calcite-tree-item><a href="/guide/system-requirements/">System Requirements</a></calcite-tree-item>
        </calcite-tree>

        <h3>Active and Expanded States</h3>

        <calcite-tree lines>
          <calcite-tree-item>
            <a href="#">Child 1</a>
          </calcite-tree-item>

          <calcite-tree-item expanded>
            <a href="#">Child 2</a>

            <calcite-tree slot="children">
              <calcite-tree-item>
                <a href="#">Grandchild 1</a>
              </calcite-tree-item>

              <calcite-tree-item selected expanded>
                <a href="#">Grandchild 2</a>
                <calcite-tree slot="children">
                  <calcite-tree-item selected>
                    <a href="#">Great-Grandchild 1</a>
                  </calcite-tree-item>
                  <calcite-tree-item selected>
                    <a href="#">Great-Grandchild 2</a>
                  </calcite-tree-item>
                </calcite-tree>
              </calcite-tree-item>
            </calcite-tree>

          </calcite-tree-item>
        </calcite-tree>

        <h3>Without Links</h3>

        <calcite-tree lines>
          <calcite-tree-item>
            Child 1
          </calcite-tree-item>

          <calcite-tree-item>
            Child 2

            <calcite-tree slot="children">
              <calcite-tree-item>
                Grandchild 1
              </calcite-tree-item>

              <calcite-tree-item>
                Grandchild 2
                <calcite-tree slot="children">
                  <calcite-tree-item>
                    Great-Grandchild 1
                  </calcite-tree-item>
                  <calcite-tree-item>
                    Great-Grandchild 2
                  </calcite-tree-item>
                </calcite-tree>
              </calcite-tree-item>
            </calcite-tree>

          </calcite-tree-item>
        </calcite-tree>


        <h3>Multi Select Mode</h3>

        <calcite-tree lines selection-mode="multi">
          <calcite-tree-item>
            Child 1
          </calcite-tree-item>

          <calcite-tree-item>
            Child 2

            <calcite-tree slot="children">
              <calcite-tree-item>
                Grandchild 1
              </calcite-tree-item>

              <calcite-tree-item>
                Grandchild 2
                <calcite-tree slot="children">
                  <calcite-tree-item>
                    Great-Grandchild 1
                  </calcite-tree-item>
                  <calcite-tree-item>
                    Great-Grandchild 2
                  </calcite-tree-item>
                </calcite-tree>
              </calcite-tree-item>
            </calcite-tree>

          </calcite-tree-item>
        </calcite-tree>

        <h3>Child Select Mode</h3>

        <calcite-tree lines selection-mode="children">
          <calcite-tree-item>
            Child 1
          </calcite-tree-item>

          <calcite-tree-item>
            Child 2

            <calcite-tree slot="children">
              <calcite-tree-item>
                Grandchild 1
              </calcite-tree-item>

              <calcite-tree-item>
                Grandchild 2
              </calcite-tree-item>

              <calcite-tree-item>
                Grandchild 3
                <calcite-tree slot="children">
                  <calcite-tree-item>
                    Great-Grandchild 1
                  </calcite-tree-item>
                  <calcite-tree-item>
                    Great-Grandchild 2
                  </calcite-tree-item>
                  <calcite-tree-item>
                    Great-Grandchild 3
                  </calcite-tree-item>
                </calcite-tree>
              </calcite-tree-item>
            </calcite-tree>

          </calcite-tree-item>
        </calcite-tree>


        <h3>Single Select Mode</h3>

        <calcite-tree lines selection-mode="single">
          <calcite-tree-item>
            Child 1
          </calcite-tree-item>

          <calcite-tree-item>
            Child 2

            <calcite-tree slot="children">
              <calcite-tree-item>
                Grandchild 1
              </calcite-tree-item>

              <calcite-tree-item>
                Grandchild 2
              </calcite-tree-item>

              <calcite-tree-item>
                Grandchild 3
                <calcite-tree slot="children">
                  <calcite-tree-item>
                    Great-Grandchild 1
                  </calcite-tree-item>
                  <calcite-tree-item>
                    Great-Grandchild 2
                  </calcite-tree-item>
                  <calcite-tree-item>
                    Great-Grandchild 3
                  </calcite-tree-item>
                </calcite-tree>
              </calcite-tree-item>
            </calcite-tree>

          </calcite-tree-item>
        </calcite-tree>

        <h3>Multi-Child Select Mode</h3>

        <calcite-tree lines selection-mode="multi-children">
          <calcite-tree-item>
            Child 1
          </calcite-tree-item>

          <calcite-tree-item>
            Child 2

            <calcite-tree slot="children">
              <calcite-tree-item>
                Grandchild 1
              </calcite-tree-item>

              <calcite-tree-item>
                Grandchild 2
              </calcite-tree-item>

              <calcite-tree-item>
                Grandchild 3
                <calcite-tree slot="children">
                  <calcite-tree-item>
                    Great-Grandchild 1
                  </calcite-tree-item>
                  <calcite-tree-item>
                    Great-Grandchild 2
                  </calcite-tree-item>
                  <calcite-tree-item>
                    Great-Grandchild 3
                  </calcite-tree-item>
                </calcite-tree>
              </calcite-tree-item>
            </calcite-tree>

          </calcite-tree-item>
        </calcite-tree>


        <h3>Events</h3>
        <p id="tree-events-demo-result">0 Selected</p>
        <calcite-tree id="tree-events-demo-tree" lines selection-mode="multi-children">
          <calcite-tree-item>
            Child 1
          </calcite-tree-item>

          <calcite-tree-item>
            Child 2

            <calcite-tree slot="children">
              <calcite-tree-item>
                Grandchild 1
              </calcite-tree-item>

              <calcite-tree-item>
                Grandchild 2
              </calcite-tree-item>

              <calcite-tree-item>
                Grandchild 3
                <calcite-tree slot="children">
                  <calcite-tree-item>
                    Great-Grandchild 1
                  </calcite-tree-item>
                  <calcite-tree-item>
                    Great-Grandchild 2
                  </calcite-tree-item>
                  <calcite-tree-item>
                    Great-Grandchild 3
                  </calcite-tree-item>
                </calcite-tree>
              </calcite-tree-item>
            </calcite-tree>

          </calcite-tree-item>
        </calcite-tree>

        <script>
          (function () {
            var tree = document.getElementById("tree-events-demo-tree");
            var result = document.getElementById("tree-events-demo-result");
            tree.addEventListener("calciteTreeSelect", function (e) {
              console.log(e.detail.selected);
              result.textContent = e.detail.selected.length + " Selected";
            });
          })()
        </script>

        <h3>RTL</h3>

        <calcite-tree lines dir="rtl">
          <calcite-tree-item>
            Child 1
          </calcite-tree-item>

          <calcite-tree-item>
            Child 2

            <calcite-tree slot="children">
              <calcite-tree-item>
                Grandchild 1
              </calcite-tree-item>

              <calcite-tree-item>
                Grandchild 2
              </calcite-tree-item>

              <calcite-tree-item>
                Grandchild 3
                <calcite-tree slot="children">
                  <calcite-tree-item>
                    Great-Grandchild 1
                  </calcite-tree-item>
                  <calcite-tree-item>
                    Great-Grandchild 2
                  </calcite-tree-item>
                  <calcite-tree-item>
                    Great-Grandchild 3
                  </calcite-tree-item>
                </calcite-tree>
              </calcite-tree-item>
            </calcite-tree>

          </calcite-tree-item>
        </calcite-tree>


        <h3>RTL (Compact)</h3>

        <calcite-tree lines dir="rtl" size="s">
          <calcite-tree-item>
            Child 1
          </calcite-tree-item>

          <calcite-tree-item>
            Child 2

            <calcite-tree slot="children">
              <calcite-tree-item>
                Grandchild 1
              </calcite-tree-item>

              <calcite-tree-item>
                Grandchild 2
              </calcite-tree-item>

              <calcite-tree-item>
                Grandchild 3
                <calcite-tree slot="children">
                  <calcite-tree-item>
                    Great-Grandchild 1
                  </calcite-tree-item>
                  <calcite-tree-item>
                    Great-Grandchild 2
                  </calcite-tree-item>
                  <calcite-tree-item>
                    Great-Grandchild 3
                  </calcite-tree-item>
                </calcite-tree>
              </calcite-tree-item>
            </calcite-tree>

          </calcite-tree-item>
        </calcite-tree>

      </calcite-tab>
      <calcite-tab>
        <h3>Accordions</h3>
        <div style=display:flex;width:100%>
          <div style="display:inline-flex;flex-direction:column;width:33%;padding:10px">
            <h4>Default</h4>
            <calcite-accordion>
              <calcite-accordion-item item-title="Accordion Item"><img src="https://placem.at/places?w=200&txt=0" />
              </calcite-accordion-item>
              <calcite-accordion-item item-title="Accordion Item 2" active><img
                  src="https://placem.at/places?w=200&txt=0" />
              </calcite-accordion-item>
              <calcite-accordion-item item-title="Accordion Item 3 with a potentially two line title"><img
                  src="https://placem.at/places?w=200&txt=0" />
              </calcite-accordion-item>
              <calcite-accordion-item item-title="Accordion Item 4"><img src="https://placem.at/places?w=200&txt=0" />
              </calcite-accordion-item>
              <calcite-accordion-item item-title="Accordion Item 5">
                <calcite-tree lines>
                  <calcite-tree-item>
                    Child 1
                  </calcite-tree-item>

                  <calcite-tree-item>
                    Child 2

                    <calcite-tree slot="children">
                      <calcite-tree-item>
                        Grandchild 1
                      </calcite-tree-item>

                      <calcite-tree-item>
                        Grandchild 2
                        <calcite-tree slot="children">
                          <calcite-tree-item>
                            Great-Grandchild 1
                          </calcite-tree-item>
                          <calcite-tree-item>
                            Great-Grandchild 2
                          </calcite-tree-item>
                        </calcite-tree>
                      </calcite-tree-item>
                    </calcite-tree>

                  </calcite-tree-item>
                </calcite-tree>
              </calcite-accordion-item>
            </calcite-accordion>
            <h4>Minimal</h4>
            <calcite-accordion appearance="minimal">
              <calcite-accordion-item item-title="Accordion Item"><img src="https://placem.at/places?w=200&txt=0" />
              </calcite-accordion-item>
              <calcite-accordion-item item-title="Accordion Item 2" active><img
                  src="https://placem.at/places?w=200&txt=0" />
              </calcite-accordion-item>
              <calcite-accordion-item item-title="Accordion Item 3 with a potentially two line title"><img
                  src="https://placem.at/places?w=200&txt=0" />
              </calcite-accordion-item>
              <calcite-accordion-item item-title="Accordion Item 4"><img src="https://placem.at/places?w=200&txt=0" />
              </calcite-accordion-item>
              <calcite-accordion-item item-title="Accordion Item 5">
                <calcite-radio-group scale="s">
                  <calcite-radio-group-item value="Yes" checked>Yes</calcite-radio-group-item>
                  <calcite-radio-group-item value="No">No</calcite-radio-group-item>
                </calcite-radio-group>

              </calcite-accordion-item>
            </calcite-accordion>
            <h4>Transparent</h4>
            <calcite-accordion appearance="transparent">
              <calcite-accordion-item item-title="Accordion Item"><img src="https://placem.at/places?w=200&txt=0" />
              </calcite-accordion-item>
              <calcite-accordion-item item-title="Accordion Item 2" active><img
                  src="https://placem.at/places?w=200&txt=0" />
              </calcite-accordion-item>
              <calcite-accordion-item item-title="Accordion Item 3 with a potentially two line title"><img
                  src="https://placem.at/places?w=200&txt=0" />
              </calcite-accordion-item>
              <calcite-accordion-item item-title="Accordion Item 4"><img src="https://placem.at/places?w=200&txt=0" />
              </calcite-accordion-item>
              <calcite-accordion-item item-title="Accordion Item 5">
                <calcite-radio-group scale="s">
                  <calcite-radio-group-item value="Yes" checked>Yes</calcite-radio-group-item>
                  <calcite-radio-group-item value="No">No</calcite-radio-group-item>
                </calcite-radio-group>

              </calcite-accordion-item>
            </calcite-accordion>
            <h4>Selection mode: "single" (only open one at a time)</h4>
            <calcite-accordion selection-mode="single">
              <calcite-accordion-item item-title="Accordion Item"><img src="https://placem.at/places?w=200&txt=0" />
              </calcite-accordion-item>
              <calcite-accordion-item item-title="Accordion Item 2" active><img
                  src="https://placem.at/places?w=200&txt=0" />
              </calcite-accordion-item>
              <calcite-accordion-item item-title="Accordion Item 3 with a potentially two line title"><img
                  src="https://placem.at/places?w=200&txt=0" />
              </calcite-accordion-item>
              <calcite-accordion-item item-title="Accordion Item 4"><img src="https://placem.at/places?w=200&txt=0" />
              </calcite-accordion-item>
              <calcite-accordion-item item-title="Accordion Item 5">
                <calcite-radio-group scale="s">
                  <calcite-radio-group-item value="Yes" checked>Yes</calcite-radio-group-item>
                  <calcite-radio-group-item value="No">No</calcite-radio-group-item>
                </calcite-radio-group>

              </calcite-accordion-item>
            </calcite-accordion>
            <h4>Selection mode: "single-persist" (only open one at a time - force one to remain open)</h4>
            <calcite-accordion selection-mode="single-persist">
              <calcite-accordion-item item-title="Accordion Item"><img src="https://placem.at/places?w=200&txt=0" />
              </calcite-accordion-item>
              <calcite-accordion-item item-title="Accordion Item 2" active><img
                  src="https://placem.at/places?w=200&txt=0" />
              </calcite-accordion-item>
              <calcite-accordion-item item-title="Accordion Item 3 with a potentially two line title"><img
                  src="https://placem.at/places?w=200&txt=0" />
              </calcite-accordion-item>
              <calcite-accordion-item item-title="Accordion Item 4"><img src="https://placem.at/places?w=200&txt=0" />
              </calcite-accordion-item>
              <calcite-accordion-item item-title="Accordion Item 5">
                <calcite-radio-group scale="s">
                  <calcite-radio-group-item value="Yes" checked>Yes</calcite-radio-group-item>
                  <calcite-radio-group-item value="No">No</calcite-radio-group-item>
                </calcite-radio-group>

              </calcite-accordion-item>
            </calcite-accordion>

          </div>
          <div style="display:inline-flex;flex-direction:column;width:33%;padding:10px">
            <h4>icon-position: start</h4>
            <calcite-accordion icon-position="start">
              <calcite-accordion-item item-title="Accordion Item" item-subtitle="A bit of subtext about this item"><img
                  src="https://placem.at/places?w=200&txt=0" />
              </calcite-accordion-item>
              <calcite-accordion-item item-title="Accordion Item 2" active><img
                  src="https://placem.at/places?w=200&txt=0" />
              </calcite-accordion-item>
              <calcite-accordion-item item-title="Accordion Item 3 with a potentially two line title"><img
                  src="https://placem.at/places?w=200&txt=0" />
              </calcite-accordion-item>
              <calcite-accordion-item item-title="Accordion Item 4"><img src="https://placem.at/places?w=200&txt=0" />
              </calcite-accordion-item>
              <calcite-accordion-item item-title="Accordion Item 5">
                <calcite-tree lines>
                  <calcite-tree-item>
                    Child 1
                  </calcite-tree-item>

                  <calcite-tree-item>
                    Child 2

                    <calcite-tree slot="children">
                      <calcite-tree-item>
                        Grandchild 1
                      </calcite-tree-item>

                      <calcite-tree-item>
                        Grandchild 2
                        <calcite-tree slot="children">
                          <calcite-tree-item>
                            Great-Grandchild 1
                          </calcite-tree-item>
                          <calcite-tree-item>
                            Great-Grandchild 2
                          </calcite-tree-item>
                        </calcite-tree>
                      </calcite-tree-item>
                    </calcite-tree>

                  </calcite-tree-item>
                </calcite-tree>
              </calcite-accordion-item>
            </calcite-accordion>
            <h4>icon-position: start</h4>
            <calcite-accordion icon-position="start" icon-type="caret">
              <calcite-accordion-item item-title="Accordion Item"><img src="https://placem.at/places?w=200&txt=0" />
              </calcite-accordion-item>
              <calcite-accordion-item item-title="Accordion Item 2" active><img
                  src="https://placem.at/places?w=200&txt=0" />
              </calcite-accordion-item>
              <calcite-accordion-item item-title="Accordion Item 3 with a potentially two line title"><img
                  src="https://placem.at/places?w=200&txt=0" />
              </calcite-accordion-item>
              <calcite-accordion-item item-title="Accordion Item 4"><img src="https://placem.at/places?w=200&txt=0" />
              </calcite-accordion-item>
              <calcite-accordion-item item-subtitle="A bit of subtext about this item" item-title="Accordion Item 5">
                <calcite-tree lines>
                  <calcite-tree-item>
                    Child 1
                  </calcite-tree-item>

                  <calcite-tree-item>
                    Child 2

                    <calcite-tree slot="children">
                      <calcite-tree-item>
                        Grandchild 1
                      </calcite-tree-item>

                      <calcite-tree-item>
                        Grandchild 2
                        <calcite-tree slot="children">
                          <calcite-tree-item>
                            Great-Grandchild 1
                          </calcite-tree-item>
                          <calcite-tree-item>
                            Great-Grandchild 2
                          </calcite-tree-item>
                        </calcite-tree>
                      </calcite-tree-item>
                    </calcite-tree>

                  </calcite-tree-item>
                </calcite-tree>
              </calcite-accordion-item>
            </calcite-accordion>
            <h4>icon-position: end</h4>
            <calcite-accordion icon-position="end" icon-type="plus-minus">
              <calcite-accordion-item item-title="Accordion Item"><img src="https://placem.at/places?w=200&txt=0" />
              </calcite-accordion-item>
              <calcite-accordion-item item-title="Accordion Item 2" active><img
                  src="https://placem.at/places?w=200&txt=0" />
              </calcite-accordion-item>
              <calcite-accordion-item item-title="Accordion Item 3 with a potentially two line title"><img
                  src="https://placem.at/places?w=200&txt=0" />
              </calcite-accordion-item>
              <calcite-accordion-item item-title="Accordion Item 4"><img src="https://placem.at/places?w=200&txt=0" />
              </calcite-accordion-item>
              <calcite-accordion-item item-title="Accordion Item 5">
                <calcite-tree lines>
                  <calcite-tree-item>
                    Child 1
                  </calcite-tree-item>

                  <calcite-tree-item>
                    Child 2

                    <calcite-tree slot="children">
                      <calcite-tree-item>
                        Grandchild 1
                      </calcite-tree-item>

                      <calcite-tree-item>
                        Grandchild 2
                        <calcite-tree slot="children">
                          <calcite-tree-item>
                            Great-Grandchild 1
                          </calcite-tree-item>
                          <calcite-tree-item>
                            Great-Grandchild 2
                          </calcite-tree-item>
                        </calcite-tree>
                      </calcite-tree-item>
                    </calcite-tree>

                  </calcite-tree-item>
                </calcite-tree>
              </calcite-accordion-item>
            </calcite-accordion>
            <h4>Minimal icon-position: start</h4>
            <calcite-accordion appearance="minimal" icon-position="start">
              <calcite-accordion-item item-title="Accordion Item" item-subtitle="A bit of subtext about this item"><img
                  src="https://placem.at/places?w=200&txt=0" />
              </calcite-accordion-item>
              <calcite-accordion-item item-title="Accordion Item 2" item-subtitle="A bit of subtext about this item"
                active><img src="https://placem.at/places?w=200&txt=0" />
              </calcite-accordion-item>
              <calcite-accordion-item item-title="Accordion Item 3 with a potentially two line title"><img
                  src="https://placem.at/places?w=200&txt=0" />
              </calcite-accordion-item>
              <calcite-accordion-item item-title="Accordion Item 4"><img src="https://placem.at/places?w=200&txt=0" />
              </calcite-accordion-item>
              <calcite-accordion-item item-title="Accordion Item 5">
                <calcite-tree lines>
                  <calcite-tree-item>
                    Child 1
                  </calcite-tree-item>

                  <calcite-tree-item>
                    Child 2

                    <calcite-tree slot="children">
                      <calcite-tree-item>
                        Grandchild 1
                      </calcite-tree-item>

                      <calcite-tree-item>
                        Grandchild 2
                        <calcite-tree slot="children">
                          <calcite-tree-item>
                            Great-Grandchild 1
                          </calcite-tree-item>
                          <calcite-tree-item>
                            Great-Grandchild 2
                          </calcite-tree-item>
                        </calcite-tree>
                      </calcite-tree-item>
                    </calcite-tree>

                  </calcite-tree-item>
                </calcite-tree>
              </calcite-accordion-item>
            </calcite-accordion>
            <div dir="rtl">
              <h4>RTL</h4>

              <calcite-accordion>
                <calcite-accordion-item item-title="Accordion Item"><img src="https://placem.at/places?w=200&txt=0" />
                </calcite-accordion-item>
                <calcite-accordion-item item-title="Accordion Item 2" active><img
                    src="https://placem.at/places?w=200&txt=0" />
                </calcite-accordion-item>
                <calcite-accordion-item item-title="Accordion Item 3 with a potentially two line title"><img
                    src="https://placem.at/places?w=200&txt=0" />
                </calcite-accordion-item>
                <calcite-accordion-item item-title="Accordion Item 4"><img src="https://placem.at/places?w=200&txt=0" />
                </calcite-accordion-item>
                <calcite-accordion-item item-title="Accordion Item 5">
                  <calcite-tree lines>
                    <calcite-tree-item>
                      Child 1
                    </calcite-tree-item>

                    <calcite-tree-item>
                      Child 2

                      <calcite-tree slot="children">
                        <calcite-tree-item>
                          Grandchild 1
                        </calcite-tree-item>

                        <calcite-tree-item>
                          Grandchild 2
                          <calcite-tree slot="children">
                            <calcite-tree-item>
                              Great-Grandchild 1
                            </calcite-tree-item>
                            <calcite-tree-item>
                              Great-Grandchild 2
                            </calcite-tree-item>
                          </calcite-tree>
                        </calcite-tree-item>
                      </calcite-tree>

                    </calcite-tree-item>
                  </calcite-tree>
                </calcite-accordion-item>
              </calcite-accordion>
              <h4>RTL - icon position start</h4>

              <calcite-accordion icon-position="start">
                <calcite-accordion-item item-title="Accordion Item"><img src="https://placem.at/places?w=200&txt=0" />
                </calcite-accordion-item>
                <calcite-accordion-item item-title="Accordion Item 2" active><img
                    src="https://placem.at/places?w=200&txt=0" />
                </calcite-accordion-item>
                <calcite-accordion-item item-title="Accordion Item 3 with a potentially two line title"><img
                    src="https://placem.at/places?w=200&txt=0" />
                </calcite-accordion-item>
                <calcite-accordion-item item-title="Accordion Item 4"><img src="https://placem.at/places?w=200&txt=0" />
                </calcite-accordion-item>
                <calcite-accordion-item item-title="Accordion Item 5">
                  <calcite-tree lines>
                    <calcite-tree-item>
                      Child 1
                    </calcite-tree-item>

                    <calcite-tree-item>
                      Child 2

                      <calcite-tree slot="children">
                        <calcite-tree-item>
                          Grandchild 1
                        </calcite-tree-item>

                        <calcite-tree-item>
                          Grandchild 2
                          <calcite-tree slot="children">
                            <calcite-tree-item>
                              Great-Grandchild 1
                            </calcite-tree-item>
                            <calcite-tree-item>
                              Great-Grandchild 2
                            </calcite-tree-item>
                          </calcite-tree>
                        </calcite-tree-item>
                      </calcite-tree>

                    </calcite-tree-item>
                  </calcite-tree>
                </calcite-accordion-item>
              </calcite-accordion>
            </div>
          </div>
          <div style="display:inline-flex;flex-direction:column;width:33%;padding:10px">
            <h4>Scale s</h4>
            <calcite-accordion scale="s">
              <calcite-accordion-item item-title="Accordion Item">
                <calcite-radio-group scale="s">
                  <calcite-radio-group-item value="Yes" checked>Yes</calcite-radio-group-item>
                  <calcite-radio-group-item value="No">No</calcite-radio-group-item>
                </calcite-radio-group>

              </calcite-accordion-item>
              <calcite-accordion-item item-title="Accordion Item 2" active><img
                  src="https://placem.at/places?w=200&txt=0" />
              </calcite-accordion-item>
              <calcite-accordion-item item-title="Accordion Item 3 with a potentially two line title"><img
                  src="https://placem.at/places?w=200&txt=0" />
              </calcite-accordion-item>
              <calcite-accordion-item item-title="Accordion Item 4"><img src="https://placem.at/places?w=200&txt=0" />
              </calcite-accordion-item>
              <calcite-accordion-item item-title="Accordion Item 5">
                <calcite-tree lines>
                  <calcite-tree-item>
                    Child 1
                  </calcite-tree-item>

                  <calcite-tree-item>
                    Child 2

                    <calcite-tree slot="children">
                      <calcite-tree-item>
                        Grandchild 1
                      </calcite-tree-item>

                      <calcite-tree-item>
                        Grandchild 2
                        <calcite-tree slot="children">
                          <calcite-tree-item>
                            Great-Grandchild 1
                          </calcite-tree-item>
                          <calcite-tree-item>
                            Great-Grandchild 2
                          </calcite-tree-item>
                        </calcite-tree>
                      </calcite-tree-item>
                    </calcite-tree>

                  </calcite-tree-item>
                </calcite-tree>
              </calcite-accordion-item>
            </calcite-accordion>
            <h4>Scale l</h4>
            <calcite-accordion scale="l">
              <calcite-accordion-item item-title="Accordion Item"><img src="https://placem.at/places?w=200&txt=0" />
              </calcite-accordion-item>
              <calcite-accordion-item item-title="Accordion Item 2" active><img
                  src="https://placem.at/places?w=200&txt=0" />
              </calcite-accordion-item>
              <calcite-accordion-item item-title="Accordion Item 3 with a potentially two line title"><img
                  src="https://placem.at/places?w=200&txt=0" />
              </calcite-accordion-item>
              <calcite-accordion-item item-title="Accordion Item 4"><img src="https://placem.at/places?w=200&txt=0" />
              </calcite-accordion-item>
              <calcite-accordion-item item-title="Accordion Item 5">
                <calcite-tree lines>
                  <calcite-tree-item>
                    Child 1
                  </calcite-tree-item>

                  <calcite-tree-item>
                    Child 2

                    <calcite-tree slot="children">
                      <calcite-tree-item>
                        Grandchild 1
                      </calcite-tree-item>

                      <calcite-tree-item>
                        Grandchild 2
                        <calcite-tree slot="children">
                          <calcite-tree-item>
                            Great-Grandchild 1
                          </calcite-tree-item>
                          <calcite-tree-item>
                            Great-Grandchild 2
                          </calcite-tree-item>
                        </calcite-tree>
                      </calcite-tree-item>
                    </calcite-tree>

                  </calcite-tree-item>
                </calcite-tree>
              </calcite-accordion-item>
            </calcite-accordion>
            <div class="demo-background-dark">
              <h4>Dark default</h4>
              <calcite-accordion theme="dark">
                <calcite-accordion-item item-title="Accordion Item"><img src="https://placem.at/places?w=200&txt=0" />
                </calcite-accordion-item>
                <calcite-accordion-item item-title="Accordion Item 2" active><img
                    src="https://placem.at/places?w=200&txt=0" />
                </calcite-accordion-item>
                <calcite-accordion-item item-title="Accordion Item 3 with a potentially two line title"><img
                    src="https://placem.at/places?w=200&txt=0" />
                </calcite-accordion-item>
                <calcite-accordion-item item-title="Accordion Item 4"><img src="https://placem.at/places?w=200&txt=0" />
                </calcite-accordion-item>
                <calcite-accordion-item item-title="Accordion Item 5">
                  <calcite-tree lines>
                    <calcite-tree-item>
                      Child 1
                    </calcite-tree-item>

                    <calcite-tree-item>
                      Child 2

                      <calcite-tree slot="children">
                        <calcite-tree-item>
                          Grandchild 1
                        </calcite-tree-item>

                        <calcite-tree-item>
                          Grandchild 2
                          <calcite-tree slot="children">
                            <calcite-tree-item>
                              Great-Grandchild 1
                            </calcite-tree-item>
                            <calcite-tree-item>
                              Great-Grandchild 2
                            </calcite-tree-item>
                          </calcite-tree>
                        </calcite-tree-item>
                      </calcite-tree>

                    </calcite-tree-item>
                  </calcite-tree>
                </calcite-accordion-item>
              </calcite-accordion>
              <h4>Dark minimal</h4>
              <calcite-accordion appearance="minimal" theme="dark">
                <calcite-accordion-item item-title="Accordion Item"><img src="https://placem.at/places?w=200&txt=0" />
                </calcite-accordion-item>
                <calcite-accordion-item item-title="Accordion Item 2" active><img
                    src="https://placem.at/places?w=200&txt=0" />
                </calcite-accordion-item>
                <calcite-accordion-item item-title="Accordion Item 3 with a potentially two line title"><img
                    src="https://placem.at/places?w=200&txt=0" />
                </calcite-accordion-item>
                <calcite-accordion-item item-title="Accordion Item 4"><img src="https://placem.at/places?w=200&txt=0" />
                </calcite-accordion-item>
                <calcite-accordion-item item-title="Accordion Item 5">
                  <calcite-tree lines>
                    <calcite-tree-item>
                      Child 1
                    </calcite-tree-item>

                    <calcite-tree-item>
                      Child 2

                      <calcite-tree slot="children">
                        <calcite-tree-item>
                          Grandchild 1
                        </calcite-tree-item>

                        <calcite-tree-item>
                          Grandchild 2
                          <calcite-tree slot="children">
                            <calcite-tree-item>
                              Great-Grandchild 1
                            </calcite-tree-item>
                            <calcite-tree-item>
                              Great-Grandchild 2
                            </calcite-tree-item>
                          </calcite-tree>
                        </calcite-tree-item>
                      </calcite-tree>

                    </calcite-tree-item>
                  </calcite-tree>
                </calcite-accordion-item>
              </calcite-accordion>
            </div>
          </div>
        </div>
      </calcite-tab>

      <calcite-tab>
        <div style="background-color:#f3f3f3">
          <h3>Cards</h3>
          <div class="example-grid">
            <div class="example-grid-item">
              <calcite-card>
                <h3 slot="title">ArcGIS Online: Gallery and Organization pages</h3>
                <span slot="subtitle">A great example of a study description that might wrap to a line or two, but isn't
                  overly verbose.</span>
              </calcite-card>
            </div>
            <div class="example-grid-item">

              <calcite-card>
                <img slot="thumbnail" src="../assets/demo/images/test-card-bg.png" />
                <h3 slot="title">Portland Businesses</h3>
                <span slot="subtitle">by
                  <calcite-button appearance="inline" href="">ATirella_heaths_org</calcite-button>
                </span>
                <div>
                  Created: Apr 22, 2019
                  <br />
                  Updated: Dec 9, 2019
                  <br />
                  View Count: 0
                </div>
                <calcite-button slot="footer-leading" color="light" scale="xs"
                  icon='M12 2.1A41.07 41.07 0 0 1 0 0v14a40.8 40.8 0 0 1 12-2.1A41.07 41.07 0 0 1 24 14V0a41.13 41.13 0 0 1-12 2.1zm0 8.9a40.21 40.21 0 0 0-8.59 1.1L8 8l1 1 2.92-2.92 2.94 3.93L17.4 8l3.45 4.12A40.33 40.33 0 0 0 12 11zm11 1.73l-.9-.25L17.5 7 15 9l-3-4-3 3-1-1-6.16 5.49-.84.24V1.27A42.06 42.06 0 0 0 12 3a42.06 42.06 0 0 0 11-1.73zM20.5 6A1.5 1.5 0 1 0 19 4.5 1.5 1.5 0 0 0 20.5 6zm0-2.17a.67.67 0 1 1-.67.67.67.67 0 0 1 .67-.67zM23 18.5c0 1.6-3.39 2.95-8 3.36V24l-3-2.5 3-2.5v2c4.62-.45 7-1.84 7-2.46s-3.4-2.6-10-2.6S2 17.75 2 18.5s2.72 2.21 8 2.5v.9c-5.12-.3-9-1.72-9-3.44C1 16.57 5.92 15 12 15s11 1.57 11 3.5z' />
                </svg></calcite-button>
                <div slot="footer-trailing">
                  <calcite-button scale="xs" color="light" id="card-icon-test-2"
                    icon='M7.2 5.5a4.3 4.3 0 1 0 4.3-4.3 4.305 4.305 0 0 0-4.3 4.3zm7.644 0A3.344 3.344 0 1 1 11.5 2.156 3.348 3.348 0 0 1 14.844 5.5zM14.5 11h-6A5.506 5.506 0 0 0 3 16.5V22h17v-5.5a5.506 5.506 0 0 0-5.5-5.5zM19 21H4v-4.5A4.505 4.505 0 0 1 8.5 12h6a4.505 4.505 0 0 1 4.5 4.5z' />
                  </svg></calcite-button>
                  <calcite-button scale="xs" color="light" id="card-icon-test-1"
                    icon='M12.003.3l2.827 8.725h9.14l-7.394 5.378 2.842 8.72-7.415-5.396-7.417 5.395 2.84-8.719-7.455-5.378h9.203z' />
                  </svg></calcite-button>
                  <calcite-dropdown>
                    <calcite-button id="card-icon-test-5" slot="dropdown-trigger" scale="xs" color="light"
                      icon='M5.8 12A1.8 1.8 0 1 1 4 10.2 1.8 1.8 0 0 1 5.8 12zm6.2 1.8a1.8 1.8 0 1 0-1.8-1.8 1.8 1.8 0 0 0 1.8 1.8zm8 0a1.8 1.8 0 1 0-1.8-1.8 1.8 1.8 0 0 0 1.8 1.8z' />
                    </svg></calcite-button>
                    <calcite-dropdown-group selection-mode="none">
                      <calcite-dropdown-item>View details</calcite-dropdown-item>
                      <calcite-dropdown-item>Duplicate</calcite-dropdown-item>
                      <calcite-dropdown-item>Delete</calcite-dropdown-item>
                    </calcite-dropdown-group>
                  </calcite-dropdown>
                </div>
              </calcite-card>
            </div>
            <calcite-tooltip placement="bottom" reference-element="card-icon-test-1">My great tooltip example
            </calcite-tooltip>
            <calcite-tooltip placement="bottom" reference-element="card-icon-test-2">Sharing level: 2
            </calcite-tooltip>
            <calcite-tooltip placement="top" reference-element="card-icon-test-5">More options
            </calcite-tooltip>
            <div class="example-grid-item">

              <calcite-card>
                <img slot="thumbnail" src="../assets/demo/images/test-card-bg-4.png" />
                <h3 slot="title">My great Workforce project that might wrap two lines</h3>
                <span slot="subtitle">Johnathan Smith</span>
                <span slot="footer-leading">Nov 25, 2018</span>
                <div slot="footer-trailing">
                  <calcite-button id="card-icon-test-6" scale="xs" appearance="transparent" color="dark"
                    icon='M3.254 9.089L0 10.294l.013 3.5 3.269 1.183a9.229 9.229 0 0 0 .476 1.146l-1.45 3.156 2.484 2.465L7.94 20.27a9.157 9.157 0 0 0 1.148.476L10.294 24l3.5-.013 1.183-3.269a9.242 9.242 0 0 0 1.146-.476l3.156 1.45 2.465-2.484-1.474-3.149a9.145 9.145 0 0 0 .476-1.148L24 13.706l-.013-3.5-3.269-1.183a9.223 9.223 0 0 0-.476-1.146l1.45-3.156-2.484-2.465L16.06 3.73a9.158 9.158 0 0 0-1.148-.476L13.706 0l-3.5.013-1.183 3.269a9.245 9.245 0 0 0-1.146.476l-3.156-1.45-2.465 2.484L3.73 7.94a9.14 9.14 0 0 0-.476 1.148zm4.8 2.263a4 4 0 1 1 3.298 4.595 4 4 0 0 1-3.299-4.595zm1.805 8.596l-.456-.151a7.93 7.93 0 0 1-1.021-.425l-.43-.212L5 20.542l-1.492-1.48 1.357-2.957-.214-.43a8.31 8.31 0 0 1-.423-1.02l-.155-.454L1 13.091l-.007-2.102 3.059-1.13.151-.456a7.93 7.93 0 0 1 .425-1.021l.212-.43L3.458 5l1.48-1.492 2.957 1.357.43-.214a8.31 8.31 0 0 1 1.02-.423l.454-.155L10.909 1l2.102-.007 1.13 3.059.456.151a7.93 7.93 0 0 1 1.021.425l.43.212L19 3.458l1.492 1.48-1.357 2.957.214.43a8.31 8.31 0 0 1 .423 1.02l.155.454L23 10.909l.007 2.102-3.059 1.13-.151.456a7.93 7.93 0 0 1-.425 1.021l-.212.43L20.542 19l-1.48 1.492-2.957-1.357-.43.214a8.31 8.31 0 0 1-1.02.423l-.454.155L13.091 23l-2.102.007zM11.994 6.85a5.15 5.15 0 0 0-.827 10.232 5.285 5.285 0 0 0 .84.068 5.15 5.15 0 0 0 .827-10.232 5.294 5.294 0 0 0-.84-.068z' />
                  </svg></calcite-button>
                  <calcite-button id="card-icon-test-7" scale="xs" appearance="transparent" color="dark"
                    icon='M19 5l-1.067 16.86A1.29 1.29 0 0 1 16.652 23H6.348a1.29 1.29 0 0 1-1.281-1.14L4 5zm-2.348 17a.29.29 0 0 0 .288-.257L18 6H5l1.06 15.744a.29.29 0 0 0 .288.256zM9 7.5a.5.5 0 0 0-1 0v13a.5.5 0 0 0 1 0zm3 0a.5.5 0 0 0-1 0v13a.5.5 0 0 0 1 0zm3 0a.5.5 0 0 0-1 0v13a.5.5 0 0 0 1 0zM20 3v1H3V3h5V1h7v2zm-6-1H9v1h5z' />
                  </svg></calcite-button>
                </div>
              </calcite-card>
            </div>
            <calcite-tooltip placement="bottom" theme="dark" reference-element="card-icon-test-6">Configure
            </calcite-tooltip>
            <calcite-tooltip placement="bottom" theme="dark" reference-element="card-icon-test-7">Delete
            </calcite-tooltip>

            <div class="example-grid-item">


              <calcite-card selected selectable>
                <img slot="thumbnail" src="../assets/demo/images/test-card-bg-2.jpeg" />

                <h3 slot="title">ArcGIS Online Sign In and Sign Up</h3>
                <span slot="subtitle">A great example of a study description that might wrap to a line or two, but isn't
                  overly verbose.</span>
                <calcite-button appearance="inline" slot="footer-leading">Lead füt</calcite-button>
                <calcite-button appearance="inline" slot="footer-trailing">Trail füt</calcite-button>
              </calcite-card>
            </div>
            <div class="example-grid-item">


              <calcite-card loading>
                <img slot="thumbnail" src="../assets/demo/images/test-card-bg-2.jpeg" />

                <h3 slot="title">Loading example</h3>
                <span slot="subtitle">A great example of a study description that might wrap to a line or two, but isn't
                  overly verbose.</span>
                <calcite-button appearance="inline" slot="footer-leading">Lead füt</calcite-button>
                <calcite-button appearance="inline" slot="footer-trailing">Trail füt</calcite-button>
              </calcite-card>
            </div>

            <div class="example-grid-item">

              <calcite-card selectable>
                <img slot="thumbnail" src="../assets/demo/images/test-card-bg-3.png" />
                <h3 slot="title">Untitled experience</h3>
                <span slot="subtitle">Subtext</span>
                <calcite-button slot="footer-leading" width="full">Go</calcite-button>
              </calcite-card>
            </div>
            <div class="example-grid-item">

              <calcite-card selectable>
                <h3 slot="title">ArcGIS Online: Gallery and Organization pages</h3>
                <span slot="subtitle">A great example of a study description that might wrap to a line or two, but isn't
                  overly verbose.</span>
                <calcite-button appearance="inline" slot="footer-leading">Lead füt</calcite-button>
                <calcite-button appearance="inline" slot="footer-trailing">Trail füt</calcite-button>
              </calcite-card>
            </div>
          </div>
        </div>
        <div class="demo-background-dark">
          <h3>Cards: Dark</h3>
          <div class="example-grid">
            <div class="example-grid-item">
              <calcite-card theme="dark">
                <img slot="thumbnail" src="../assets/demo/images/test-card-bg-2.jpeg" />
                <h3 slot="title">ArcGIS Online: Gallery and Organization pages</h3>
                <calcite-button appearance="inline" slot="footer-leading">Lead füt</calcite-button>
                <calcite-button appearance="inline" slot="footer-trailing">Trail füt</calcite-button>
              </calcite-card>
            </div>
            <div class="example-grid-item">

              <calcite-card theme="dark">
                <img slot="thumbnail" src="../assets/demo/images/test-card-bg-2.png" />
                <h3 slot="title">ArcGIS Pro Editing Workflows</h3>
                <span slot="subtitle">A great example of a study description that might wrap to a line or two, but isn't
                  overly verbose.</span>
                <calcite-button appearance="inline" slot="footer-leading">Lead füt</calcite-button>
                <calcite-button appearance="inline" slot="footer-trailing">Trail füt</calcite-button>
              </calcite-card>
            </div>
            <div class="example-grid-item">


              <calcite-card theme="dark">
                <img slot="thumbnail" src="../assets/demo/images/test-card-bg.png" />
                <h3 slot="title">Portland Businesses</h3>
                <span slot="subtitle">by
                  <calcite-button appearance="inline" href="">ATirella_heaths_org</calcite-button>
                </span>
                <div>
                  Created: Apr 22, 2019
                  <br />
                  Updated: Dec 9, 2019
                  <br />
                  View Count: 0
                </div>
                <calcite-button theme="dark" slot="footer-leading" color="dark" scale="xs"
                  icon='M12 2.1A41.07 41.07 0 0 1 0 0v14a40.8 40.8 0 0 1 12-2.1A41.07 41.07 0 0 1 24 14V0a41.13 41.13 0 0 1-12 2.1zm0 8.9a40.21 40.21 0 0 0-8.59 1.1L8 8l1 1 2.92-2.92 2.94 3.93L17.4 8l3.45 4.12A40.33 40.33 0 0 0 12 11zm11 1.73l-.9-.25L17.5 7 15 9l-3-4-3 3-1-1-6.16 5.49-.84.24V1.27A42.06 42.06 0 0 0 12 3a42.06 42.06 0 0 0 11-1.73zM20.5 6A1.5 1.5 0 1 0 19 4.5 1.5 1.5 0 0 0 20.5 6zm0-2.17a.67.67 0 1 1-.67.67.67.67 0 0 1 .67-.67zM23 18.5c0 1.6-3.39 2.95-8 3.36V24l-3-2.5 3-2.5v2c4.62-.45 7-1.84 7-2.46s-3.4-2.6-10-2.6S2 17.75 2 18.5s2.72 2.21 8 2.5v.9c-5.12-.3-9-1.72-9-3.44C1 16.57 5.92 15 12 15s11 1.57 11 3.5z' />
                </svg></calcite-button>
                <div slot="footer-trailing">
                  <calcite-button theme="dark" scale="xs" color="dark" id="card-icon-test-3"
                    icon='M7.2 5.5a4.3 4.3 0 1 0 4.3-4.3 4.305 4.305 0 0 0-4.3 4.3zm7.644 0A3.344 3.344 0 1 1 11.5 2.156 3.348 3.348 0 0 1 14.844 5.5zM14.5 11h-6A5.506 5.506 0 0 0 3 16.5V22h17v-5.5a5.506 5.506 0 0 0-5.5-5.5zM19 21H4v-4.5A4.505 4.505 0 0 1 8.5 12h6a4.505 4.505 0 0 1 4.5 4.5z' />
                  </svg></calcite-button>
                  <calcite-button theme="dark" scale="xs" color="dark" id="card-icon-test-4"
                    icon='M12.003.3l2.827 8.725h9.14l-7.394 5.378 2.842 8.72-7.415-5.396-7.417 5.395 2.84-8.719-7.455-5.378h9.203z' />
                  </svg></calcite-button>
                  <calcite-dropdown theme="dark">
                    <calcite-button slot="dropdown-trigger" theme="dark" scale="xs" color="dark"
                      icon='M5.8 12A1.8 1.8 0 1 1 4 10.2 1.8 1.8 0 0 1 5.8 12zm6.2 1.8a1.8 1.8 0 1 0-1.8-1.8 1.8 1.8 0 0 0 1.8 1.8zm8 0a1.8 1.8 0 1 0-1.8-1.8 1.8 1.8 0 0 0 1.8 1.8z' />
                    </svg></calcite-button>
                    <calcite-dropdown-group selection-mode="none">
                      <calcite-dropdown-item>View details</calcite-dropdown-item>
                      <calcite-dropdown-item>Duplicate</calcite-dropdown-item>
                      <calcite-dropdown-item>Delete</calcite-dropdown-item>
                    </calcite-dropdown-group>
                  </calcite-dropdown>
                </div>
              </calcite-card>
            </div>
            <calcite-tooltip placement="bottom" theme="dark" reference-element="card-icon-test-3">My great tooltip
              example
            </calcite-tooltip>
            <calcite-tooltip placement="bottom" theme="dark" reference-element="card-icon-test-4">Sharing level: 2
            </calcite-tooltip>
            <div class="example-grid-item">

              <calcite-card theme="dark" selected>
                <img slot="thumbnail" src="../assets/demo/images/test-card-bg-2.png" />
                <h3 slot="title">ArcGIS Online Sign In and Sign Up</h3>

                <calcite-button appearance="inline" slot="footer-leading">Lead füt</calcite-button>
                <calcite-button appearance="inline" slot="footer-trailing">Trail füt</calcite-button>
              </calcite-card>
            </div>
            <div class="example-grid-item">

              <calcite-card theme="dark" selected selectable>
                <img slot="thumbnail" src="../assets/demo/images/test-card-bg.png" />
                <h3 slot="title">ArcGIS Online: Gallery and Organization pages</h3>
                <span slot="subtitle">A great example of a study description that might wrap to a line or two, but isn't
                  overly verbose.</span>
              </calcite-card>
            </div>
            <div class="example-grid-item">

              <calcite-card theme="dark" selected>
                <h3 slot="title">ArcGIS Online: Gallery and Organization pages</h3>
                <span slot="subtitle">A great example of a study description that might wrap to a line or two, but isn't
                  overly verbose.</span>
                <calcite-button appearance="inline" slot="footer-leading">Lead füt</calcite-button>
                <calcite-button appearance="inline" slot="footer-trailing">Trail füt</calcite-button>
              </calcite-card>
            </div>
          </div>
        </div>
      </calcite-tab>
    </calcite-tabs>

    <calcite-alert color="red" id="alert-one" scale="s" auto-dismiss>

      <div slot="alert-title">Something failed - scale s</div>
      <div slot="alert-message">
        1 That thing you wanted to do didn't work as expected
      </div>

      <calcite-button slot="alert-link" title="my action" appearance="inline">Retry</calcite-button>
    </calcite-alert>

    <!-- test prop validation theme -->
    <calcite-alert color="green" id="alert-two" icon theme="bleme">
      <div slot="alert-message">
        2 Successfully updated <em>Portland Restaurants</em> feature layer
      </div>
      <calcite-button slot="alert-link" title="my action" appearance="inline">Do thing</calcite-button>
    </calcite-alert>

    <calcite-alert id="alert-three" icon theme="dark">
      <div slot="alert-message">3 A general piece of information</div>
    </calcite-alert>

    <calcite-alert color="yellow" scale="l" id="alert-four" icon>
      <div slot="alert-title">
        This may put you close to your credit limit - Scale large
      </div>
      <div slot="alert-message">
        4 You can view your credit settings at any time in User Preferences
      </div>
      <calcite-button slot="alert-link" title="my action" appearance="inline">Manage credits</calcite-button>
    </calcite-alert>

    <calcite-alert id="alert-five">
      <div slot="alert-message">5 A general piece of information</div>
    </calcite-alert>

    <!-- test prop validation color -->
    <calcite-alert color="misspelled" id="alert-six" icon>
      <div slot="alert-title">You can't add a polygon to this layer</div>
      <div slot="alert-message">
        6 Some kind of made up thing about another thing
      </div>
      <calcite-button slot="alert-link" title="my action" appearance="inline">Take action</calcite-button>
    </calcite-alert>

    <calcite-alert color="green" id="alert-seven" theme="dark">
      <div slot="alert-title">Layer duplicated</div>
      <div slot="alert-message">
        7 Successfully duplicated <em>Portland Restaurants</em> feature
        layer
      </div>
      <calcite-button slot="alert-link" title="my action" appearance="inline">View layer
      </calcite-button>
    </calcite-alert>

    <calcite-alert color="red" id="alert-eight" auto-dismiss icon>
      <div slot="alert-title">You can't do that</div>
      <div slot="alert-message">8 Sorry bud</div>
    </calcite-alert>

    <!-- test prop validation duration -->
    <calcite-alert id="alert-nine" theme="dark" auto-dismiss auto-dismiss-duration="blast">
      <div slot="alert-message">9 A general piece of information</div>
      <calcite-button slot="alert-link" theme="dark" title="my action" appearance="inline">Take action
      </calcite-button>
    </calcite-alert>

    <calcite-alert id="alert-ten" auto-dismiss auto-dismiss-duration="medium">
      <div slot="alert-message">10 A general piece of information</div>
    </calcite-alert>

    <calcite-alert id="alert-eleven" auto-dismiss auto-dismiss-duration="slow">
      <div slot="alert-message">11 A general piece of information</div>
      <calcite-button slot="alert-link" title="my action" appearance="inline">Take action</calcite-button>
    </calcite-alert>
  </div>
</body>

</html><|MERGE_RESOLUTION|>--- conflicted
+++ resolved
@@ -20,7 +20,10 @@
       margin: 0 auto;
     }
 
-<<<<<<< HEAD
+    .my-icon-color-class {
+      color: #007ac2;
+    }
+
     .example-grid {
       display: flex;
       flex-direction: row;
@@ -34,10 +37,6 @@
       flex-direction: column;
       justify-content: space-between;
       flex-flow: column;
-=======
-    .my-icon-color-class {
-      color: #007ac2;
->>>>>>> 077bf7e2
     }
   </style>
   <link rel="stylesheet" href="https://webapps-cdn.esri.com/CDN/fonts/v1.4.1/fonts.css" />
