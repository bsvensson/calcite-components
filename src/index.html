--- conflicted
+++ resolved
@@ -1350,9 +1350,7 @@
         <calcite-button appearance='outline'>Cancel</calcite-button>
         <calcite-button>Submit</calcite-button>
         <calcite-button round>Inline rounded button</calcite-button>
-<<<<<<< HEAD
-
-=======
+        <calcite-button round>Inline rounded button</calcite-button>
         <h3>Set focus</h3>
         <calcite-button onclick=document.querySelector('#button-focus-example-1').setFocus()>focus button
         </calcite-button>
@@ -1365,7 +1363,6 @@
         <calcite-button href="http://google.com" target="_blank" id="button-focus-example-2">A to gain focus
         </calcite-button>
         <calcite-button appearance="inline" id="button-focus-example-3">span to gain focus</calcite-button>
->>>>>>> c8927844
 
         <h5>calcite button inside form with no custom onsubmit</h5>
         <form name="form1" id="form1">
