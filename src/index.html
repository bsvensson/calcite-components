<!DOCTYPE html>
<html lang="en">

    <style>
      body {
        margin: 0;
        padding: 0;
      }
      .nav {
        list-style: none;
        display: flex;
        flex-direction: column;
        padding: 0;
      }
      .demo-background-dark {
        background: #202020;
        color: white;
        padding: 1rem;
      }
      .demo {
        display: flex;
        align-items: flex-start;
        padding-bottom: 4rem;
      }
      .demo-column {
        flex: 1;
        margin: 0 2rem;
      }
      .demo-column > * {
        margin-top: 2rem;
      }
    </style>
    <script src="demos/_assets/head.js"></script>
  </head>

<<<<<<< HEAD
  <style>
    body {
      margin: 0;
      padding: 0;
    }
=======
  <body>
    <div class="demo-column">
      <h2>Calcite Component Examples - WIP !</h2>
      <ul class="nav">
        <li>
          <calcite-link href="/demos/calcite-accordion.html">calcite-accordion</calcite-link>
        </li>
        <li>
          <calcite-link href="/demos/calcite-alert.html">calcite-alert</calcite-link>
        </li>
        <li>
          <calcite-link href="/demos/calcite-avatar.html">calcite-avatar</calcite-link>
        </li>
        <li>
          <calcite-link href="/demos/calcite-button.html">calcite-button</calcite-link>
        </li>
        <li>
          <calcite-link href="/demos/calcite-card.html">calcite-card</calcite-link>
        </li>
        <li>
          <calcite-link href="/demos/calcite-checkbox.html">calcite-checkbox</calcite-link>
        </li>
        <li>
          <calcite-link href="/demos/calcite-chip.html">calcite-chip</calcite-link>
        </li>
        <li>
          <calcite-link href="/demos/calcite-color-picker.html">calcite-color-picker</calcite-link>
        </li>
        <li>
          <calcite-link href="/demos/calcite-combobox.html">calcite-combobox</calcite-link>
        </li>
        <li>
          <calcite-link href="/demos/calcite-date-picker.html">calcite-date-picker</calcite-link>
        </li>
        <li>
          <calcite-link href="/demos/calcite-dropdown.html">calcite-dropdown</calcite-link>
        </li>
        <li>
          <calcite-link href="/demos/fab">calcite-fab</calcite-link>
        </li>
        <li>
          <calcite-link href="/demos/calcite-icon.html">calcite-icon</calcite-link>
        </li>
        <li>
          <calcite-link href="/demos/calcite-inline-editable.html">calcite-inline-editable</calcite-link>
        </li>
        <li>
          <calcite-link href="/demos/calcite-input.html">calcite-input</calcite-link>
        </li>
        <li>
          <calcite-link href="/demos/calcite-input-date-picker.html">calcite-input-date-picker</calcite-link>
        </li>
        <li>
          <calcite-link href="/demos/calcite-input-number.html">calcite-input (number)</calcite-link>
        </li>
        <li>
          <calcite-link href="/demos/calcite-input-time-picker.html">calcite-input-time-picker</calcite-link>
        </li>
        <li>
          <calcite-link href="/demos/calcite-label.html">calcite-label</calcite-link>
        </li>
        <li>
          <calcite-link href="/demos/calcite-link.html">calcite-link</calcite-link>
        </li>
        <li>
          <calcite-link href="/demos/calcite-loader.html">calcite-loader</calcite-link>
        </li>
        <li>
          <calcite-link href="/demos/list/basic.html">calcite-list</calcite-link>
        </li>
        <li>
          <calcite-link href="/demos/calcite-modal.html">calcite-modal</calcite-link>
        </li>
        <li>
          <calcite-link href="/demos/calcite-notice.html">calcite-notice</calcite-link>
        </li>
        <li>
          <calcite-link href="/demos/calcite-pagination.html">calcite-pagination</calcite-link>
        </li>
        <li>
          <calcite-link href="/demos/calcite-popover.html">calcite-popover</calcite-link>
        </li>
        <li>
          <calcite-link href="/demos/calcite-progress.html">calcite-progress</calcite-link>
        </li>
        <li>
          <calcite-link href="/demos/calcite-radio-button.html">calcite-radio-button</calcite-link>
        </li>
        <li>
          <calcite-link href="/demos/calcite-radio-button-rtl.html">calcite-radio-button (rtl)</calcite-link>
        </li>
        <li>
          <calcite-link href="/demos/calcite-radio-button-group.html">calcite-radio-button-group</calcite-link>
        </li>
        <li>
          <calcite-link href="/demos/calcite-radio-button-group-rtl.html"
            >calcite-radio-button-group (rtl)</calcite-link
          >
        </li>
        <li>
          <calcite-link href="/demos/calcite-radio-group.html">calcite-radio-group</calcite-link>
        </li>
        <li>
          <calcite-link href="/demos/calcite-rating.html">calcite-rating</calcite-link>
        </li>
        <li>
          <calcite-link href="/demos/calcite-scrim.html">calcite-scrim</calcite-link>
        </li>
        <li>
          <calcite-link href="/demos/calcite-select.html">calcite-select</calcite-link>
        </li>
        <li>
          <calcite-link href="/demos/calcite-slider.html">calcite-slider</calcite-link>
        </li>
        <li>
          <calcite-link href="/demos/calcite-split-button.html">calcite-split-button</calcite-link>
        </li>
        <li>
          <calcite-link href="/demos/calcite-stepper.html">calcite-stepper</calcite-link>
        </li>
        <li>
          <calcite-link href="/demos/calcite-switch.html">calcite-switch</calcite-link>
        </li>
        <li>
          <calcite-link href="/demos/calcite-tabs.html">calcite-tabs</calcite-link>
        </li>
        <li>
          <calcite-link href="/demos/calcite-tile.html">calcite-tile</calcite-link>
        </li>
        <li>
          <calcite-link href="/demos/calcite-tile-select.html">calcite-tile-select</calcite-link>
        </li>
        <li>
          <calcite-link href="/demos/calcite-tooltip.html">calcite-tooltip</calcite-link>
        </li>
        <li>
          <calcite-link href="/demos/calcite-tree.html">calcite-tree</calcite-link>
        </li>
      </ul>
>>>>>>> 188efc38

    .nav {
      list-style: none;
      display: flex;
      flex-direction: column;
      padding: 0;
    }

    .demo-background-dark {
      background: #202020;
      color: white;
      padding: 1rem;
    }

    .demo {
      display: flex;
      align-items: flex-start;
      padding-bottom: 4rem;
    }

    .demo-column {
      flex: 1;
      margin: 0 2rem;
    }

    .demo-column>* {
      margin-top: 2rem;
    }
  </style>
  <script src="demos/_assets/head.js"></script>
</head>

<body>
  <div class="demo-column">
    <h2>Calcite Component Examples - WIP !</h2>
    <ul class="nav">
      <li>
        <calcite-link href="/demos/calcite-accordion.html">calcite-accordion</calcite-link>
      </li>
      <li>
        <calcite-link href="/demos/calcite-alert.html">calcite-alert</calcite-link>
      </li>
      <li>
        <calcite-link href="/demos/calcite-avatar.html">calcite-avatar</calcite-link>
      </li>
      <li>
        <calcite-link href="/demos/calcite-button.html">calcite-button</calcite-link>
      </li>
      <li>
        <calcite-link href="/demos/calcite-card.html">calcite-card</calcite-link>
      </li>
      <li>
        <calcite-link href="/demos/calcite-checkbox.html">calcite-checkbox</calcite-link>
      </li>
      <li>
        <calcite-link href="/demos/calcite-chip.html">calcite-chip</calcite-link>
      </li>
      <li>
        <calcite-link href="/demos/calcite-color-picker.html">calcite-color-picker</calcite-link>
      </li>
      <li>
        <calcite-link href="/demos/calcite-combobox.html">calcite-combobox</calcite-link>
      </li>
      <li>
        <calcite-link href="/demos/calcite-date-picker.html">calcite-date-picker</calcite-link>
      </li>
      <li>
        <calcite-link href="/demos/calcite-dropdown.html">calcite-dropdown</calcite-link>
      </li>
      <li>
        <calcite-link href="/demos/fab">calcite-fab</calcite-link>
      </li>
      <li>
        <calcite-link href="/demos/calcite-icon.html">calcite-icon</calcite-link>
      </li>
      <li>
        <calcite-link href="/demos/calcite-inline-editable.html">calcite-inline-editable</calcite-link>
      </li>
      <li>
        <calcite-link href="/demos/calcite-input.html">calcite-input</calcite-link>
      </li>
      <li>
        <calcite-link href="/demos/calcite-input-date-picker.html">calcite-input-date-picker</calcite-link>
      </li>
      <li>
        <calcite-link href="/demos/calcite-input-number.html">calcite-input (number)</calcite-link>
      </li>
      <li>
        <calcite-link href="/demos/calcite-label.html">calcite-label</calcite-link>
      </li>
      <li>
        <calcite-link href="/demos/calcite-link.html">calcite-link</calcite-link>
      </li>
      <li>
        <calcite-link href="/demos/calcite-loader.html">calcite-loader</calcite-link>
      </li>
      <li>
        <calcite-link href="/demos/calcite-modal.html">calcite-modal</calcite-link>
      </li>
      <li>
        <calcite-link href="/demos/calcite-notice.html">calcite-notice</calcite-link>
      </li>
      <li>
        <calcite-link href="/demos/calcite-pagination.html">calcite-pagination</calcite-link>
      </li>
      <li>
        <calcite-link href="/demos/calcite-popover.html">calcite-popover</calcite-link>
      </li>
      <li>
        <calcite-link href="/demos/calcite-progress.html">calcite-progress</calcite-link>
      </li>
      <li>
        <calcite-link href="/demos/calcite-radio-button.html">calcite-radio-button</calcite-link>
      </li>
      <li>
        <calcite-link href="/demos/calcite-radio-button-rtl.html">calcite-radio-button (rtl)</calcite-link>
      </li>
      <li>
        <calcite-link href="/demos/calcite-radio-button-group.html">calcite-radio-button-group</calcite-link>
      </li>
      <li>
        <calcite-link href="/demos/calcite-radio-button-group-rtl.html">calcite-radio-button-group (rtl)</calcite-link>
      </li>
      <li>
        <calcite-link href="/demos/calcite-radio-group.html">calcite-radio-group</calcite-link>
      </li>
      <li>
        <calcite-link href="/demos/calcite-rating.html">calcite-rating</calcite-link>
      </li>
      <li>
        <calcite-link href="/demos/calcite-scrim.html">calcite-scrim</calcite-link>
      </li>
      <li>
        <calcite-link href="/demos/calcite-select.html">calcite-select</calcite-link>
      </li>
      <li>
        <calcite-link href="/demos/calcite-slider.html">calcite-slider</calcite-link>
      </li>
      <li>
        <calcite-link href="/demos/calcite-split-button.html">calcite-split-button</calcite-link>
      </li>
      <li>
        <calcite-link href="/demos/calcite-stepper.html">calcite-stepper</calcite-link>
      </li>
      <li>
        <calcite-link href="/demos/calcite-switch.html">calcite-switch</calcite-link>
      </li>
      <li>
        <calcite-link href="/demos/calcite-tabs.html">calcite-tabs</calcite-link>
      </li>
      <li>
        <calcite-link href="/demos/calcite-tile.html">calcite-tile</calcite-link>
      </li>
      <li>
        <calcite-link href="/demos/calcite-tile-select.html">calcite-tile-select</calcite-link>
      </li>
      <li>
        <calcite-link href="/demos/calcite-tooltip.html">calcite-tooltip</calcite-link>
      </li>
      <li>
        <calcite-link href="/demos/calcite-tree.html">calcite-tree</calcite-link>
      </li>
      <li>
        <calcite-link href="/demos/calcite-video.html">calcite-video</calcite-link>
      </li>
    </ul>

    <h2>Calcite App Component Examples - WIP !</h2>
    <ul class="nav">
      <li>
        <calcite-link href="/demos/action">calcite-action</calcite-link>
      </li>
      <li>
        <calcite-link href="/demos/action-bar">calcite-action-bar</calcite-link>
      </li>
      <li>
        <calcite-link href="/demos/action-pad">calcite-action-pad</calcite-link>
      </li>
      <li>
        <calcite-link href="/demos/block">calcite-block</calcite-link>
      </li>
      <li>
        <calcite-link href="/demos/flow">calcite-flow</calcite-link>
      </li>
      <li>
        <calcite-link href="/demos/panel">calcite-panel</calcite-link>
      </li>
      <li>
        <calcite-link href="/demos/pick-list">calcite-pick-list</calcite-link>
      </li>
      <li>
        <calcite-link href="/demos/shell">calcite-shell</calcite-link>
      </li>
      <li>
        <calcite-link href="/demos/shell-panel">calcite-shell-panel</calcite-link>
      </li>
      <li>
        <calcite-link href="/demos/sortable-list">calcite-sortable-list</calcite-link>
      </li>
      <li>
        <calcite-link href="/demos/tip-manager">calcite-tip-manager</calcite-link>
      </li>
      <li>
        <calcite-link href="/demos/value-list">calcite-value-list</calcite-link>
      </li>
    </ul>
  </div>
  <div class="demo">
    <div class="demo-column">
      <calcite-accordion>
        <calcite-accordion-item item-title="Accordion Item"><img src="https://placem.at/places?w=200&txt=0" />
        </calcite-accordion-item>
        <calcite-accordion-item item-title="Accordion Item 2"><img src="https://placem.at/places?w=200&txt=0" />
        </calcite-accordion-item>
        <calcite-accordion-item item-title="Accordion Item 3 with a potentially two line title"><img
            src="https://placem.at/places?w=200&txt=0" />
        </calcite-accordion-item>
        <calcite-accordion-item item-title="Accordion Item 4"><img src="https://placem.at/places?w=200&txt=0" />
        </calcite-accordion-item>
        <calcite-accordion-item item-title="Accordion Item 5" active>
          <calcite-tree lines>
            <calcite-tree-item> Child 1 </calcite-tree-item>

            <calcite-tree-item>
              Child 2

              <calcite-tree slot="children">
                <calcite-tree-item> Grandchild 1 </calcite-tree-item>

                <calcite-tree-item>
                  Grandchild 2
                  <calcite-tree slot="children">
                    <calcite-tree-item> Great-Grandchild 1 </calcite-tree-item>
                    <calcite-tree-item> Great-Grandchild 2 </calcite-tree-item>
                  </calcite-tree>
                </calcite-tree-item>
              </calcite-tree>
            </calcite-tree-item>
            <calcite-tree-item> Child 3 </calcite-tree-item>
          </calcite-tree>
        </calcite-accordion-item>
      </calcite-accordion>
      <calcite-notice color="red" id="notice-one" scale="s" active dismissible>
        <div slot="title">Something failed dismissible</div>
        <div slot="notice-message">That thing you wanted to do didn't work as expected</div>
        <calcite-link slot="notice-link" title="my action">Retry</calcite-link>
      </calcite-notice>
      <calcite-notice icon color="green" scale="m" active dismissible>
        <div slot="title">Something worked</div>
        <div slot="notice-message">That thing you wanted to do worked as expected</div>
      </calcite-notice>
      <calcite-label>
        My Great Radio Group
        <calcite-radio-group>
          <calcite-radio-group-item value="react" checked>React</calcite-radio-group-item>
          <calcite-radio-group-item value="ember">Ember</calcite-radio-group-item>
          <calcite-radio-group-item value="angular">Angular</calcite-radio-group-item>
          <calcite-radio-group-item value="vue">Vue</calcite-radio-group-item>
        </calcite-radio-group>
      </calcite-label>
    </div>
    <div class="demo-column">
      <div>
        <calcite-dropdown>
          <calcite-button slot="dropdown-trigger">Dropdown</calcite-button>
          <calcite-dropdown-group group-title="View">
            <calcite-dropdown-item icon-start="list-bullet" active>List</calcite-dropdown-item>
            <calcite-dropdown-item icon-start="grid">Grid</calcite-dropdown-item>
            <calcite-dropdown-item icon-start="table">Table</calcite-dropdown-item>
          </calcite-dropdown-group>
        </calcite-dropdown>
        <calcite-button appearance="outline">outline</calcite-button>
        <calcite-button color="neutral">neutral</calcite-button>
        <calcite-button color="red">red</calcite-button>
      </div>
      <div>
        <calcite-card selected selectable>
          <img slot="thumbnail" src="https://placem.at/places?w=260&h=160&txt=0" />

          <h3 slot="title">ArcGIS Online Sign In and Sign Up</h3>
          <span slot="subtitle">A great example of a study description that might wrap to a line or two, but isn't
            overly verbose.</span>
          <calcite-link slot="footer-leading">Lead füt</calcite-link>
          <calcite-link slot="footer-trailing">Trail füt</calcite-link>
        </calcite-card>
      </div>
      <div>
        <label>
          <calcite-checkbox indeterminate><input type="checkbox" name="" value="" /></calcite-checkbox>
          Initially indeterminate and unchecked
        </label>
      </div>
      <div>
        <calcite-chip active="" icon="camera-flash-on"> Camera Flash On </calcite-chip>
        <calcite-chip active="" icon="check-circle"> Siamese Cat </calcite-chip>
      </div>
      <calcite-pagination total="1200" num="100" start="1"></calcite-pagination>
      <calcite-slider min="0" max="100" min-value="50" max-value="85" step="1" min-label="Temperature range (lower)"
        max-label="Temperature range (upper)"></calcite-slider>
    </div>
    <div class="demo-column">
      <calcite-combobox label="test" placeholder="combobox">
        <calcite-combobox-item value="Trees" text-label="Trees">
          <calcite-combobox-item value="Pine" text-label="Pine"></calcite-combobox-item>
          <calcite-combobox-item value="Sequoia" disabled text-label="Sequoia"></calcite-combobox-item>
          <calcite-combobox-item value="Douglas Fir" text-label="Douglas Fir"></calcite-combobox-item>
        </calcite-combobox-item>
        <calcite-combobox-item value="Flowers" text-label="Flowers">
          <calcite-combobox-item value="Daffodil" text-label="Daffodil"></calcite-combobox-item>
          <calcite-combobox-item value="Black Eyed Susan" text-label="Black Eyed Susan"></calcite-combobox-item>
          <calcite-combobox-item value="Nasturtium" text-label="Nasturtium"></calcite-combobox-item>
        </calcite-combobox-item>
        <calcite-combobox-item value="Animals" text-label="Animals">
          <calcite-combobox-item value="Birds" text-label="Birds"></calcite-combobox-item>
          <calcite-combobox-item value="Reptiles" text-label="Reptiles"></calcite-combobox-item>
          <calcite-combobox-item value="Amphibians" text-label="Amphibians"></calcite-combobox-item>
        </calcite-combobox-item>
        <calcite-combobox-item value="Rocks" text-label="Rocks"></calcite-combobox-item>
        <calcite-combobox-item value="Insects" text-label="Insects"></calcite-combobox-item>
        <calcite-combobox-item value="Rivers" text-label="Rivers"></calcite-combobox-item>
      </calcite-combobox>
      <calcite-date-picker scale="m" value="2020-11-27" active></calcite-date-picker>
      <calcite-tabs active>
        <calcite-tab-nav slot="tab-nav">
          <calcite-tab-title active>Tab 1 Title</calcite-tab-title>
          <calcite-tab-title>Tab 2 Title</calcite-tab-title>
          <calcite-tab-title>Tab 3 Title</calcite-tab-title>
          <calcite-tab-title>Tab 4 Title</calcite-tab-title>
        </calcite-tab-nav>

    <div class="demo demo-background-dark calcite-theme-dark">
      <div class="demo-column">
        <calcite-accordion>
          <calcite-accordion-item item-title="Accordion Item"
            ><img src="https://placem.at/places?w=200&txt=0" />
          </calcite-accordion-item>
          <calcite-accordion-item item-title="Accordion Item 2"
            ><img src="https://placem.at/places?w=200&txt=0" />
          </calcite-accordion-item>
          <calcite-accordion-item item-title="Accordion Item 3 with a potentially two line title"
            ><img src="https://placem.at/places?w=200&txt=0" />
          </calcite-accordion-item>
          <calcite-accordion-item item-title="Accordion Item 4"
            ><img src="https://placem.at/places?w=200&txt=0" />
          </calcite-accordion-item>
          <calcite-accordion-item item-title="Accordion Item 5" active>
            <calcite-tree lines>
              <calcite-tree-item> Child 1 </calcite-tree-item>

      <label>
        <calcite-switch scale="m" switched color="red"> </calcite-switch>
        Red switch scale medium
      </label>
    </div>
  </div>

  <div class="demo demo-background-dark" theme="dark">
    <div class="demo-column">
      <calcite-accordion>
        <calcite-accordion-item item-title="Accordion Item"><img src="https://placem.at/places?w=200&txt=0" />
        </calcite-accordion-item>
        <calcite-accordion-item item-title="Accordion Item 2"><img src="https://placem.at/places?w=200&txt=0" />
        </calcite-accordion-item>
        <calcite-accordion-item item-title="Accordion Item 3 with a potentially two line title"><img
            src="https://placem.at/places?w=200&txt=0" />
        </calcite-accordion-item>
        <calcite-accordion-item item-title="Accordion Item 4"><img src="https://placem.at/places?w=200&txt=0" />
        </calcite-accordion-item>
        <calcite-accordion-item item-title="Accordion Item 5" active>
          <calcite-tree lines>
            <calcite-tree-item> Child 1 </calcite-tree-item>

            <calcite-tree-item>
              Child 2

              <calcite-tree slot="children">
                <calcite-tree-item> Grandchild 1 </calcite-tree-item>

                <calcite-tree-item>
                  Grandchild 2
                  <calcite-tree slot="children">
                    <calcite-tree-item> Great-Grandchild 1 </calcite-tree-item>
                    <calcite-tree-item> Great-Grandchild 2 </calcite-tree-item>
                  </calcite-tree>
                </calcite-tree-item>
              </calcite-tree>
            </calcite-tree-item>
            <calcite-tree-item> Child 3 </calcite-tree-item>
          </calcite-tree>
        </calcite-accordion-item>
      </calcite-accordion>
      <calcite-notice color="red" id="notice-one" scale="s" active dismissible>
        <div slot="title">Something failed dismissible</div>
        <div slot="notice-message">That thing you wanted to do didn't work as expected</div>
        <calcite-link slot="notice-link" title="my action">Retry</calcite-link>
      </calcite-notice>
      <calcite-notice icon color="green" scale="m" active dismissible>
        <div slot="title">Something worked</div>
        <div slot="notice-message">That thing you wanted to do worked as expected</div>
      </calcite-notice>
      <calcite-label>
        My Great Radio Group
        <calcite-radio-group>
          <calcite-radio-group-item value="react" checked>React</calcite-radio-group-item>
          <calcite-radio-group-item value="ember">Ember</calcite-radio-group-item>
          <calcite-radio-group-item value="angular">Angular</calcite-radio-group-item>
          <calcite-radio-group-item value="vue">Vue</calcite-radio-group-item>
        </calcite-radio-group>
      </calcite-label>
    </div>
    <div class="demo-column">
      <div>
        <calcite-dropdown>
          <calcite-button slot="dropdown-trigger">Dropdown</calcite-button>
          <calcite-dropdown-group group-title="View">
            <calcite-dropdown-item icon-start="list-bullet" active>List</calcite-dropdown-item>
            <calcite-dropdown-item icon-start="grid">Grid</calcite-dropdown-item>
            <calcite-dropdown-item icon-start="table">Table</calcite-dropdown-item>
          </calcite-dropdown-group>
        </calcite-dropdown>
        <calcite-button appearance="outline">outline</calcite-button>
        <calcite-button color="neutral">neutral</calcite-button>
        <calcite-button color="red">red</calcite-button>
      </div>
      <div>
        <calcite-card selected selectable>
          <img slot="thumbnail" src="https://placem.at/places?w=260&h=160&txt=0" />

          <h3 slot="title">ArcGIS Online Sign In and Sign Up</h3>
          <span slot="subtitle">A great example of a study description that might wrap to a line or two, but isn't
            overly verbose.</span>
          <calcite-link slot="footer-leading">Lead füt</calcite-link>
          <calcite-link slot="footer-trailing">Trail füt</calcite-link>
        </calcite-card>
      </div>
      <div>
        <label>
          <calcite-checkbox indeterminate><input type="checkbox" name="" value="" /></calcite-checkbox>
          Initially indeterminate and unchecked
        </label>
      </div>
      <div>
        <calcite-chip active="" icon="camera-flash-on"> Camera Flash On </calcite-chip>
        <calcite-chip active="" icon="check-circle"> Siamese Cat </calcite-chip>
      </div>
      <calcite-pagination total="1200" num="100" start="1"></calcite-pagination>
      <calcite-slider min="0" max="100" min-value="50" max-value="85" step="1" min-label="Temperature range (lower)"
        max-label="Temperature range (upper)"></calcite-slider>
    </div>
    <div class="demo-column">
      <calcite-combobox label="test" placeholder="combobox">
        <calcite-combobox-item value="Trees" text-label="Trees">
          <calcite-combobox-item value="Pine" text-label="Pine"></calcite-combobox-item>
          <calcite-combobox-item value="Sequoia" disabled text-label="Sequoia"></calcite-combobox-item>
          <calcite-combobox-item value="Douglas Fir" text-label="Douglas Fir"></calcite-combobox-item>
        </calcite-combobox-item>
        <calcite-combobox-item value="Flowers" text-label="Flowers">
          <calcite-combobox-item value="Daffodil" text-label="Daffodil"></calcite-combobox-item>
          <calcite-combobox-item value="Black Eyed Susan" text-label="Black Eyed Susan"></calcite-combobox-item>
          <calcite-combobox-item value="Nasturtium" text-label="Nasturtium"></calcite-combobox-item>
        </calcite-combobox-item>
        <calcite-combobox-item value="Animals" text-label="Animals">
          <calcite-combobox-item value="Birds" text-label="Birds"></calcite-combobox-item>
          <calcite-combobox-item value="Reptiles" text-label="Reptiles"></calcite-combobox-item>
          <calcite-combobox-item value="Amphibians" text-label="Amphibians"></calcite-combobox-item>
        </calcite-combobox-item>
        <calcite-combobox-item value="Rocks" text-label="Rocks"></calcite-combobox-item>
        <calcite-combobox-item value="Insects" text-label="Insects"></calcite-combobox-item>
        <calcite-combobox-item value="Rivers" text-label="Rivers"></calcite-combobox-item>
      </calcite-combobox>
      <calcite-date-picker scale="m" value="2020-11-27" active></calcite-date-picker>
      <calcite-tabs active>
        <calcite-tab-nav slot="tab-nav">
          <calcite-tab-title active>Tab 1 Title</calcite-tab-title>
          <calcite-tab-title>Tab 2 Title</calcite-tab-title>
          <calcite-tab-title>Tab 3 Title</calcite-tab-title>
          <calcite-tab-title>Tab 4 Title</calcite-tab-title>
        </calcite-tab-nav>

    <div class="demo demo-background-dark calcite-theme-dark">
      <div class="demo-column">
        <calcite-stepper numbered="zom" icon="zar">
          <calcite-stepper-item item-title="Choose method" complete>
            Something before a div
            <calcite-notice active width="full">
              <div slot="notice-message">Step 1 Content Goes Here</div>
            </calcite-notice>
            Something after a div
            <div>a non calcite element div</div>
            Something else
          </calcite-stepper-item>
          <calcite-stepper-item item-title="Compile member list" complete>
            <calcite-notice active width="full">
              <div slot="notice-message">Step 2 Content Goes Here</div>
            </calcite-notice>
          </calcite-stepper-item>
          <calcite-stepper-item item-title="Set member properties" item-subtitle="Some subtext" active>
            <calcite-notice active width="full">
              <div slot="notice-message">Step 3 Content Goes Here</div>
            </calcite-notice>
          </calcite-stepper-item>
          <calcite-stepper-item item-title="Confirm and complete">
            <calcite-notice active width="full">
              <div slot="notice-message">Step 4 Content Goes Here</div>
            </calcite-notice>
          </calcite-stepper-item>
        </calcite-stepper>
      </div>
    </div>
  </div>

  <div class="demo demo-background-dark" theme="dark">
    <div class="demo-column">
      <calcite-stepper numbered="zom" icon="zar">
        <calcite-stepper-item item-title="Choose method" complete>
          Something before a div
          <calcite-notice active width="full">
            <div slot="notice-message">Step 1 Content Goes Here</div>
          </calcite-notice>
          Something after a div
          <div>a non calcite element div</div>
          Something else
        </calcite-stepper-item>
        <calcite-stepper-item item-title="Compile member list" complete>
          <calcite-notice active width="full">
            <div slot="notice-message">Step 2 Content Goes Here</div>
          </calcite-notice>
        </calcite-stepper-item>
        <calcite-stepper-item item-title="Set member properties" item-subtitle="Some subtext" active>
          <calcite-notice active width="full">
            <div slot="notice-message">Step 3 Content Goes Here</div>
          </calcite-notice>
        </calcite-stepper-item>
        <calcite-stepper-item item-title="Confirm and complete">
          <calcite-notice active width="full">
            <div slot="notice-message">Step 4 Content Goes Here</div>
          </calcite-notice>
        </calcite-stepper-item>
      </calcite-stepper>
    </div>
  </div>
</body>

</html><|MERGE_RESOLUTION|>--- conflicted
+++ resolved
@@ -33,153 +33,11 @@
     <script src="demos/_assets/head.js"></script>
   </head>
 
-<<<<<<< HEAD
   <style>
     body {
       margin: 0;
       padding: 0;
     }
-=======
-  <body>
-    <div class="demo-column">
-      <h2>Calcite Component Examples - WIP !</h2>
-      <ul class="nav">
-        <li>
-          <calcite-link href="/demos/calcite-accordion.html">calcite-accordion</calcite-link>
-        </li>
-        <li>
-          <calcite-link href="/demos/calcite-alert.html">calcite-alert</calcite-link>
-        </li>
-        <li>
-          <calcite-link href="/demos/calcite-avatar.html">calcite-avatar</calcite-link>
-        </li>
-        <li>
-          <calcite-link href="/demos/calcite-button.html">calcite-button</calcite-link>
-        </li>
-        <li>
-          <calcite-link href="/demos/calcite-card.html">calcite-card</calcite-link>
-        </li>
-        <li>
-          <calcite-link href="/demos/calcite-checkbox.html">calcite-checkbox</calcite-link>
-        </li>
-        <li>
-          <calcite-link href="/demos/calcite-chip.html">calcite-chip</calcite-link>
-        </li>
-        <li>
-          <calcite-link href="/demos/calcite-color-picker.html">calcite-color-picker</calcite-link>
-        </li>
-        <li>
-          <calcite-link href="/demos/calcite-combobox.html">calcite-combobox</calcite-link>
-        </li>
-        <li>
-          <calcite-link href="/demos/calcite-date-picker.html">calcite-date-picker</calcite-link>
-        </li>
-        <li>
-          <calcite-link href="/demos/calcite-dropdown.html">calcite-dropdown</calcite-link>
-        </li>
-        <li>
-          <calcite-link href="/demos/fab">calcite-fab</calcite-link>
-        </li>
-        <li>
-          <calcite-link href="/demos/calcite-icon.html">calcite-icon</calcite-link>
-        </li>
-        <li>
-          <calcite-link href="/demos/calcite-inline-editable.html">calcite-inline-editable</calcite-link>
-        </li>
-        <li>
-          <calcite-link href="/demos/calcite-input.html">calcite-input</calcite-link>
-        </li>
-        <li>
-          <calcite-link href="/demos/calcite-input-date-picker.html">calcite-input-date-picker</calcite-link>
-        </li>
-        <li>
-          <calcite-link href="/demos/calcite-input-number.html">calcite-input (number)</calcite-link>
-        </li>
-        <li>
-          <calcite-link href="/demos/calcite-input-time-picker.html">calcite-input-time-picker</calcite-link>
-        </li>
-        <li>
-          <calcite-link href="/demos/calcite-label.html">calcite-label</calcite-link>
-        </li>
-        <li>
-          <calcite-link href="/demos/calcite-link.html">calcite-link</calcite-link>
-        </li>
-        <li>
-          <calcite-link href="/demos/calcite-loader.html">calcite-loader</calcite-link>
-        </li>
-        <li>
-          <calcite-link href="/demos/list/basic.html">calcite-list</calcite-link>
-        </li>
-        <li>
-          <calcite-link href="/demos/calcite-modal.html">calcite-modal</calcite-link>
-        </li>
-        <li>
-          <calcite-link href="/demos/calcite-notice.html">calcite-notice</calcite-link>
-        </li>
-        <li>
-          <calcite-link href="/demos/calcite-pagination.html">calcite-pagination</calcite-link>
-        </li>
-        <li>
-          <calcite-link href="/demos/calcite-popover.html">calcite-popover</calcite-link>
-        </li>
-        <li>
-          <calcite-link href="/demos/calcite-progress.html">calcite-progress</calcite-link>
-        </li>
-        <li>
-          <calcite-link href="/demos/calcite-radio-button.html">calcite-radio-button</calcite-link>
-        </li>
-        <li>
-          <calcite-link href="/demos/calcite-radio-button-rtl.html">calcite-radio-button (rtl)</calcite-link>
-        </li>
-        <li>
-          <calcite-link href="/demos/calcite-radio-button-group.html">calcite-radio-button-group</calcite-link>
-        </li>
-        <li>
-          <calcite-link href="/demos/calcite-radio-button-group-rtl.html"
-            >calcite-radio-button-group (rtl)</calcite-link
-          >
-        </li>
-        <li>
-          <calcite-link href="/demos/calcite-radio-group.html">calcite-radio-group</calcite-link>
-        </li>
-        <li>
-          <calcite-link href="/demos/calcite-rating.html">calcite-rating</calcite-link>
-        </li>
-        <li>
-          <calcite-link href="/demos/calcite-scrim.html">calcite-scrim</calcite-link>
-        </li>
-        <li>
-          <calcite-link href="/demos/calcite-select.html">calcite-select</calcite-link>
-        </li>
-        <li>
-          <calcite-link href="/demos/calcite-slider.html">calcite-slider</calcite-link>
-        </li>
-        <li>
-          <calcite-link href="/demos/calcite-split-button.html">calcite-split-button</calcite-link>
-        </li>
-        <li>
-          <calcite-link href="/demos/calcite-stepper.html">calcite-stepper</calcite-link>
-        </li>
-        <li>
-          <calcite-link href="/demos/calcite-switch.html">calcite-switch</calcite-link>
-        </li>
-        <li>
-          <calcite-link href="/demos/calcite-tabs.html">calcite-tabs</calcite-link>
-        </li>
-        <li>
-          <calcite-link href="/demos/calcite-tile.html">calcite-tile</calcite-link>
-        </li>
-        <li>
-          <calcite-link href="/demos/calcite-tile-select.html">calcite-tile-select</calcite-link>
-        </li>
-        <li>
-          <calcite-link href="/demos/calcite-tooltip.html">calcite-tooltip</calcite-link>
-        </li>
-        <li>
-          <calcite-link href="/demos/calcite-tree.html">calcite-tree</calcite-link>
-        </li>
-      </ul>
->>>>>>> 188efc38
 
     .nav {
       list-style: none;
@@ -389,19 +247,143 @@
   </div>
   <div class="demo">
     <div class="demo-column">
-      <calcite-accordion>
-        <calcite-accordion-item item-title="Accordion Item"><img src="https://placem.at/places?w=200&txt=0" />
-        </calcite-accordion-item>
-        <calcite-accordion-item item-title="Accordion Item 2"><img src="https://placem.at/places?w=200&txt=0" />
-        </calcite-accordion-item>
-        <calcite-accordion-item item-title="Accordion Item 3 with a potentially two line title"><img
-            src="https://placem.at/places?w=200&txt=0" />
-        </calcite-accordion-item>
-        <calcite-accordion-item item-title="Accordion Item 4"><img src="https://placem.at/places?w=200&txt=0" />
-        </calcite-accordion-item>
-        <calcite-accordion-item item-title="Accordion Item 5" active>
-          <calcite-tree lines>
-            <calcite-tree-item> Child 1 </calcite-tree-item>
+      <h2>Calcite Component Examples - WIP !</h2>
+      <ul class="nav">
+        <li>
+          <calcite-link href="/demos/calcite-accordion.html">calcite-accordion</calcite-link>
+        </li>
+        <li>
+          <calcite-link href="/demos/calcite-alert.html">calcite-alert</calcite-link>
+        </li>
+        <li>
+          <calcite-link href="/demos/calcite-avatar.html">calcite-avatar</calcite-link>
+        </li>
+        <li>
+          <calcite-link href="/demos/calcite-button.html">calcite-button</calcite-link>
+        </li>
+        <li>
+          <calcite-link href="/demos/calcite-card.html">calcite-card</calcite-link>
+        </li>
+        <li>
+          <calcite-link href="/demos/calcite-checkbox.html">calcite-checkbox</calcite-link>
+        </li>
+        <li>
+          <calcite-link href="/demos/calcite-chip.html">calcite-chip</calcite-link>
+        </li>
+        <li>
+          <calcite-link href="/demos/calcite-color-picker.html">calcite-color-picker</calcite-link>
+        </li>
+        <li>
+          <calcite-link href="/demos/calcite-combobox.html">calcite-combobox</calcite-link>
+        </li>
+        <li>
+          <calcite-link href="/demos/calcite-date-picker.html">calcite-date-picker</calcite-link>
+        </li>
+        <li>
+          <calcite-link href="/demos/calcite-dropdown.html">calcite-dropdown</calcite-link>
+        </li>
+        <li>
+          <calcite-link href="/demos/fab">calcite-fab</calcite-link>
+        </li>
+        <li>
+          <calcite-link href="/demos/calcite-icon.html">calcite-icon</calcite-link>
+        </li>
+        <li>
+          <calcite-link href="/demos/calcite-inline-editable.html">calcite-inline-editable</calcite-link>
+        </li>
+        <li>
+          <calcite-link href="/demos/calcite-input.html">calcite-input</calcite-link>
+        </li>
+        <li>
+          <calcite-link href="/demos/calcite-input-date-picker.html">calcite-input-date-picker</calcite-link>
+        </li>
+        <li>
+          <calcite-link href="/demos/calcite-input-number.html">calcite-input (number)</calcite-link>
+        </li>
+        <li>
+          <calcite-link href="/demos/calcite-input-time-picker.html">calcite-input-time-picker</calcite-link>
+        </li>
+        <li>
+          <calcite-link href="/demos/calcite-label.html">calcite-label</calcite-link>
+        </li>
+        <li>
+          <calcite-link href="/demos/calcite-link.html">calcite-link</calcite-link>
+        </li>
+        <li>
+          <calcite-link href="/demos/calcite-loader.html">calcite-loader</calcite-link>
+        </li>
+        <li>
+          <calcite-link href="/demos/list/basic.html">calcite-list</calcite-link>
+        </li>
+        <li>
+          <calcite-link href="/demos/calcite-modal.html">calcite-modal</calcite-link>
+        </li>
+        <li>
+          <calcite-link href="/demos/calcite-notice.html">calcite-notice</calcite-link>
+        </li>
+        <li>
+          <calcite-link href="/demos/calcite-pagination.html">calcite-pagination</calcite-link>
+        </li>
+        <li>
+          <calcite-link href="/demos/calcite-popover.html">calcite-popover</calcite-link>
+        </li>
+        <li>
+          <calcite-link href="/demos/calcite-progress.html">calcite-progress</calcite-link>
+        </li>
+        <li>
+          <calcite-link href="/demos/calcite-radio-button.html">calcite-radio-button</calcite-link>
+        </li>
+        <li>
+          <calcite-link href="/demos/calcite-radio-button-rtl.html">calcite-radio-button (rtl)</calcite-link>
+        </li>
+        <li>
+          <calcite-link href="/demos/calcite-radio-button-group.html">calcite-radio-button-group</calcite-link>
+        </li>
+        <li>
+          <calcite-link href="/demos/calcite-radio-button-group-rtl.html"
+            >calcite-radio-button-group (rtl)</calcite-link
+          >
+        </li>
+        <li>
+          <calcite-link href="/demos/calcite-radio-group.html">calcite-radio-group</calcite-link>
+        </li>
+        <li>
+          <calcite-link href="/demos/calcite-rating.html">calcite-rating</calcite-link>
+        </li>
+        <li>
+          <calcite-link href="/demos/calcite-scrim.html">calcite-scrim</calcite-link>
+        </li>
+        <li>
+          <calcite-link href="/demos/calcite-select.html">calcite-select</calcite-link>
+        </li>
+        <li>
+          <calcite-link href="/demos/calcite-slider.html">calcite-slider</calcite-link>
+        </li>
+        <li>
+          <calcite-link href="/demos/calcite-split-button.html">calcite-split-button</calcite-link>
+        </li>
+        <li>
+          <calcite-link href="/demos/calcite-stepper.html">calcite-stepper</calcite-link>
+        </li>
+        <li>
+          <calcite-link href="/demos/calcite-switch.html">calcite-switch</calcite-link>
+        </li>
+        <li>
+          <calcite-link href="/demos/calcite-tabs.html">calcite-tabs</calcite-link>
+        </li>
+        <li>
+          <calcite-link href="/demos/calcite-tile.html">calcite-tile</calcite-link>
+        </li>
+        <li>
+          <calcite-link href="/demos/calcite-tile-select.html">calcite-tile-select</calcite-link>
+        </li>
+        <li>
+          <calcite-link href="/demos/calcite-tooltip.html">calcite-tooltip</calcite-link>
+        </li>
+        <li>
+          <calcite-link href="/demos/calcite-tree.html">calcite-tree</calcite-link>
+        </li>
+      </ul>
 
             <calcite-tree-item>
               Child 2
