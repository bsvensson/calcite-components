--- conflicted
+++ resolved
@@ -1,12 +1,6 @@
 <!DOCTYPE html>
 <html lang="en">
 
-<<<<<<< HEAD
-<head>
-  <meta charset="utf-8" />
-  <meta name="viewport" content="width=device-width, initial-scale=1.0, minimum-scale=1.0, maximum-scale=5.0" />
-  <title>Calcite Component Demos</title>
-=======
     <style>
       body {
         margin: 0;
@@ -38,7 +32,6 @@
     </style>
     <script src="demos/_assets/head.js"></script>
   </head>
->>>>>>> 9c5795ca
 
   <style>
     body {
@@ -375,21 +368,6 @@
           <calcite-tab-title>Tab 4 Title</calcite-tab-title>
         </calcite-tab-nav>
 
-<<<<<<< HEAD
-        <calcite-tab active>
-          <calcite-loader active text="loading tab 1&hellip;" type="indeterminate"></calcite-loader>
-        </calcite-tab>
-        <calcite-tab>
-          <calcite-loader active text="loading tab 2&hellip;" type="indeterminate"></calcite-loader>
-        </calcite-tab>
-        <calcite-tab>
-          <calcite-loader active text="loading tab 3&hellip;" type="indeterminate"></calcite-loader>
-        </calcite-tab>
-        <calcite-tab>
-          <calcite-loader active text="loading tab 4&hellip;" type="indeterminate"></calcite-loader>
-        </calcite-tab>
-      </calcite-tabs>
-=======
     <div class="demo demo-background-dark calcite-theme-dark">
       <div class="demo-column">
         <calcite-accordion>
@@ -408,7 +386,6 @@
           <calcite-accordion-item item-title="Accordion Item 5" active>
             <calcite-tree lines>
               <calcite-tree-item> Child 1 </calcite-tree-item>
->>>>>>> 9c5795ca
 
       <label>
         <calcite-switch scale="m" switched color="red"> </calcite-switch>
@@ -540,26 +517,6 @@
           <calcite-tab-title>Tab 4 Title</calcite-tab-title>
         </calcite-tab-nav>
 
-<<<<<<< HEAD
-        <calcite-tab active>
-          <calcite-loader active text="loading tab 1&hellip;" type="indeterminate"></calcite-loader>
-        </calcite-tab>
-        <calcite-tab>
-          <calcite-loader active text="loading tab 2&hellip;" type="indeterminate"></calcite-loader>
-        </calcite-tab>
-        <calcite-tab>
-          <calcite-loader active text="loading tab 3&hellip;" type="indeterminate"></calcite-loader>
-        </calcite-tab>
-        <calcite-tab>
-          <calcite-loader active text="loading tab 4&hellip;" type="indeterminate"></calcite-loader>
-        </calcite-tab>
-      </calcite-tabs>
-
-      <label>
-        <calcite-switch scale="m" switched color="red"> </calcite-switch>
-        Red switch scale medium
-      </label>
-=======
     <div class="demo demo-background-dark calcite-theme-dark">
       <div class="demo-column">
         <calcite-stepper numbered="zom" icon="zar">
@@ -589,7 +546,6 @@
           </calcite-stepper-item>
         </calcite-stepper>
       </div>
->>>>>>> 9c5795ca
     </div>
   </div>
 
