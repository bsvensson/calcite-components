<!DOCTYPE html>
<html lang="en">
  <head>
    <meta charset="utf-8" />
    <meta
      name="viewport"
      content="width=device-width, initial-scale=1.0, minimum-scale=1.0, maximum-scale=5.0"
    />
    <title>Calcite Component Starter</title>

    <style>
      body {
        margin: 0;
        padding: 0;
      }
      .nav {
        list-style: none;
        display: flex;
        flex-direction: column;
        padding: 0;
      }
      .demo-background-dark {
        background: #202020;
        color: white;
        padding: 1rem;
      }
      .demo {
        display: flex;
        align-items: flex-start;
        padding-bottom: 4rem;
      }
      .demo-column {
        flex: 1;
        margin: 0 2rem;
      }
      .demo-column > * {
        margin-top: 2rem;
      }
    </style>
    <link
      rel="stylesheet"
      href="https://webapps-cdn.esri.com/CDN/fonts/v1.4.1/fonts.css"
    />
    <script type="module" src="build/calcite.esm.js"></script>
    <script nomodule src="build/calcite.js"></script>
    <link rel="stylesheet" href="build/calcite.css" />
  </head>

  <body>
    <div class="demo-column">
      <h2>Calcite Component Examples - WIP !</h2>
      <ul class="nav">
        <li>
          <calcite-link href="/demos/calcite-accordion.html"
            >calcite-accordion</calcite-link
          >
        </li>
        <li>
          <calcite-link href="/demos/calcite-alert.html"
            >calcite-alert</calcite-link
          >
        </li>
        <li>
          <calcite-link href="/demos/calcite-button.html"
            >calcite-button</calcite-link
          >
        </li>
        <li>
          <calcite-link href="/demos/calcite-card.html"
            >calcite-card</calcite-link
          >
        </li>
        <li>
          <calcite-link href="/demos/calcite-checkbox.html"
            >calcite-checkbox</calcite-link
          >
        </li>
        <li>
          <calcite-link href="/demos/calcite-chip.html"
            >calcite-chip</calcite-link
          >
        </li>
        <li>
          <calcite-link href="/demos/calcite-combobox.html"
            >calcite-combobox</calcite-link
          >
        </li>
        <li>
          <calcite-link href="/demos/calcite-date.html"
            >calcite-date</calcite-link
          >
        </li>
        <li>
          <calcite-link href="/demos/calcite-dropdown.html"
            >calcite-dropdown</calcite-link
          >
        </li>
        <li>
          <calcite-link href="/demos/calcite-icon.html"
            >calcite-icon</calcite-link
          >
        </li>
        <li>
          <calcite-link href="/demos/calcite-input.html"
            >calcite-input</calcite-link
          >
        </li>
        <li>
          <calcite-link href="/demos/calcite-link.html"
            >calcite-link</calcite-link
          >
        </li>
        <li>
          <calcite-link href="/demos/calcite-loader.html"
            >calcite-loader</calcite-link
          >
        </li>
        <li>
          <calcite-link href="/demos/calcite-modal.html"
            >calcite-modal</calcite-link
          >
        </li>
        <li>
          <calcite-link href="/demos/calcite-notice.html"
            >calcite-notice</calcite-link
          >
        </li>
        <li>
          <calcite-link href="/demos/calcite-pagination.html"
            >calcite-pagination</calcite-link
          >
        </li>
        <li>
          <calcite-link href="/demos/calcite-popover.html"
            >calcite-popover</calcite-link
          >
        </li>
        <li>
          <calcite-link href="/demos/calcite-progress.html"
            >calcite-progress</calcite-link
          >
        </li>
        <li>
          <calcite-link href="/demos/calcite-radio-button.html">calcite-radio-button</calcite-link>
        </li>
        <li>
          <calcite-link href="/demos/calcite-radio-button-rtl.html">calcite-radio-button (rtl)</calcite-link>
        </li>
        <li>
          <calcite-link href="/demos/calcite-radio-button-group.html">calcite-radio-button-group</calcite-link>
        </li>
        <li>
          <calcite-link href="/demos/calcite-radio-button-group-rtl.html">calcite-radio-button-group (rtl)</calcite-link>
        </li>
        <li>
          <calcite-link href="/demos/calcite-radio-group.html"
            >calcite-radio-group</calcite-link
          >
        </li>
        <li>
          <calcite-link href="/demos/calcite-scrim.html"
            >calcite-scrim</calcite-link
          >
        </li>
        <li>
          <calcite-link href="/demos/calcite-slider.html"
            >calcite-slider</calcite-link
          >
        </li>
        <li>
          <calcite-link href="/demos/calcite-split-button.html"
            >calcite-split-button</calcite-link
          >
        </li>
        <li>
          <calcite-link href="/demos/calcite-stepper.html"
            >calcite-stepper</calcite-link
          >
        </li>
        <li>
          <calcite-link href="/demos/calcite-switch.html"
            >calcite-switch</calcite-link
          >
        </li>
        <li>
          <calcite-link href="/demos/calcite-tabs.html"
            >calcite-tabs</calcite-link
          >
        </li>
        <li>
          <calcite-link href="/demos/calcite-tooltip.html"
            >calcite-tooltip</calcite-link
          >
        </li>
        <li>
          <calcite-link href="/demos/calcite-tree.html"
            >calcite-tree</calcite-link
          >
        </li>
      </ul>
    </div>
    <div class="demo">
      <div class="demo-column">
        <calcite-accordion>
          <calcite-accordion-item item-title="Accordion Item"><img src="https://placem.at/places?w=200&txt=0" />
          </calcite-accordion-item>
          <calcite-accordion-item item-title="Accordion Item 2"><img src="https://placem.at/places?w=200&txt=0" />
          </calcite-accordion-item>
          <calcite-accordion-item item-title="Accordion Item 3 with a potentially two line title"><img
              src="https://placem.at/places?w=200&txt=0" />
          </calcite-accordion-item>
          <calcite-accordion-item item-title="Accordion Item 4"><img src="https://placem.at/places?w=200&txt=0" />
          </calcite-accordion-item>
          <calcite-accordion-item item-title="Accordion Item 5" active>
            <calcite-tree lines>
              <calcite-tree-item>
                Child 1
              </calcite-tree-item>

              <calcite-tree-item>
                Child 2

                <calcite-tree slot="children">
                  <calcite-tree-item>
                    Grandchild 1
                  </calcite-tree-item>

                  <calcite-tree-item>
                    Grandchild 2
                    <calcite-tree slot="children">
                      <calcite-tree-item>
                        Great-Grandchild 1
                      </calcite-tree-item>
                      <calcite-tree-item>
                        Great-Grandchild 2
                      </calcite-tree-item>
                    </calcite-tree>
                  </calcite-tree-item>
                </calcite-tree>
              </calcite-tree-item>
              <calcite-tree-item>
                Child 3
              </calcite-tree-item>
            </calcite-tree>
          </calcite-accordion-item>
        </calcite-accordion>
        <calcite-notice color="red" id="notice-one" scale="s" active dismissible>
          <div slot="notice-title">Something failed dismissible</div>
          <div slot="notice-message">
            That thing you wanted to do didn't work as expected
          </div>
          <calcite-link slot="notice-link" title="my action">Retry</calcite-link>
        </calcite-notice>
        <calcite-notice icon color="green" scale="m" active dismissible>
          <div slot="notice-title">Something worked</div>
          <div slot="notice-message">
            That thing you wanted to do worked as expected
          </div>
        </calcite-notice>
        <calcite-label>
          My Great Radio Group
          <calcite-radio-group>
            <calcite-radio-group-item value="react" checked>React</calcite-radio-group-item>
            <calcite-radio-group-item value="ember">Ember</calcite-radio-group-item>
            <calcite-radio-group-item value="angular">Angular</calcite-radio-group-item>
            <calcite-radio-group-item value="vue">Vue</calcite-radio-group-item>
          </calcite-radio-group>
        </calcite-label>
      </div>
      <div class="demo-column">
        <div>
          <calcite-dropdown>
            <calcite-button slot="dropdown-trigger">Dropdown</calcite-button>
            <calcite-dropdown-group group-title="View">
              <calcite-dropdown-item icon-start="list-bullet" active>List</calcite-dropdown-item>
              <calcite-dropdown-item icon-start="grid">Grid</calcite-dropdown-item>
              <calcite-dropdown-item icon-start="table">Table</calcite-dropdown-item>
            </calcite-dropdown-group>
          </calcite-dropdown>
          <calcite-button appearance='outline'>outline</calcite-button>
          <calcite-button color="light">light</calcite-button>
          <calcite-button color="red">red</calcite-button>
        </div>
        <div>
          <calcite-card selected selectable>
            <img slot="thumbnail" src="https://placem.at/places?w=260&h=160&txt=0" />

            <h3 slot="title">ArcGIS Online Sign In and Sign Up</h3>
            <span slot="subtitle">A great example of a study description that might wrap to a line or two, but isn't
              overly verbose.</span>
            <calcite-link slot="footer-leading">Lead füt</calcite-link>
            <calcite-link slot="footer-trailing">Trail füt</calcite-link>
          </calcite-card>
        </div>
        <div>
          <label>
            <calcite-checkbox indeterminate><input type="checkbox" name="" value=""></calcite-checkbox>
            Initially indeterminate and unchecked
          </label>
        </div>
        <div>
          <calcite-chip active="" icon="camera-flash-on">
            Camera Flash On
          </calcite-chip>
          <calcite-chip active="" icon="check-circle">
            Siamese Cat
          </calcite-chip>
        </div>
        <calcite-pagination total="1200" num="100" start="1"></calcite-pagination>
        <calcite-slider min="0" max="100" min-value="50" max-value="85" step="1" min-label="Temperature range (lower)"
        max-label="Temperature range (upper)"></calcite-slider>
      </div>
      <div class="demo-column">
        <calcite-combobox label="test" placeholder="combobox">
          <calcite-combobox-item value="Trees" text-label="Trees">
            <calcite-combobox-item value="Pine" text-label="Pine"></calcite-combobox-item>
            <calcite-combobox-item value="Sequoia" disabled text-label="Sequoia"></calcite-combobox-item>
            <calcite-combobox-item value="Douglas Fir" text-label="Douglas Fir"></calcite-combobox-item>
          </calcite-combobox-item>
          <calcite-combobox-item value="Flowers" text-label="Flowers">
            <calcite-combobox-item value="Daffodil" text-label="Daffodil"></calcite-combobox-item>
            <calcite-combobox-item value="Black Eyed Susan" text-label="Black Eyed Susan"></calcite-combobox-item>
            <calcite-combobox-item value="Nasturtium" text-label="Nasturtium"></calcite-combobox-item>
          </calcite-combobox-item>
          <calcite-combobox-item value="Animals" text-label="Animals">
            <calcite-combobox-item value="Birds" text-label="Birds"></calcite-combobox-item>
            <calcite-combobox-item value="Reptiles" text-label="Reptiles"></calcite-combobox-item>
            <calcite-combobox-item value="Amphibians" text-label="Amphibians"></calcite-combobox-item>
          </calcite-combobox-item>
          <calcite-combobox-item value="Rocks" text-label="Rocks"></calcite-combobox-item>
          <calcite-combobox-item value="Insects" text-label="Insects"></calcite-combobox-item>
          <calcite-combobox-item value="Rivers" text-label="Rivers"></calcite-combobox-item>
        </calcite-combobox>
        <calcite-date scale="m" value="2020-11-27" no-calendar-input="true" active></calcite-date>
        <calcite-tabs active>
          <calcite-tab-nav slot="tab-nav">
            <calcite-tab-title active>Tab 1 Title</calcite-tab-title>
            <calcite-tab-title>Tab 2 Title</calcite-tab-title>
            <calcite-tab-title>Tab 3 Title</calcite-tab-title>
            <calcite-tab-title>Tab 4 Title</calcite-tab-title>
          </calcite-tab-nav>

<<<<<<< HEAD
          <calcite-tab is-active>
=======
          <calcite-tab active>
>>>>>>> a62011b4
            <calcite-loader active text="loading tab 1&hellip;" type="indeterminate"></calcite-loader>
          </calcite-tab>
          <calcite-tab>
            <calcite-loader active text="loading tab 2&hellip;" type="indeterminate"></calcite-loader>
          </calcite-tab>
          <calcite-tab>
            <calcite-loader active text="loading tab 3&hellip;" type="indeterminate"></calcite-loader>
          </calcite-tab>
          <calcite-tab>
            <calcite-loader active text="loading tab 4&hellip;" type="indeterminate"></calcite-loader>
          </calcite-tab>
        </calcite-tabs>

        <label>
          <calcite-switch scale="m" switched="true" color="red"> </calcite-switch>
          Red switch scale medium
        </label>
      </div>
    </div>

    <div class="demo demo-background-dark" theme="dark">
      <div class="demo-column">
        <calcite-accordion>
          <calcite-accordion-item item-title="Accordion Item"><img src="https://placem.at/places?w=200&txt=0" />
          </calcite-accordion-item>
          <calcite-accordion-item item-title="Accordion Item 2"><img src="https://placem.at/places?w=200&txt=0" />
          </calcite-accordion-item>
          <calcite-accordion-item item-title="Accordion Item 3 with a potentially two line title"><img
              src="https://placem.at/places?w=200&txt=0" />
          </calcite-accordion-item>
          <calcite-accordion-item item-title="Accordion Item 4"><img src="https://placem.at/places?w=200&txt=0" />
          </calcite-accordion-item>
          <calcite-accordion-item item-title="Accordion Item 5" active>
            <calcite-tree lines>
              <calcite-tree-item>
                Child 1
              </calcite-tree-item>

              <calcite-tree-item>
                Child 2

                <calcite-tree slot="children">
                  <calcite-tree-item>
                    Grandchild 1
                  </calcite-tree-item>

                  <calcite-tree-item>
                    Grandchild 2
                    <calcite-tree slot="children">
                      <calcite-tree-item>
                        Great-Grandchild 1
                      </calcite-tree-item>
                      <calcite-tree-item>
                        Great-Grandchild 2
                      </calcite-tree-item>
                    </calcite-tree>
                  </calcite-tree-item>
                </calcite-tree>
              </calcite-tree-item>
              <calcite-tree-item>
                Child 3
              </calcite-tree-item>
            </calcite-tree>
          </calcite-accordion-item>
        </calcite-accordion>
        <calcite-notice color="red" id="notice-one" scale="s" active dismissible>
          <div slot="notice-title">Something failed dismissible</div>
          <div slot="notice-message">
            That thing you wanted to do didn't work as expected
          </div>
          <calcite-link slot="notice-link" title="my action">Retry</calcite-link>
        </calcite-notice>
        <calcite-notice icon color="green" scale="m" active dismissible>
          <div slot="notice-title">Something worked</div>
          <div slot="notice-message">
            That thing you wanted to do worked as expected
          </div>
        </calcite-notice>
        <calcite-label>
          My Great Radio Group
          <calcite-radio-group>
            <calcite-radio-group-item value="react" checked>React</calcite-radio-group-item>
            <calcite-radio-group-item value="ember">Ember</calcite-radio-group-item>
            <calcite-radio-group-item value="angular">Angular</calcite-radio-group-item>
            <calcite-radio-group-item value="vue">Vue</calcite-radio-group-item>
          </calcite-radio-group>
        </calcite-label>
      </div>
      <div class="demo-column">
        <div>
          <calcite-dropdown>
            <calcite-button slot="dropdown-trigger">Dropdown</calcite-button>
            <calcite-dropdown-group group-title="View">
              <calcite-dropdown-item icon-start="list-bullet" active>List</calcite-dropdown-item>
              <calcite-dropdown-item icon-start="grid">Grid</calcite-dropdown-item>
              <calcite-dropdown-item icon-start="table">Table</calcite-dropdown-item>
            </calcite-dropdown-group>
          </calcite-dropdown>
          <calcite-button appearance='outline'>outline</calcite-button>
          <calcite-button color="light">light</calcite-button>
          <calcite-button color="red">red</calcite-button>
        </div>
        <div>
          <calcite-card selected selectable>
            <img slot="thumbnail" src="https://placem.at/places?w=260&h=160&txt=0" />

            <h3 slot="title">ArcGIS Online Sign In and Sign Up</h3>
            <span slot="subtitle">A great example of a study description that might wrap to a line or two, but isn't
              overly verbose.</span>
            <calcite-link slot="footer-leading">Lead füt</calcite-link>
            <calcite-link slot="footer-trailing">Trail füt</calcite-link>
          </calcite-card>
        </div>
        <div>
          <label>
            <calcite-checkbox indeterminate><input type="checkbox" name="" value=""></calcite-checkbox>
            Initially indeterminate and unchecked
          </label>
        </div>
        <div>
          <calcite-chip active="" icon="camera-flash-on">
            Camera Flash On
          </calcite-chip>
          <calcite-chip active="" icon="check-circle">
            Siamese Cat
          </calcite-chip>
        </div>
        <calcite-pagination total="1200" num="100" start="1"></calcite-pagination>
        <calcite-slider min="0" max="100" min-value="50" max-value="85" step="1" min-label="Temperature range (lower)"
        max-label="Temperature range (upper)"></calcite-slider>
      </div>
      <div class="demo-column">
        <calcite-combobox label="test" placeholder="combobox">
          <calcite-combobox-item value="Trees" text-label="Trees">
            <calcite-combobox-item value="Pine" text-label="Pine"></calcite-combobox-item>
            <calcite-combobox-item value="Sequoia" disabled text-label="Sequoia"></calcite-combobox-item>
            <calcite-combobox-item value="Douglas Fir" text-label="Douglas Fir"></calcite-combobox-item>
          </calcite-combobox-item>
          <calcite-combobox-item value="Flowers" text-label="Flowers">
            <calcite-combobox-item value="Daffodil" text-label="Daffodil"></calcite-combobox-item>
            <calcite-combobox-item value="Black Eyed Susan" text-label="Black Eyed Susan"></calcite-combobox-item>
            <calcite-combobox-item value="Nasturtium" text-label="Nasturtium"></calcite-combobox-item>
          </calcite-combobox-item>
          <calcite-combobox-item value="Animals" text-label="Animals">
            <calcite-combobox-item value="Birds" text-label="Birds"></calcite-combobox-item>
            <calcite-combobox-item value="Reptiles" text-label="Reptiles"></calcite-combobox-item>
            <calcite-combobox-item value="Amphibians" text-label="Amphibians"></calcite-combobox-item>
          </calcite-combobox-item>
          <calcite-combobox-item value="Rocks" text-label="Rocks"></calcite-combobox-item>
          <calcite-combobox-item value="Insects" text-label="Insects"></calcite-combobox-item>
          <calcite-combobox-item value="Rivers" text-label="Rivers"></calcite-combobox-item>
        </calcite-combobox>
        <calcite-date scale="m" value="2020-11-27" no-calendar-input="true" active></calcite-date>
        <calcite-tabs active>
          <calcite-tab-nav slot="tab-nav">
            <calcite-tab-title active>Tab 1 Title</calcite-tab-title>
            <calcite-tab-title>Tab 2 Title</calcite-tab-title>
            <calcite-tab-title>Tab 3 Title</calcite-tab-title>
            <calcite-tab-title>Tab 4 Title</calcite-tab-title>
          </calcite-tab-nav>

<<<<<<< HEAD
          <calcite-tab is-active>
=======
          <calcite-tab active>
>>>>>>> a62011b4
            <calcite-loader active text="loading tab 1&hellip;" type="indeterminate"></calcite-loader>
          </calcite-tab>
          <calcite-tab>
            <calcite-loader active text="loading tab 2&hellip;" type="indeterminate"></calcite-loader>
          </calcite-tab>
          <calcite-tab>
            <calcite-loader active text="loading tab 3&hellip;" type="indeterminate"></calcite-loader>
          </calcite-tab>
          <calcite-tab>
            <calcite-loader active text="loading tab 4&hellip;" type="indeterminate"></calcite-loader>
          </calcite-tab>
        </calcite-tabs>

        <label>
          <calcite-switch scale="m" switched="true" color="red"> </calcite-switch>
          Red switch scale medium
        </label>
      </div>
    </div>

    <div class="demo demo-background-dark" theme="dark">
      <div class="demo-column">
        <calcite-stepper numbered="zom" icon="zar">
          <calcite-stepper-item item-title="Choose method" complete>
            Something before a div
              <calcite-notice active width="full">
                <div slot="notice-message">Step 1 Content Goes Here</div>
              </calcite-notice>
              Something after a div
              <div>a non calcite element div</div>
              Something else
          </calcite-stepper-item>
          <calcite-stepper-item item-title="Compile member list" complete>
            <calcite-notice active width="full">
              <div slot="notice-message">Step 2 Content Goes Here</div>
            </calcite-notice>
          </calcite-stepper-item>
          <calcite-stepper-item item-title="Set member properties" item-subtitle="Some subtext" active>
            <calcite-notice active width="full">
              <div slot="notice-message">Step 3 Content Goes Here</div>
            </calcite-notice>
          </calcite-stepper-item>
          <calcite-stepper-item item-title="Confirm and complete">
            <calcite-notice active width="full">
              <div slot="notice-message">Step 4 Content Goes Here</div>
            </calcite-notice>
          </calcite-stepper-item>
        </calcite-stepper>
      </div>
    </div>
  </body>
</html><|MERGE_RESOLUTION|>--- conflicted
+++ resolved
@@ -340,11 +340,7 @@
             <calcite-tab-title>Tab 4 Title</calcite-tab-title>
           </calcite-tab-nav>
 
-<<<<<<< HEAD
-          <calcite-tab is-active>
-=======
           <calcite-tab active>
->>>>>>> a62011b4
             <calcite-loader active text="loading tab 1&hellip;" type="indeterminate"></calcite-loader>
           </calcite-tab>
           <calcite-tab>
@@ -506,11 +502,7 @@
             <calcite-tab-title>Tab 4 Title</calcite-tab-title>
           </calcite-tab-nav>
 
-<<<<<<< HEAD
-          <calcite-tab is-active>
-=======
           <calcite-tab active>
->>>>>>> a62011b4
             <calcite-loader active text="loading tab 1&hellip;" type="indeterminate"></calcite-loader>
           </calcite-tab>
           <calcite-tab>
