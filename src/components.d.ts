/* tslint:disable */
/**
 * This is an autogenerated file created by the Stencil compiler.
 * It contains typing information for all components that exist in this project.
 */


import { HTMLStencilElement, JSXBase } from '@stencil/core/internal';
import {
  TabRegisterEventDetail,
} from './interfaces/TabRegister';
import {
  TabChangeEventDetail,
} from './interfaces/TabChange';


export namespace Components {
  interface CalciteAlert {
    /**
    * Close the alert and emit the `alertClose` event
    */
    'close': () => Promise<void>;
    /**
    * Color for the alert (will apply to top border and icon)
    */
    'color': 'blue' | 'green' | 'red' | 'yellow';
    'currentAlert': string;
    /**
    * Close the alert automatically (recommended for passive, non-blocking alerts)
    */
    'dismiss': boolean;
    /**
    * Length before autodismissal (only used with `dismiss`)
    */
    'duration': 'fast' | 'medium' | 'slow';
    /**
    * Optionally specify an icon to use in place of the default success/error icons
    */
    'icon': boolean;
    /**
    * Unique ID for this alert
    */
    'id': string;
    'queueLength': number;
    /**
    * Select theme (light or dark)
    */
    'theme': 'light' | 'dark';
  }
  interface CalciteAlerts {
    /**
    * Unique ID for this instance of calcite-alerts
    */
    'id': string;
    /**
    * Open a specific alert by id
    */
    'open': (requestedAlert: any) => Promise<void>;
  }
  interface CalciteExample {
    /**
    * Add a jsdoc comment describing your method and it's parameters (use `@param`).
    */
    'close': () => Promise<void>;
    /**
    * Be sure to add a jsdoc comment describing your propery for the generated readme file. If your property should be hidden from documentation, you can use the `@internal` tag
    */
    'property': string;
  }
  interface CalciteLoader {
    /**
    * Loader is visible when active
    */
    'isActive': boolean;
    /**
    * Text which should appear under the loading indicator
    */
    'text': string;
  }
  interface CalciteProgress {
    /**
    * Fill bar in the opposite direction
    */
    'reversed': boolean;
    /**
    * Text label for the progress indicator
    */
    'text': string;
    /**
    * Use indeterminate if finding actual progress value is impossible
    */
    'type': "indeterminate" | "determinate";
    /**
    * Percent complete of 100
    */
    'value': number;
  }
  interface CalciteSwitch {
<<<<<<< HEAD
    /**
    * Color of the switch. Use red to denote destructive settings/actions.
    */
    'color': "red" | "blue";
    /**
    * Name of the form control (useful for specifying input/label relationship)
    */
    'name': string;
    /**
    * True if the control should be switched on
    */
    'switched': boolean;
    /**
    * Value of the form control
    */
    'value': string;
=======
    'color'?: "red" | "blue";
    'name'?: string;
    'switched'?: boolean;
    'value'?: string;
>>>>>>> 1212355b
  }
  interface CalciteTab {
    /**
    * Return the index of this tab within the tab array
    */
    'getTabIndex': () => Promise<number>;
    'id': string;
    /**
    * when active, the tab will be visible
    */
    'isActive': boolean;
    /**
    * Set which element is the aria label for this tab
    */
    'registerLabeledBy': (id: any) => Promise<void>;
    /**
    * Optionally include a unique name for this tab, be sure to also set this name on the associated title.
    */
    'tab': string;
  }
  interface CalciteTabNav {
    'id': string;
    'selectedTab': number | string;
    /**
    * Name to use when saving selected tab data to localStorage
    */
    'storageId': string;
    /**
    * Pass the same string to multiple tab navs to keep them all in sync if one changes
    */
    'syncId': string;
  }
  interface CalciteTabTitle {
    /**
    * Return the index of this title within the nav
    */
    'getTabIndex': () => Promise<number>;
    'id': string;
    /**
    * Show this title as selected
    */
    'isActive': boolean;
    /**
    * Set which tab this title controls
    */
    'setControlledBy': (id: string) => Promise<void>;
    /**
    * Optionally include a unique name for the tab title, be sure to also set this name on the associated tab.
    */
    'tab': string;
  }
  interface CalciteTabs {
    /**
    * Align tab titles to the edge or fully justify them across the tab nav ("center")
    */
    'layout': "center" | "inline";
    /**
    * Select theme (light or dark)
    */
    'theme': "light" | "dark";
  }
}

declare global {


  interface HTMLCalciteAlertElement extends Components.CalciteAlert, HTMLStencilElement {}
  var HTMLCalciteAlertElement: {
    prototype: HTMLCalciteAlertElement;
    new (): HTMLCalciteAlertElement;
  };

  interface HTMLCalciteAlertsElement extends Components.CalciteAlerts, HTMLStencilElement {}
  var HTMLCalciteAlertsElement: {
    prototype: HTMLCalciteAlertsElement;
    new (): HTMLCalciteAlertsElement;
  };

  interface HTMLCalciteExampleElement extends Components.CalciteExample, HTMLStencilElement {}
  var HTMLCalciteExampleElement: {
    prototype: HTMLCalciteExampleElement;
    new (): HTMLCalciteExampleElement;
  };

  interface HTMLCalciteLoaderElement extends Components.CalciteLoader, HTMLStencilElement {}
  var HTMLCalciteLoaderElement: {
    prototype: HTMLCalciteLoaderElement;
    new (): HTMLCalciteLoaderElement;
  };

  interface HTMLCalciteProgressElement extends Components.CalciteProgress, HTMLStencilElement {}
  var HTMLCalciteProgressElement: {
    prototype: HTMLCalciteProgressElement;
    new (): HTMLCalciteProgressElement;
  };

  interface HTMLCalciteSwitchElement extends Components.CalciteSwitch, HTMLStencilElement {}
  var HTMLCalciteSwitchElement: {
    prototype: HTMLCalciteSwitchElement;
    new (): HTMLCalciteSwitchElement;
  };

  interface HTMLCalciteTabElement extends Components.CalciteTab, HTMLStencilElement {}
  var HTMLCalciteTabElement: {
    prototype: HTMLCalciteTabElement;
    new (): HTMLCalciteTabElement;
  };

  interface HTMLCalciteTabNavElement extends Components.CalciteTabNav, HTMLStencilElement {}
  var HTMLCalciteTabNavElement: {
    prototype: HTMLCalciteTabNavElement;
    new (): HTMLCalciteTabNavElement;
  };

  interface HTMLCalciteTabTitleElement extends Components.CalciteTabTitle, HTMLStencilElement {}
  var HTMLCalciteTabTitleElement: {
    prototype: HTMLCalciteTabTitleElement;
    new (): HTMLCalciteTabTitleElement;
  };

  interface HTMLCalciteTabsElement extends Components.CalciteTabs, HTMLStencilElement {}
  var HTMLCalciteTabsElement: {
    prototype: HTMLCalciteTabsElement;
    new (): HTMLCalciteTabsElement;
  };
  interface HTMLElementTagNameMap {
    'calcite-alert': HTMLCalciteAlertElement;
    'calcite-alerts': HTMLCalciteAlertsElement;
    'calcite-example': HTMLCalciteExampleElement;
    'calcite-loader': HTMLCalciteLoaderElement;
    'calcite-progress': HTMLCalciteProgressElement;
    'calcite-switch': HTMLCalciteSwitchElement;
    'calcite-tab': HTMLCalciteTabElement;
    'calcite-tab-nav': HTMLCalciteTabNavElement;
    'calcite-tab-title': HTMLCalciteTabTitleElement;
    'calcite-tabs': HTMLCalciteTabsElement;
  }
}

declare namespace LocalJSX {
  interface CalciteAlert extends JSXBase.HTMLAttributes<HTMLCalciteAlertElement> {
<<<<<<< HEAD
    /**
    * Color for the alert (will apply to top border and icon)
    */
    'color'?: 'blue' | 'green' | 'red' | 'yellow';
    /**
    * Close the alert automatically (recommended for passive, non-blocking alerts)
    */
    'dismiss'?: boolean;
    /**
    * Length before autodismissal (only used with `dismiss`)
    */
    'duration'?: 'fast' | 'medium' | 'slow';
    /**
    * Optionally specify an icon to use in place of the default success/error icons
    */
    'icon'?: boolean;
    /**
    * Unique ID for this alert
    */
    'id'?: string;
    'onAlertClose'?: (event: CustomEvent<any>) => void;
    'onAlertOpen'?: (event: CustomEvent<any>) => void;
    /**
    * Select theme (light or dark)
    */
    'theme'?: 'light' | 'dark';
  }
  interface CalciteAlerts extends JSXBase.HTMLAttributes<HTMLCalciteAlertsElement> {
    /**
    * Unique ID for this instance of calcite-alerts
    */
=======
    'color'?: string;
    'currentAlert'?: string;
    'dismiss'?: boolean;
    'duration'?: string;
    'icon'?: boolean;
    'id'?: string;
    'onAlertClose'?: (event: CustomEvent<any>) => void;
    'onAlertOpen'?: (event: CustomEvent<any>) => void;
    'queueLength'?: number;
    'theme'?: string;
  }
  interface CalciteAlerts extends JSXBase.HTMLAttributes<HTMLCalciteAlertsElement> {
>>>>>>> 1212355b
    'id'?: string;
    'onAlertsClose'?: (event: CustomEvent<any>) => void;
    'onAlertsOpen'?: (event: CustomEvent<any>) => void;
  }
  interface CalciteExample extends JSXBase.HTMLAttributes<HTMLCalciteExampleElement> {
    'onOpen'?: (event: CustomEvent<any>) => void;
<<<<<<< HEAD
    /**
    * Be sure to add a jsdoc comment describing your propery for the generated readme file. If your property should be hidden from documentation, you can use the `@internal` tag
    */
    'property'?: string;
  }
  interface CalciteLoader extends JSXBase.HTMLAttributes<HTMLCalciteLoaderElement> {
    /**
    * Loader is visible when active
    */
    'isActive'?: boolean;
    /**
    * Text which should appear under the loading indicator
    */
    'text'?: string;
  }
  interface CalciteProgress extends JSXBase.HTMLAttributes<HTMLCalciteProgressElement> {
    /**
    * Fill bar in the opposite direction
    */
    'reversed'?: boolean;
    /**
    * Text label for the progress indicator
    */
    'text'?: string;
    /**
    * Use indeterminate if finding actual progress value is impossible
    */
    'type'?: "indeterminate" | "determinate";
    /**
    * Percent complete of 100
    */
    'value'?: number;
  }
  interface CalciteSwitch extends JSXBase.HTMLAttributes<HTMLCalciteSwitchElement> {
    /**
    * Color of the switch. Use red to denote destructive settings/actions.
    */
    'color'?: "red" | "blue";
    /**
    * Name of the form control (useful for specifying input/label relationship)
    */
    'name'?: string;
    'onCalciteSwitchChange'?: (event: CustomEvent<any>) => void;
    /**
    * True if the control should be switched on
    */
    'switched'?: boolean;
    /**
    * Value of the form control
    */
    'value'?: string;
  }
  interface CalciteTab extends JSXBase.HTMLAttributes<HTMLCalciteTabElement> {
    /**
    * when active, the tab will be visible
    */
    'isActive'?: boolean;
    'onCalciteTabsRegisterTab'?: (event: CustomEvent<TabRegisterEventDetail>) => void;
    /**
    * Optionally include a unique name for this tab, be sure to also set this name on the associated title.
    */
    'tab'?: string;
  }
  interface CalciteTabNav extends JSXBase.HTMLAttributes<HTMLCalciteTabNavElement> {
    /**
    * Emitted when the active tab changes
    */
    'onCalciteTabChange'?: (event: CustomEvent<TabChangeEventDetail>) => void;
    /**
    * Name to use when saving selected tab data to localStorage
    */
    'storageId'?: string;
    /**
    * Pass the same string to multiple tab navs to keep them all in sync if one changes
    */
    'syncId'?: string;
  }
  interface CalciteTabTitle extends JSXBase.HTMLAttributes<HTMLCalciteTabTitleElement> {
    /**
    * Show this title as selected
    */
=======
    'property'?: string;
  }
  interface CalciteLoader extends JSXBase.HTMLAttributes<HTMLCalciteLoaderElement> {
    'isActive'?: boolean;
    'text'?: string;
  }
  interface CalciteProgress extends JSXBase.HTMLAttributes<HTMLCalciteProgressElement> {
    'reversed'?: boolean;
    'text'?: string;
    'type'?: "indeterminate" | "determinate";
    'value'?: number;
  }
  interface CalciteSwitch extends JSXBase.HTMLAttributes<HTMLCalciteSwitchElement> {
    'color'?: "red" | "blue";
    'name'?: string;
    'onCalciteSwitchChange'?: (event: CustomEvent<any>) => void;
    'switched'?: boolean;
    'value'?: string;
  }
  interface CalciteTab extends JSXBase.HTMLAttributes<HTMLCalciteTabElement> {
    'id'?: string;
    'isActive'?: boolean;
    'onCalciteTabsRegisterTab'?: (event: CustomEvent<TabRegisterEventDetail>) => void;
    'tab'?: string;
  }
  interface CalciteTabNav extends JSXBase.HTMLAttributes<HTMLCalciteTabNavElement> {
    'id'?: string;
    'onCalciteTabChange'?: (event: CustomEvent<TabChangeEventDetail>) => void;
    'selectedTab'?: number | string;
    'storageId'?: string;
    'syncId'?: string;
  }
  interface CalciteTabTitle extends JSXBase.HTMLAttributes<HTMLCalciteTabTitleElement> {
    'id'?: string;
>>>>>>> 1212355b
    'isActive'?: boolean;
    'onCalciteTabsActivate'?: (event: CustomEvent<TabChangeEventDetail>) => void;
    'onCalciteTabsFocusNext'?: (event: CustomEvent<any>) => void;
    'onCalciteTabsFocusPrevious'?: (event: CustomEvent<any>) => void;
    'onCalciteTabsRegisterTitle'?: (event: CustomEvent<TabRegisterEventDetail>) => void;
<<<<<<< HEAD
    /**
    * Optionally include a unique name for the tab title, be sure to also set this name on the associated tab.
    */
    'tab'?: string;
  }
  interface CalciteTabs extends JSXBase.HTMLAttributes<HTMLCalciteTabsElement> {
    /**
    * Align tab titles to the edge or fully justify them across the tab nav ("center")
    */
    'layout'?: "center" | "inline";
    /**
    * Select theme (light or dark)
    */
=======
    'tab'?: string;
  }
  interface CalciteTabs extends JSXBase.HTMLAttributes<HTMLCalciteTabsElement> {
    'layout'?: "center" | "inline";
>>>>>>> 1212355b
    'theme'?: "light" | "dark";
  }

  interface IntrinsicElements {
    'calcite-alert': CalciteAlert;
    'calcite-alerts': CalciteAlerts;
    'calcite-example': CalciteExample;
    'calcite-loader': CalciteLoader;
    'calcite-progress': CalciteProgress;
    'calcite-switch': CalciteSwitch;
    'calcite-tab': CalciteTab;
    'calcite-tab-nav': CalciteTabNav;
    'calcite-tab-title': CalciteTabTitle;
    'calcite-tabs': CalciteTabs;
  }
}

export { LocalJSX as JSX };


declare module "@stencil/core" {
  export namespace JSX {
    interface IntrinsicElements extends LocalJSX.IntrinsicElements {}
  }
}

<|MERGE_RESOLUTION|>--- conflicted
+++ resolved
@@ -96,29 +96,22 @@
     'value': number;
   }
   interface CalciteSwitch {
-<<<<<<< HEAD
     /**
     * Color of the switch. Use red to denote destructive settings/actions.
     */
-    'color': "red" | "blue";
+    'color'?: "red" | "blue";
     /**
     * Name of the form control (useful for specifying input/label relationship)
     */
-    'name': string;
+    'name'?: string;
     /**
     * True if the control should be switched on
     */
-    'switched': boolean;
+    'switched'?: boolean;
     /**
     * Value of the form control
     */
-    'value': string;
-=======
-    'color'?: "red" | "blue";
-    'name'?: string;
-    'switched'?: boolean;
     'value'?: string;
->>>>>>> 1212355b
   }
   interface CalciteTab {
     /**
@@ -260,7 +253,6 @@
 
 declare namespace LocalJSX {
   interface CalciteAlert extends JSXBase.HTMLAttributes<HTMLCalciteAlertElement> {
-<<<<<<< HEAD
     /**
     * Color for the alert (will apply to top border and icon)
     */
@@ -292,27 +284,12 @@
     /**
     * Unique ID for this instance of calcite-alerts
     */
-=======
-    'color'?: string;
-    'currentAlert'?: string;
-    'dismiss'?: boolean;
-    'duration'?: string;
-    'icon'?: boolean;
-    'id'?: string;
-    'onAlertClose'?: (event: CustomEvent<any>) => void;
-    'onAlertOpen'?: (event: CustomEvent<any>) => void;
-    'queueLength'?: number;
-    'theme'?: string;
-  }
-  interface CalciteAlerts extends JSXBase.HTMLAttributes<HTMLCalciteAlertsElement> {
->>>>>>> 1212355b
     'id'?: string;
     'onAlertsClose'?: (event: CustomEvent<any>) => void;
     'onAlertsOpen'?: (event: CustomEvent<any>) => void;
   }
   interface CalciteExample extends JSXBase.HTMLAttributes<HTMLCalciteExampleElement> {
     'onOpen'?: (event: CustomEvent<any>) => void;
-<<<<<<< HEAD
     /**
     * Be sure to add a jsdoc comment describing your propery for the generated readme file. If your property should be hidden from documentation, you can use the `@internal` tag
     */
@@ -394,48 +371,11 @@
     /**
     * Show this title as selected
     */
-=======
-    'property'?: string;
-  }
-  interface CalciteLoader extends JSXBase.HTMLAttributes<HTMLCalciteLoaderElement> {
-    'isActive'?: boolean;
-    'text'?: string;
-  }
-  interface CalciteProgress extends JSXBase.HTMLAttributes<HTMLCalciteProgressElement> {
-    'reversed'?: boolean;
-    'text'?: string;
-    'type'?: "indeterminate" | "determinate";
-    'value'?: number;
-  }
-  interface CalciteSwitch extends JSXBase.HTMLAttributes<HTMLCalciteSwitchElement> {
-    'color'?: "red" | "blue";
-    'name'?: string;
-    'onCalciteSwitchChange'?: (event: CustomEvent<any>) => void;
-    'switched'?: boolean;
-    'value'?: string;
-  }
-  interface CalciteTab extends JSXBase.HTMLAttributes<HTMLCalciteTabElement> {
-    'id'?: string;
-    'isActive'?: boolean;
-    'onCalciteTabsRegisterTab'?: (event: CustomEvent<TabRegisterEventDetail>) => void;
-    'tab'?: string;
-  }
-  interface CalciteTabNav extends JSXBase.HTMLAttributes<HTMLCalciteTabNavElement> {
-    'id'?: string;
-    'onCalciteTabChange'?: (event: CustomEvent<TabChangeEventDetail>) => void;
-    'selectedTab'?: number | string;
-    'storageId'?: string;
-    'syncId'?: string;
-  }
-  interface CalciteTabTitle extends JSXBase.HTMLAttributes<HTMLCalciteTabTitleElement> {
-    'id'?: string;
->>>>>>> 1212355b
     'isActive'?: boolean;
     'onCalciteTabsActivate'?: (event: CustomEvent<TabChangeEventDetail>) => void;
     'onCalciteTabsFocusNext'?: (event: CustomEvent<any>) => void;
     'onCalciteTabsFocusPrevious'?: (event: CustomEvent<any>) => void;
     'onCalciteTabsRegisterTitle'?: (event: CustomEvent<TabRegisterEventDetail>) => void;
-<<<<<<< HEAD
     /**
     * Optionally include a unique name for the tab title, be sure to also set this name on the associated tab.
     */
@@ -449,12 +389,6 @@
     /**
     * Select theme (light or dark)
     */
-=======
-    'tab'?: string;
-  }
-  interface CalciteTabs extends JSXBase.HTMLAttributes<HTMLCalciteTabsElement> {
-    'layout'?: "center" | "inline";
->>>>>>> 1212355b
     'theme'?: "light" | "dark";
   }
 
