--- conflicted
+++ resolved
@@ -27,8 +27,8 @@
 export const maxTenthForMinuteAndSecond = 5;
 
 function createLocaleDateTimeFormatter(
-  locale: string,
-  numberingSystem: NumberingSystem,
+  locale = "en",
+  numberingSystem: NumberingSystem = "latn",
   includeSeconds = true
 ): Intl.DateTimeFormat {
   try {
@@ -66,7 +66,7 @@
   return `${hour}:${minute}`;
 }
 
-export function getLocaleHourCycle(locale: string, numberingSystem: NumberingSystem): HourCycle {
+export function getLocaleHourCycle(locale: string, numberingSystem: NumberingSystem = "latn"): HourCycle {
   const formatter = createLocaleDateTimeFormatter(locale, numberingSystem);
   const parts = formatter.formatToParts(new Date(Date.UTC(0, 0, 0, 0, 0, 0)));
   return getLocalizedTimePart("meridiem", parts) ? "12" : "24";
@@ -174,10 +174,15 @@
   value: string;
   part: TimePart;
   locale: string;
-  numberingSystem: NumberingSystem;
-}
-
-export function localizeTimePart({ value, part, locale, numberingSystem }: LocalizeTimePartParameters): string {
+  numberingSystem?: NumberingSystem;
+}
+
+export function localizeTimePart({
+  value,
+  part,
+  locale,
+  numberingSystem = "latn"
+}: LocalizeTimePartParameters): string {
   if (!isValidTimePart(value, part)) {
     return;
   }
@@ -222,8 +227,17 @@
   return formatter?.format(dateFromTimeString) || null;
 }
 
-<<<<<<< HEAD
-export function localizeTimeStringToParts(value: string, locale = "en"): LocalizedTime {
+interface LocalizeTimeStringToPartsParameters {
+  value: string;
+  locale: string;
+  numberingSystem?: NumberingSystem;
+}
+
+export function localizeTimeStringToParts({
+  value,
+  locale = "en",
+  numberingSystem = "latn"
+}: LocalizeTimeStringToPartsParameters): LocalizedTime {
   const emptyLocalizedTime = {
     localizedHour: null,
     localizedHourSuffix: null,
@@ -233,19 +247,6 @@
     localizedSecondSuffix: null,
     localizedMeridiem: null
   };
-=======
-interface LocalizeTimeStringToPartsParameters {
-  value: string;
-  locale: string;
-  numberingSystem: NumberingSystem;
-}
-
-export function localizeTimeStringToParts({
-  value,
-  locale,
-  numberingSystem
-}: LocalizeTimeStringToPartsParameters): LocalizedTime {
->>>>>>> f07df876
   if (!isValidTime(value)) {
     return emptyLocalizedTime;
   }
@@ -271,9 +272,13 @@
 interface GetTimePartsParameters {
   value: string;
   locale: string;
-  numberingSystem: NumberingSystem;
-}
-export function getTimeParts({ value, locale, numberingSystem }: GetTimePartsParameters): Intl.DateTimeFormatPart[] {
+  numberingSystem?: NumberingSystem;
+}
+export function getTimeParts({
+  value,
+  locale,
+  numberingSystem = "latn"
+}: GetTimePartsParameters): Intl.DateTimeFormatPart[] {
   if (!isValidTime(value)) {
     return null;
   }
