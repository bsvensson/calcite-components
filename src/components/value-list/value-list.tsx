--- conflicted
+++ resolved
@@ -407,7 +407,6 @@
 
     const { el } = this;
     const nextIndex = moveItemIndex(this, item, event.key === "ArrowUp" ? "up" : "down");
-<<<<<<< HEAD
 
     if (!this.managedSort) {
       if (nextIndex === items.length - 1) {
@@ -420,20 +419,9 @@
             : itemAtNextIndex;
         el.insertBefore(item, insertionReferenceItem);
       }
-=======
-    if (nextIndex === items.length - 1) {
-      el.appendChild(item);
-    } else {
-      const itemAtNextIndex = el.children[nextIndex];
-      const insertionReferenceItem =
-        itemAtNextIndex === item.nextElementSibling
-          ? itemAtNextIndex.nextElementSibling
-          : itemAtNextIndex;
-      el.insertBefore(item, insertionReferenceItem);
->>>>>>> 3a7f1123
-    }
-
-    this.items = this.swapItems(this.items, this.items.indexOf(item), nextIndex);
+    }
+
+    this.items = this.swapItems(this.items, this.items.indexOf(item as ItemElement), nextIndex);
     this.calciteListOrderChange.emit(this.items.map(({ value }) => value));
 
     requestAnimationFrame(() => handle?.focus());
