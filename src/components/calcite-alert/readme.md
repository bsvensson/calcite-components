# calcite-alert

A single instance of an alert. Multiple alerts will aggregate in a queue.

```html
<calcite-alert>
  <div slot="alert-title">Title of alert</div>
  <div slot="alert-message">
    Message text of the alert
  </div>
  <a slot="alert-link" href="#">Retry</a>
</calcite-alert>
<calcite-alert>
  <div slot="alert-title">Title of alert</div>
  <div slot="alert-message">
    Message text of the alert
  </div>
  <a slot="alert-link" href="#">Retry</a>
</calcite-alert>
```

<!-- Auto Generated Below -->

## Properties

| Property              | Attribute               | Description                                                                  | Type                                     | Default                              |
| --------------------- | ----------------------- | ---------------------------------------------------------------------------- | ---------------------------------------- | ------------------------------------ |
| `active`              | `active`                | Is the alert currently active or not                                         | `boolean`                                | `false`                              |
| `alertQueue`          | --                      | a managed list of alerts                                                     | `string[]`                               | `[]`                                 |
| `alertQueueLength`    | `alert-queue-length`    | a managed list of alerts                                                     | `number`                                 | `undefined`                          |
| `autoDismiss`         | `auto-dismiss`          | Close the alert automatically (recommended for passive, non-blocking alerts) | `boolean`                                | `false`                              |
| `autoDismissDuration` | `auto-dismiss-duration` | Duration of autoDismiss (only used with `autoDismiss`)                       | `"fast" or "medium" or "slow"`           | `this.autoDismiss ? "medium" : null` |
| `color`               | `color`                 | Color for the alert (will apply to top border and icon)                      | `"blue" or "green" or "red" or "yellow"` | `"blue"`                             |
| `currentAlert`        | `current-alert`         | the determined current alert                                                 | `string`                                 | `undefined`                          |
| `icon`                | `icon`                  | specify if the alert should display an icon                                  | `boolean`                                | `false`                              |
| `scale`               | `scale`                 | specify the scale of the button, defaults to m                               | `"l" or "m" or "s"`                      | `"m"`                                |
| `theme`               | `theme`                 | Select theme (light or dark)                                                 | `"dark" or "light"`                      | `undefined`                          |
<<<<<<< HEAD

=======
>>>>>>> 8fa422dd

## Events

| Event               | Description                   | Type               |
| ------------------- | ----------------------------- | ------------------ |
| `calciteAlertClose` | Fired when an alert is closed | `CustomEvent<any>` |
| `calciteAlertOpen`  | Fired when an alert is opened | `CustomEvent<any>` |
| `calciteAlertSync`  | Fired when an alert is opened | `CustomEvent<any>` |

## Methods

### `close() => Promise<void>`

close alert and emit the closed alert

#### Returns

Type: `Promise<void>`

### `open() => Promise<void>`

open alert and emit the opened alert

#### Returns

Type: `Promise<void>`

### `setFocus() => Promise<void>`

focus the close button, if present and requested

#### Returns

Type: `Promise<void>`

## Slots

| Slot              | Description                                                                  |
| ----------------- | ---------------------------------------------------------------------------- |
| `"alert-link"`    | Optional action to take from the alert (undo, try again, link to page, etc.) |
| `"alert-message"` | Main text of the alert                                                       |
| `"alert-title"`   | Title of the alert (optional)                                                |

## Dependencies

### Depends on

- [calcite-icon](../calcite-icon)

### Graph

```mermaid
graph TD;
  calcite-alert --> calcite-icon
  style calcite-alert fill:#f9f,stroke:#333,stroke-width:4px
```

---

_Built with [StencilJS](https://stenciljs.com/)_<|MERGE_RESOLUTION|>--- conflicted
+++ resolved
@@ -35,10 +35,6 @@
 | `icon`                | `icon`                  | specify if the alert should display an icon                                  | `boolean`                                | `false`                              |
 | `scale`               | `scale`                 | specify the scale of the button, defaults to m                               | `"l" or "m" or "s"`                      | `"m"`                                |
 | `theme`               | `theme`                 | Select theme (light or dark)                                                 | `"dark" or "light"`                      | `undefined`                          |
-<<<<<<< HEAD
-
-=======
->>>>>>> 8fa422dd
 
 ## Events
 
