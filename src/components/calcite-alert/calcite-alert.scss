--- conflicted
+++ resolved
@@ -51,11 +51,6 @@
 :host slot[name="alert-link"]::slotted(calcite-button),
 :host slot[name="alert-link"]::slotted(a) {
   @include font-size(-1);
-<<<<<<< HEAD
-  color: $ui-blue;
-  margin-left: $baseline/2;
-=======
->>>>>>> 76533582
 }
 
 :host slot[name="alert-message"]::slotted(div) {
@@ -250,13 +245,8 @@
   }
 }
 
-<<<<<<< HEAD
-$alertColors: "blue" $ui-blue, "red" $ui-red, "yellow" $ui-yellow,
-  "green" $ui-green;
-=======
-$alertColors: "blue" $h-bb-060 $v-bb-160, "red" $h-rr-060 $v-rr-160,
-  "yellow" $h-yy-060 $v-yy-160, "green" $h-gg-060 $v-gg-160;
->>>>>>> 76533582
+$alertColors: "blue" $ui-blue $ui-blue-dark, "red" $ui-red $ui-red-dark,
+  "yellow" $ui-yellow $ui-yellow-dark, "green" $ui-green $ui-green-dark;
 
 @each $alertColor in $alertColors {
   $name: nth($alertColor, 1);
