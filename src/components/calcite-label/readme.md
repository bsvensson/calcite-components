# calcite-label

Functions as a wrapper component for `calcite-input` and `calcite-input-message`. It can also be used with native `input` elements (this probably needs some testing) with the `for=` attribute.

It allows consumers to set a `status` attribute that child `calcite-input` and `calcite-input-message` components to use to set their own properties.

```
<calcite-label status=“invalid”>
    My great label
    <calcite-input placeholder=“Enter your information”></calcite-input>
    <calcite-input-message active>That's not going to work out. <calcite-button layout="inline" href="">Learn more</calcite-button></calcite-input-message>
</calcite-label>
```

### Attributes

#### Custom attributes

`status` = [`idle`, `valid`, `invalid`] - defaults to `idle` - Allows setting a status that affects styling of input. This will propagate to any child `calcite-input` or `calcite-input-message` components.

<!-- Auto Generated Below -->


## Properties

| Property  | Attribute  | Description                                                          | Type                                              | Default     |
| --------- | ---------- | -------------------------------------------------------------------- | ------------------------------------------------- | ----------- |
| `htmlFor` | `html-for` | specify the for(htmlFor) attribute (optional)                        | `string`                                          | `undefined` |
| `layout`  | `layout`   | is the wrapped element positioned inline with the label slotted text | `"default" \| "inline" \| "inline-space-between"` | `"default"` |
| `scale`   | `scale`    | specify the scale of the input, defaults to m                        | `"l" \| "m" \| "s"`                               | `"m"`       |
| `status`  | `status`   | specify the status of the label and any child input / input messages | `"idle" \| "invalid" \| "valid"`                  | `"idle"`    |
| `theme`   | `theme`    | specify theme of the lavel and its any child input / input messages  | `"dark" \| "light"`                               | `"light"`   |


## Events

| Event                       | Description | Type               |
| --------------------------- | ----------- | ------------------ |
| `calciteLabelSelectedEvent` |             | `CustomEvent<any>` |

<<<<<<< HEAD
## Dependencies

### Used by

- [calcite-radio-button](../calcite-radio-button)

### Graph

```mermaid
graph TD;
  calcite-radio-button --> calcite-label
  style calcite-label fill:#f9f,stroke:#333,stroke-width:4px
```

---
=======
>>>>>>> d7611ae1

----------------------------------------------

*Built with [StencilJS](https://stenciljs.com/)*<|MERGE_RESOLUTION|>--- conflicted
+++ resolved
@@ -20,7 +20,6 @@
 
 <!-- Auto Generated Below -->
 
-
 ## Properties
 
 | Property  | Attribute  | Description                                                          | Type                                              | Default     |
@@ -31,14 +30,12 @@
 | `status`  | `status`   | specify the status of the label and any child input / input messages | `"idle" \| "invalid" \| "valid"`                  | `"idle"`    |
 | `theme`   | `theme`    | specify theme of the lavel and its any child input / input messages  | `"dark" \| "light"`                               | `"light"`   |
 
-
 ## Events
 
 | Event                       | Description | Type               |
 | --------------------------- | ----------- | ------------------ |
 | `calciteLabelSelectedEvent` |             | `CustomEvent<any>` |
 
-<<<<<<< HEAD
 ## Dependencies
 
 ### Used by
@@ -54,9 +51,7 @@
 ```
 
 ---
-=======
->>>>>>> d7611ae1
 
-----------------------------------------------
+---
 
-*Built with [StencilJS](https://stenciljs.com/)*+_Built with [StencilJS](https://stenciljs.com/)_