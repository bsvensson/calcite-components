--- conflicted
+++ resolved
@@ -43,14 +43,10 @@
 @Component({
   tag: "calcite-pick-list-item",
   styleUrl: "pick-list-item.scss",
-<<<<<<< HEAD
   shadow: {
     delegatesFocus: true
-  }
-=======
-  shadow: true,
+  },
   assetsDirs: ["assets"]
->>>>>>> d754b294
 })
 export class PickListItem
   implements ConditionalSlotComponent, InteractiveComponent, LoadableComponent, T9nComponent
