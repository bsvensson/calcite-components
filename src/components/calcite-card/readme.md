--- conflicted
+++ resolved
@@ -10,10 +10,6 @@
 | `selectable` | `selectable` | Indicates whether the card is selectable.                                                | `boolean`           | `false`     |
 | `selected`   | `selected`   | Indicates whether the card is selected.                                                  | `boolean`           | `false`     |
 | `theme`      | `theme`      | The theme of the card.                                                                   | `"dark" or "light"` | `undefined` |
-<<<<<<< HEAD
-
-=======
->>>>>>> 8fa422dd
 
 ## Events
 
