--- conflicted
+++ resolved
@@ -10,12 +10,7 @@
 } from "@stencil/core";
 import { CSS, SLOTS } from "./resources";
 import { ENTER, SPACE } from "../../utils/keys";
-<<<<<<< HEAD
-
-import { VNode } from "@stencil/core/";
-=======
 import { getElementDir } from "../../utils/dom";
->>>>>>> 6e7de872
 
 /**
  * @slot thumbnail - A slot for adding a thumnail to the card.
