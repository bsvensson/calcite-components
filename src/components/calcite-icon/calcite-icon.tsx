--- conflicted
+++ resolved
@@ -119,21 +119,6 @@
         aria-label={semantic ? textLabel : null}
         role={semantic ? "img" : null}
       >
-<<<<<<< HEAD
-        <svg
-          class={{
-            [CSS.mirrored]: dir === "rtl" && mirrored,
-            svg: true
-          }}
-          xmlns="http://www.w3.org/2000/svg"
-          fill="currentColor"
-          height={size}
-          width={size}
-          viewBox={`0 0 ${size} ${size}`}
-        >
-          <path d={pathData} />
-        </svg>
-=======
         {pathData ? (
           <svg
             class={{
@@ -149,7 +134,6 @@
             <path d={pathData} />
           </svg>
         ) : null}
->>>>>>> 6e7de872
       </Host>
     );
   }
