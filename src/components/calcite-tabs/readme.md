--- conflicted
+++ resolved
@@ -22,10 +22,6 @@
 | -------- | --------- | -------------------------------------------------------------------------------- | ---------------------- | ----------- |
 | `layout` | `layout`  | Align tab titles to the edge or fully justify them across the tab nav ("center") | `"center" or "inline"` | `"inline"`  |
 | `theme`  | `theme`   | Select theme (light or dark)                                                     | `"dark" or "light"`    | `undefined` |
-<<<<<<< HEAD
-
-=======
->>>>>>> 8fa422dd
 
 ---
 
