--- conflicted
+++ resolved
@@ -11,7 +11,8 @@
   VNode,
   Watch
 } from "@stencil/core";
-<<<<<<< HEAD
+
+import Color from "color";
 import {
   hexify,
   normalizeAlpha,
@@ -22,13 +23,6 @@
   rgbToHex,
   canConvertToHexa
 } from "../color-picker/utils";
-import Color from "color";
-import { CSS } from "./resources";
-import { Scale } from "../interfaces";
-import { RGB, RGBA } from "../color-picker/interfaces";
-=======
-import Color from "color";
->>>>>>> 6253ef4f
 import { focusElement } from "../../utils/dom";
 import {
   componentLoaded,
@@ -37,8 +31,7 @@
   setUpLoadableComponent
 } from "../../utils/loadable";
 import { NumberingSystem } from "../../utils/locale";
-import { RGB } from "../color-picker/interfaces";
-import { hexChar, isLonghandHex, isValidHex, normalizeHex, rgbToHex } from "../color-picker/utils";
+import { RGB, RGBA } from "../color-picker/interfaces";
 import { Scale } from "../interfaces";
 import { CSS } from "./resources";
 
