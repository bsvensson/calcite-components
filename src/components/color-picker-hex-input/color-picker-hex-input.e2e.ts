--- conflicted
+++ resolved
@@ -1,5 +1,6 @@
 import { E2EElement, E2EPage, newE2EPage } from "@stencil/core/testing";
 import { accessible, defaults, focusable, reflects, renders, hidden } from "../../tests/commonTests";
+import { isValidHex, normalizeHex } from "../color-picker/utils";
 import { CSS } from "./resources";
 import { selectText } from "../../tests/utils";
 
@@ -21,21 +22,6 @@
         defaultValue: false
       },
       {
-<<<<<<< HEAD
-        propertyName: "alphaEnabled",
-        defaultValue: false
-      },
-      {
-        propertyName: "intlHex",
-        defaultValue: TEXT.hex
-      },
-      {
-        propertyName: "intlNoColor",
-        defaultValue: TEXT.noColor
-      },
-      {
-=======
->>>>>>> 733e1751
         propertyName: "value",
         defaultValue: "#000000"
       }
@@ -52,8 +38,9 @@
   it("can be focused", async () => focusable("calcite-color-picker-hex-input"));
 
   it("supports no color", async () => {
-    const page = await newE2EPage();
-    await page.setContent("<calcite-color-picker-hex-input allow-empty></calcite-color-picker-hex-input>");
+    const page = await newE2EPage({
+      html: "<calcite-color-picker-hex-input allow-empty></calcite-color-picker-hex-input>"
+    });
 
     const input = await page.find(`calcite-color-picker-hex-input`);
     await input.setProperty("value", null);
@@ -70,30 +57,35 @@
   });
 
   it("accepts shorthand hex", async () => {
-    const page = await newE2EPage();
-    await page.setContent("<calcite-color-picker-hex-input></calcite-color-picker-hex-input>");
-
-    const input = await page.find(`calcite-color-picker-hex-input`);
-    await input.setProperty("value", "#abc");
-    await page.waitForChanges();
-
-    expect(await input.getProperty("value")).toBe("#aabbcc");
-  });
-
-  it("accepts shorthand hexa", async () => {
-    const page = await newE2EPage();
-    await page.setContent("<calcite-color-picker-hex-input alpha-enabled></calcite-color-picker-hex-input>");
-
-    const input = await page.find(`calcite-color-picker-hex-input`);
-    await input.setProperty("value", "#abcd");
-    await page.waitForChanges();
-
-    expect(await input.getProperty("value")).toBe("#aabbccdd");
+    const page = await newE2EPage({
+      html: "<calcite-color-picker-hex-input></calcite-color-picker-hex-input>"
+    });
+
+    const input = await page.find(`calcite-color-picker-hex-input`);
+    await input.setProperty("value", "#fff");
+    await page.waitForChanges();
+
+    expect(await input.getProperty("value")).toBe("#ffffff");
+  });
+
+  it("allows entering text if it has a selection", async () => {
+    const page = await newE2EPage({
+      html: "<calcite-color-picker-hex-input value='#ffffff'></calcite-color-picker-hex-input>"
+    });
+    const input = await page.find(`calcite-color-picker-hex-input`);
+
+    await selectText(input);
+    await page.keyboard.type("000");
+    await page.keyboard.press("Enter");
+    await page.waitForChanges();
+
+    expect(await input.getProperty("value")).toBe("#000000");
   });
 
   it("accepts longhand hex", async () => {
-    const page = await newE2EPage();
-    await page.setContent("<calcite-color-picker-hex-input></calcite-color-picker-hex-input>");
+    const page = await newE2EPage({
+      html: "<calcite-color-picker-hex-input></calcite-color-picker-hex-input>"
+    });
 
     const input = await page.find(`calcite-color-picker-hex-input`);
     await input.setProperty("value", "#fafafa");
@@ -102,39 +94,21 @@
     expect(await input.getProperty("value")).toBe("#fafafa");
   });
 
-  it("accepts longhand hexa", async () => {
-    const page = await newE2EPage();
-    await page.setContent("<calcite-color-picker-hex-input alpha-enabled></calcite-color-picker-hex-input>");
-
-    const input = await page.find(`calcite-color-picker-hex-input`);
-    await input.setProperty("value", "#fafafafa");
-    await page.waitForChanges();
-
-    expect(await input.getProperty("value")).toBe("#fafafafa");
-  });
-
   it("normalizes value when initialized", async () => {
-    const page = await newE2EPage();
-    await page.setContent("<calcite-color-picker-hex-input value='#f0f'></calcite-color-picker-hex-input>");
+    const page = await newE2EPage({
+      html: "<calcite-color-picker-hex-input value='#f0f'></calcite-color-picker-hex-input>"
+    });
+    await page.waitForChanges();
     const input = await page.find(`calcite-color-picker-hex-input`);
 
     expect(await input.getProperty("value")).toBe("#ff00ff");
-  });
-
-  it("normalizes hexa value when initialized", async () => {
-    const page = await newE2EPage();
-    await page.setContent(
-      "<calcite-color-picker-hex-input alpha-enabled value='#f0f0'></calcite-color-picker-hex-input>"
-    );
-    const input = await page.find(`calcite-color-picker-hex-input`);
-
-    expect(await input.getProperty("value")).toBe("#ff00ff00");
   });
 
   it("ignores invalid hex", async () => {
     const hex = "#b33f33";
-    const page = await newE2EPage();
-    await page.setContent(`<calcite-color-picker-hex-input value='${hex}'></calcite-color-picker-hex-input>`);
+    const page = await newE2EPage({
+      html: `<calcite-color-picker-hex-input value='${hex}'></calcite-color-picker-hex-input>`
+    });
     const input = await page.find(`calcite-color-picker-hex-input`);
 
     await input.setProperty("value", null);
@@ -173,53 +147,10 @@
     expect(await input.getProperty("value")).toBe(hex);
   });
 
-  it("ignores invalid hexa", async () => {
-    const hex = "#b33f33ff";
-    const page = await newE2EPage();
-    await page.setContent(
-      `<calcite-color-picker-hex-input alpha-enabled value='${hex}'></calcite-color-picker-hex-input>`
-    );
-    const input = await page.find(`calcite-color-picker-hex-input`);
-
-    await input.setProperty("value", null);
-    await page.waitForChanges();
-
-    expect(await input.getProperty("value")).toBe(hex);
-
-    await input.setProperty("value", "wrong");
-    await page.waitForChanges();
-
-    expect(await input.getProperty("value")).toBe(hex);
-
-    await input.setProperty("value", "#");
-    await page.waitForChanges();
-
-    expect(await input.getProperty("value")).toBe(hex);
-
-    await input.setProperty("value", "#a");
-    await page.waitForChanges();
-
-    expect(await input.getProperty("value")).toBe(hex);
-
-    await input.setProperty("value", "#aa");
-    await page.waitForChanges();
-
-    expect(await input.getProperty("value")).toBe(hex);
-
-    await input.setProperty("value", "#aaaaa");
-    await page.waitForChanges();
-
-    expect(await input.getProperty("value")).toBe(hex);
-
-    await input.setProperty("value", "#aaaaaaa");
-    await page.waitForChanges();
-
-    expect(await input.getProperty("value")).toBe(hex);
-  });
-
   it("emits event when color changes via user and not programmatically", async () => {
-    const page = await newE2EPage();
-    await page.setContent("<calcite-color-picker-hex-input value='#b33f33'></calcite-color-picker-hex-input>");
+    const page = await newE2EPage({
+      html: "<calcite-color-picker-hex-input value='#b33f33'></calcite-color-picker-hex-input>"
+    });
 
     const input = await page.find("calcite-color-picker-hex-input");
     const spy = await input.spyOnEvent("calciteColorPickerHexInputChange");
@@ -238,8 +169,9 @@
   });
 
   it("prevents entering chars if invalid hex chars or it exceeds max hex length", async () => {
-    const page = await newE2EPage();
-    await page.setContent("<calcite-color-picker-hex-input value='#b33f33'></calcite-color-picker-hex-input>");
+    const page = await newE2EPage({
+      html: "<calcite-color-picker-hex-input value='#b33f33'></calcite-color-picker-hex-input>"
+    });
     const input = await page.find("calcite-color-picker-hex-input");
     const selectAllText = async (): Promise<void> => await input.click({ clickCount: 3 });
 
@@ -258,51 +190,19 @@
     expect(await input.getProperty("value")).toBe("#bbbbbb");
   });
 
-  it("prevents entering chars if invalid hexa chars or it exceeds max hexa length", async () => {
-    const page = await newE2EPage();
-    await page.setContent(
-      "<calcite-color-picker-hex-input alpha-enabled value='#b33f33'></calcite-color-picker-hex-input>"
-    );
-    const input = await page.find("calcite-color-picker-hex-input");
-
-    await selectText(input);
-    await page.keyboard.type("zabcdz");
-    await page.keyboard.press("Enter");
-    await page.waitForChanges();
-
-    expect(await input.getProperty("value")).toBe("#aabbccdd");
-
-    await selectText(input);
-    await page.keyboard.type("bbbbbbbbc");
-    await page.keyboard.press("Enter");
-    await page.waitForChanges();
-
-    expect(await input.getProperty("value")).toBe("#bbbbbbbb");
-  });
-
   describe("keyboard interaction", () => {
-    let page: E2EPage;
-    let input: E2EElement;
-
     async function assertTabAndEnterBehavior(
       hexInputChars: string,
       expectedValue: string | null,
-      allowAlpha = false
+      resetHex = "#efface"
     ): Promise<void> {
       const normalizedInputHex = normalizeHex(hexInputChars);
-      const resetHex = allowAlpha ? "#face0fff" : "#efface";
 
       if (normalizedInputHex === resetHex) {
         throw new Error(`input hex (${hexInputChars}) cannot be the same as reset value (${resetHex})`);
       }
 
-      expectedValue =
-        expectedValue === null ||
-        (!allowAlpha
-          ? isValidHex(normalizedInputHex)
-          : isValidHex(normalizedInputHex, true) || canConvertToHexa(normalizedInputHex))
-          ? expectedValue
-          : resetHex;
+      expectedValue = expectedValue === null || isValidHex(normalizedInputHex) ? expectedValue : resetHex;
 
       await typeHexValue(resetHex, "Enter");
       expect(await input.getProperty("value")).toBe(resetHex);
@@ -325,235 +225,136 @@
     }
 
     async function clearText(): Promise<void> {
-      await selectText(input);
+      await input.callMethod("setFocus");
+
+      await page.$eval("calcite-color-picker-hex-input", (el: HTMLCalciteColorPickerHexInputElement): void => {
+        const input = el.shadowRoot?.querySelector("calcite-input").shadowRoot?.querySelector("input");
+
+        if (!input) {
+          return;
+        }
+
+        const inputType = input.type;
+        input.type = "text";
+        input.setSelectionRange(input.value.length, input.value.length);
+        input.type = inputType;
+      });
+
+      await page.keyboard.press("Backspace");
+      await page.keyboard.press("Backspace");
+      await page.keyboard.press("Backspace");
+      await page.keyboard.press("Backspace");
+      await page.keyboard.press("Backspace");
       await page.keyboard.press("Backspace");
     }
 
+    const startingHex = "#b33f33";
+
+    let page: E2EPage;
+    let input: E2EElement;
+
+    beforeEach(async () => {
+      page = await newE2EPage({
+        html: `<calcite-color-picker-hex-input value=${startingHex}></calcite-color-picker-hex-input>`
+      });
+
+      input = await page.find("calcite-color-picker-hex-input");
+    });
+
     describe("when color value is required", () => {
-      describe("hex", () => {
-        const startingHex = "#b33f33";
-
-        beforeEach(async () => {
-          page = await newE2EPage();
-          await page.setContent(
-            `<calcite-color-picker-hex-input value=${startingHex}></calcite-color-picker-hex-input>`
-          );
-
-          input = await page.find("calcite-color-picker-hex-input");
-        });
-
-        it("commits hex chars on Tab and Enter", async () => {
-          await assertTabAndEnterBehavior("b00", "#bb0000");
-          await assertTabAndEnterBehavior("c0ffee", "#c0ffee");
-          await assertTabAndEnterBehavior("", startingHex);
-        });
-
-        it("prevents committing invalid hex values", async () => {
-          await assertTabAndEnterBehavior("aabbc", startingHex);
-          await assertTabAndEnterBehavior("aabb", startingHex);
-          await assertTabAndEnterBehavior("aa", startingHex);
-          await assertTabAndEnterBehavior("a", startingHex);
-          await assertTabAndEnterBehavior("", startingHex);
-        });
-
-        it("allows nudging RGB channels with arrow keys (+/-1) and shift modifies amount (+/-10)", async () => {
-          const initialHex = "#000000";
-
-          await input.callMethod("setFocus");
-          await input.setProperty("value", initialHex);
-          await page.waitForChanges();
-
-          await page.keyboard.press("ArrowUp");
-          await page.waitForChanges();
-          expect(await input.getProperty("value")).toBe("#010101");
-
-          await page.keyboard.press("ArrowDown");
-          await page.waitForChanges();
-          expect(await input.getProperty("value")).toBe(initialHex);
-
-          await page.keyboard.down("Shift");
-          await page.keyboard.press("ArrowUp");
-          await page.keyboard.up("Shift");
-          expect(await input.getProperty("value")).toBe("#0a0a0a");
-
-          await page.keyboard.down("Shift");
-          await page.keyboard.press("ArrowDown");
-          await page.keyboard.up("Shift");
-          expect(await input.getProperty("value")).toBe(initialHex);
-        });
-
-        describe("when empty is allowed", () => {
-          beforeEach(async () => {
-            input.setProperty("allowEmpty", true);
-            await page.waitForChanges();
-          });
-
-          it("commits hex chars on Tab and Enter", async () => {
-            await assertTabAndEnterBehavior("b00", "#bb0000");
-            await assertTabAndEnterBehavior("c0ffee", "#c0ffee");
-            await assertTabAndEnterBehavior("", null);
-          });
-
-          it("prevents committing invalid hex values", async () => {
-            await assertTabAndEnterBehavior("aabbc", startingHex);
-            await assertTabAndEnterBehavior("aabb", startingHex);
-            await assertTabAndEnterBehavior("aa", startingHex);
-            await assertTabAndEnterBehavior("a", startingHex);
-            await assertTabAndEnterBehavior("", null);
-          });
-
-          it("restores previous value when a nudge key is pressed and no-color is allowed and set", async () => {
-            const noColorValue = null;
-            await input.setProperty("value", noColorValue);
-            await page.waitForChanges();
-            await input.callMethod("setFocus");
-
-            await page.keyboard.press("ArrowUp");
-            await page.waitForChanges();
-            expect(await input.getProperty("value")).toBe(startingHex);
-
-            await input.setProperty("value", noColorValue);
-            await page.waitForChanges();
-
-            await page.keyboard.press("ArrowDown");
-            await page.waitForChanges();
-            expect(await input.getProperty("value")).toBe(startingHex);
-
-            await input.setProperty("value", noColorValue);
-            await page.waitForChanges();
-
-            await page.keyboard.down("Shift");
-            await page.keyboard.press("ArrowUp");
-            await page.keyboard.up("Shift");
-            expect(await input.getProperty("value")).toBe(startingHex);
-
-            await input.setProperty("value", noColorValue);
-            await page.waitForChanges();
-
-            await page.keyboard.down("Shift");
-            await page.keyboard.press("ArrowDown");
-            await page.keyboard.up("Shift");
-            expect(await input.getProperty("value")).toBe(startingHex);
-          });
-        });
-      });
-
-      describe("hexa", () => {
-        const startingHexa = "#ff00ff00";
-
-        beforeEach(async () => {
-          page = await newE2EPage();
-          await page.setContent(
-            `<calcite-color-picker-hex-input alpha-enabled value=${startingHexa}></calcite-color-picker-hex-input>`
-          );
-
-          input = await page.find("calcite-color-picker-hex-input");
-        });
-
-        it("commits hexa chars on Tab and Enter", async () => {
-          await assertTabAndEnterBehavior("b00", "#bb0000ff", true);
-          await assertTabAndEnterBehavior("abcd", "#aabbccdd", true);
-          await assertTabAndEnterBehavior("c0ffee", "#c0ffeeff", true);
-          await assertTabAndEnterBehavior("b0b0b0b0", "#b0b0b0b0", true);
-          await assertTabAndEnterBehavior("", startingHexa, true);
-        });
-
-        it("prevents committing invalid hexa values", async () => {
-          await assertTabAndEnterBehavior("aabbccd", startingHexa, true);
-          await assertTabAndEnterBehavior("aabbcc", "#aabbccff", true);
-          await assertTabAndEnterBehavior("ff00f", "#aabbccff", true);
-          await assertTabAndEnterBehavior("ff00", "#ffff0000", true);
-          await assertTabAndEnterBehavior("aab", "#aaaabbff", true);
-          await assertTabAndEnterBehavior("aa", "#aaaabbff", true);
-          await assertTabAndEnterBehavior("a", "#aaaabbff", true);
-          await assertTabAndEnterBehavior("", "#aaaabbff", true);
-        });
-
-        it("allows nudging RGB channels with arrow keys (+/-1) and shift modifies amount (+/-10)", async () => {
-          const initialHex = "#000000ff";
-
-          await input.callMethod("setFocus");
-          await input.setProperty("value", initialHex);
-          await page.waitForChanges();
-
-          await page.keyboard.press("ArrowUp");
-          await page.waitForChanges();
-          expect(await input.getProperty("value")).toBe("#010101ff");
-
-          await page.keyboard.press("ArrowDown");
-          await page.waitForChanges();
-          expect(await input.getProperty("value")).toBe(initialHex);
-
-          await page.keyboard.down("Shift");
-          await page.keyboard.press("ArrowUp");
-          await page.keyboard.up("Shift");
-          expect(await input.getProperty("value")).toBe("#0a0a0aff");
-
-          await page.keyboard.down("Shift");
-          await page.keyboard.press("ArrowDown");
-          await page.keyboard.up("Shift");
-          expect(await input.getProperty("value")).toBe(initialHex);
-        });
-
-        describe("when empty is allowed", () => {
-          beforeEach(async () => {
-            input.setProperty("allowEmpty", true);
-            await page.waitForChanges();
-          });
-
-          it("commits hex chars on Tab and Enter", async () => {
-            await assertTabAndEnterBehavior("b00", "#bb0000ff", true);
-            await assertTabAndEnterBehavior("baba", "#bbaabbaa", true);
-            await assertTabAndEnterBehavior("c0ffee", "#c0ffeeff", true);
-            await assertTabAndEnterBehavior("c0c0c0c0", "#c0c0c0c0", true);
-            await assertTabAndEnterBehavior("", null, true);
-          });
-
-          it("prevents committing invalid hexa values", async () => {
-            await assertTabAndEnterBehavior("aabbccd", startingHexa, true);
-            await assertTabAndEnterBehavior("aabbcc", "#aabbccff", true);
-            await assertTabAndEnterBehavior("ff00f", "#aabbccff", true);
-            await assertTabAndEnterBehavior("ff00", "#ffff0000", true);
-            await assertTabAndEnterBehavior("aab", "#aaaabbff", true);
-            await assertTabAndEnterBehavior("aa", "#aaaabbff", true);
-            await assertTabAndEnterBehavior("a", "#aaaabbff", true);
-            await assertTabAndEnterBehavior("", null, true);
-          });
-
-          it("restores previous value when a nudge key is pressed and no-color is allowed and set", async () => {
-            const noColorValue = null;
-            await input.setProperty("value", noColorValue);
-            await page.waitForChanges();
-            await input.callMethod("setFocus");
-
-            await page.keyboard.press("ArrowUp");
-            await page.waitForChanges();
-            expect(await input.getProperty("value")).toBe(startingHexa);
-
-            await input.setProperty("value", noColorValue);
-            await page.waitForChanges();
-
-            await page.keyboard.press("ArrowDown");
-            await page.waitForChanges();
-            expect(await input.getProperty("value")).toBe(startingHexa);
-
-            await input.setProperty("value", noColorValue);
-            await page.waitForChanges();
-
-            await page.keyboard.down("Shift");
-            await page.keyboard.press("ArrowUp");
-            await page.keyboard.up("Shift");
-            expect(await input.getProperty("value")).toBe(startingHexa);
-
-            await input.setProperty("value", noColorValue);
-            await page.waitForChanges();
-
-            await page.keyboard.down("Shift");
-            await page.keyboard.press("ArrowDown");
-            await page.keyboard.up("Shift");
-            expect(await input.getProperty("value")).toBe(startingHexa);
-          });
-        });
+      it("commits hex chars on Tab and Enter", async () => {
+        await assertTabAndEnterBehavior("b00", "#bb0000");
+        await assertTabAndEnterBehavior("c0ffee", "#c0ffee");
+        await assertTabAndEnterBehavior("", startingHex);
+      });
+
+      it("prevents committing invalid hex values", async () => {
+        await assertTabAndEnterBehavior("aabbc", startingHex);
+        await assertTabAndEnterBehavior("aabb", startingHex);
+        await assertTabAndEnterBehavior("aa", startingHex);
+        await assertTabAndEnterBehavior("a", startingHex);
+        await assertTabAndEnterBehavior("", startingHex);
+      });
+
+      it("allows nudging RGB channels with arrow keys (+/-1) and shift modifies amount (+/-10)", async () => {
+        const initialHex = "#000000";
+
+        await input.callMethod("setFocus");
+        await input.setProperty("value", initialHex);
+        await page.waitForChanges();
+
+        await page.keyboard.press("ArrowUp");
+        await page.waitForChanges();
+        expect(await input.getProperty("value")).toBe("#010101");
+
+        await page.keyboard.press("ArrowDown");
+        await page.waitForChanges();
+        expect(await input.getProperty("value")).toBe(initialHex);
+
+        await page.keyboard.down("Shift");
+        await page.keyboard.press("ArrowUp");
+        await page.keyboard.up("Shift");
+        expect(await input.getProperty("value")).toBe("#0a0a0a");
+
+        await page.keyboard.down("Shift");
+        await page.keyboard.press("ArrowDown");
+        await page.keyboard.up("Shift");
+        expect(await input.getProperty("value")).toBe(initialHex);
+      });
+    });
+
+    describe("when empty is allowed", () => {
+      beforeEach(async () => {
+        input.setProperty("allowEmpty", true);
+        await page.waitForChanges();
+      });
+
+      it("commits hex chars on Tab and Enter", async () => {
+        await assertTabAndEnterBehavior("b00", "#bb0000");
+        await assertTabAndEnterBehavior("c0ffee", "#c0ffee");
+        await assertTabAndEnterBehavior("", null);
+      });
+
+      it("prevents committing invalid hex values", async () => {
+        await assertTabAndEnterBehavior("aabbc", startingHex);
+        await assertTabAndEnterBehavior("aabb", startingHex);
+        await assertTabAndEnterBehavior("aa", startingHex);
+        await assertTabAndEnterBehavior("a", startingHex);
+        await assertTabAndEnterBehavior("", null);
+      });
+
+      it("restores previous value when a nudge key is pressed and no-color is allowed and set", async () => {
+        const noColorValue = null;
+        await input.setProperty("value", noColorValue);
+        await page.waitForChanges();
+        await input.callMethod("setFocus");
+
+        await page.keyboard.press("ArrowUp");
+        await page.waitForChanges();
+        expect(await input.getProperty("value")).toBe(startingHex);
+
+        await input.setProperty("value", noColorValue);
+        await page.waitForChanges();
+
+        await page.keyboard.press("ArrowDown");
+        await page.waitForChanges();
+        expect(await input.getProperty("value")).toBe(startingHex);
+
+        await input.setProperty("value", noColorValue);
+        await page.waitForChanges();
+
+        await page.keyboard.down("Shift");
+        await page.keyboard.press("ArrowUp");
+        await page.keyboard.up("Shift");
+        expect(await input.getProperty("value")).toBe(startingHex);
+
+        await input.setProperty("value", noColorValue);
+        await page.waitForChanges();
+
+        await page.keyboard.down("Shift");
+        await page.keyboard.press("ArrowDown");
+        await page.keyboard.up("Shift");
+        expect(await input.getProperty("value")).toBe(startingHex);
       });
     });
   });
