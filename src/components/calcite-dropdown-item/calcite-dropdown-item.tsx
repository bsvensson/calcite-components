import {
  Component,
  Element,
  Event,
  EventEmitter,
  h,
  Host,
  Listen,
  Prop
} from "@stencil/core";
import {
  UP,
  DOWN,
  TAB,
  ENTER,
  ESCAPE,
  HOME,
  END,
  SPACE
} from "../../utils/keys";
<<<<<<< HEAD
import {
  getElementDir,
  getElementProp
} from "../../utils/dom";
=======
import { getElementDir, getElementProp } from "../../utils/dom";
>>>>>>> 3693b6b3
import { guid } from "../../utils/guid";

@Component({
  tag: "calcite-dropdown-item",
  styleUrl: "calcite-dropdown-item.scss",
  shadow: true
})
export class CalciteDropdownItem {
  //--------------------------------------------------------------------------
  //
  //  Element
  //
  //--------------------------------------------------------------------------

  @Element() el: HTMLElement;

  //--------------------------------------------------------------------------
  //
  //  Public Properties
  //
  //--------------------------------------------------------------------------

  @Prop({ reflect: true, mutable: true }) active: boolean = false;

  /** optionally pass an icon to display at the start of an item - accepts calcite ui icon names  */
  @Prop({ reflect: true }) iconStart?: string;

  /** optionally pass an icon to display at the end of an item - accepts calcite ui icon names  */
  @Prop({ reflect: true }) iconEnd?: string;

  /** optionally pass a href - used to determine if the component should render as anchor */
  @Prop({ reflect: true }) href?: string;
  //--------------------------------------------------------------------------
  //
  //  Events
  //
  //--------------------------------------------------------------------------

  @Event() calciteDropdownItemKeyEvent: EventEmitter;
  @Event() calciteDropdownItemMouseover: EventEmitter;
  @Event() calciteDropdownItemSelected: EventEmitter;
  @Event() closeCalciteDropdown: EventEmitter;
  @Event() registerCalciteDropdownItem: EventEmitter;

  //--------------------------------------------------------------------------
  //
  //  Lifecycle
  //
  //--------------------------------------------------------------------------

  componentDidLoad() {
    this.itemPosition = this.getItemPosition();
    this.registerCalciteDropdownItem.emit({
      position: this.itemPosition
    });
  }

  render() {
    const attributes = this.getAttributes();
    const dir = getElementDir(this.el);
    const scale = getElementProp(this.el, "scale", "m");
    const iconScale = scale === "s" || scale === "m" ? "s" : "m";
    const iconStartEl = (
      <calcite-icon
        class="dropdown-item-icon-start"
        icon={this.iconStart}
        scale={iconScale}
      ></calcite-icon>
    );
    const iconEndEl = (
      <calcite-icon
        class="dropdown-item-icon-end"
        icon={this.iconEnd}
        scale={iconScale}
      ></calcite-icon>
    );

    const slottedContent =
      this.iconStart && this.iconEnd ? (
        [iconStartEl, <slot />, iconEndEl]
      ) : this.iconStart ? (
        [iconStartEl, <slot />]
      ) : this.iconEnd ? (
        [<slot />, iconEndEl]
      ) : (
        <slot />
      );

    const contentEl = !this.href ? (
      slottedContent
    ) : (
      <a {...attributes}>{slottedContent}</a>
    );
    return (
      <Host
        dir={dir}
        tabindex="0"
        role="menuitem"
        selection-mode={this.selectionMode}
        aria-selected={this.active.toString()}
        isLink={this.href}
      >
        {this.selectionMode === "multi" ? (
          <calcite-icon
            class="dropdown-item-check-icon"
            scale="s"
            icon="check"
          />
        ) : null}
        {contentEl}
      </Host>
    );
  }

  //--------------------------------------------------------------------------
  //
  //  Event Listeners
  //
  //--------------------------------------------------------------------------

  @Listen("click") onClick() {
    this.emitRequestedItem();
  }

  @Listen("mouseover") onMouseover(e) {
    this.calciteDropdownItemMouseover.emit(e);
  }

  @Listen("keydown") keyDownHandler(e) {
    switch (e.keyCode) {
      case SPACE:
      case ENTER:
        this.emitRequestedItem();
        if (e.path && e.path[0].nodeName === "A") e.click();
        break;
      case ESCAPE:
        this.closeCalciteDropdown.emit();
        break;
      case TAB:
      case UP:
      case DOWN:
      case HOME:
      case END:
        this.calciteDropdownItemKeyEvent.emit({ item: e });
        break;
    }
    e.preventDefault();
  }

  @Listen("registerCalciteDropdownGroup", { target: "parent" })
  registerCalciteDropdownGroup(event: CustomEvent) {
    this.currentDropdownGroup = event.detail.groupId;
  }

  @Listen("calciteDropdownItemHasChanged", { target: "parent" })
  updateActiveItemOnChange(event: CustomEvent) {
    this.requestedDropdownGroup = event.detail.requestedDropdownGroup;
    this.requestedDropdownItem = event.detail.requestedDropdownItem;
    this.determineActiveItem();
  }

  //--------------------------------------------------------------------------
  //
  //  Private State/Props
  //
  //--------------------------------------------------------------------------
  private dropdownItemId = `calcite-dropdown-item-${guid()}`;

  /** position withing group */
  private itemPosition: number;

  /** id of containing group */
  private currentDropdownGroup: string;

  /** requested group */
  private requestedDropdownGroup: string;

  /** requested item */
  private requestedDropdownItem: string;

  /** what selection mode is the parent dropdown group in */
  private selectionMode = getElementProp(this.el, "selection-mode", "single");

  //--------------------------------------------------------------------------
  //
  //  Private Methods
  //
  //--------------------------------------------------------------------------

  private determineActiveItem() {
    switch (this.selectionMode) {
      case "multi":
        if (this.dropdownItemId === this.requestedDropdownItem)
          this.active = !this.active;
        break;

      case "single":
        if (this.dropdownItemId === this.requestedDropdownItem)
          this.active = true;
        else if (this.requestedDropdownGroup === this.currentDropdownGroup)
          this.active = false;
        break;

      case "none":
        this.active = false;
        break;
    }
  }

  private emitRequestedItem() {
    this.calciteDropdownItemSelected.emit({
      requestedDropdownItem: this.dropdownItemId,
      requestedDropdownGroup: this.currentDropdownGroup
    });
    this.closeCalciteDropdown.emit();
  }

  private getAttributes() {
    // spread attributes from the component to rendered child, filtering out props
    let props = [
      "icon-start",
      "icon-end",
      "active",
      "hasText",
      "isLink",
      "dir",
      "id",
      "theme"
    ];
    return Array.from(this.el.attributes)
      .filter(a => a && !props.includes(a.name))
      .reduce((acc, { name, value }) => ({ ...acc, [name]: value }), {});
  }

  private getItemPosition() {
    const group = this.el.closest(
      "calcite-dropdown-group"
    ) as HTMLCalciteDropdownGroupElement;
    return Array.prototype.indexOf.call(
      group.querySelectorAll("calcite-dropdown-item"),
      this.el
    );
  }
}<|MERGE_RESOLUTION|>--- conflicted
+++ resolved
@@ -18,14 +18,10 @@
   END,
   SPACE
 } from "../../utils/keys";
-<<<<<<< HEAD
 import {
   getElementDir,
   getElementProp
 } from "../../utils/dom";
-=======
-import { getElementDir, getElementProp } from "../../utils/dom";
->>>>>>> 3693b6b3
 import { guid } from "../../utils/guid";
 
 @Component({
