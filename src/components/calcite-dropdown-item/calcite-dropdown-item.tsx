import {
  Component,
  Element,
  Event,
  EventEmitter,
  h,
  Host,
  Listen,
  Method,
  Prop
} from "@stencil/core";
import {
  UP,
  DOWN,
  TAB,
  ENTER,
  ESCAPE,
  HOME,
  END,
  SPACE
} from "../../utils/keys";
import { getElementDir, getElementProp } from "../../utils/dom";
import { guid } from "../../utils/guid";

@Component({
  tag: "calcite-dropdown-item",
  styleUrl: "calcite-dropdown-item.scss",
  shadow: true
})
export class CalciteDropdownItem {
  //--------------------------------------------------------------------------
  //
  //  Element
  //
  //--------------------------------------------------------------------------

  @Element() el: HTMLElement;

  //--------------------------------------------------------------------------
  //
  //  Public Properties
  //
  //--------------------------------------------------------------------------

  @Prop({ reflect: true, mutable: true }) active: boolean = false;

  /** optionally pass an icon to display at the start of an item - accepts calcite ui icon names  */
  @Prop({ reflect: true }) iconStart?: string;

  /** optionally pass an icon to display at the end of an item - accepts calcite ui icon names  */
  @Prop({ reflect: true }) iconEnd?: string;

  /** optionally pass a href - used to determine if the component should render as anchor */
  @Prop({ reflect: true }) href?: string;
  //--------------------------------------------------------------------------
  //
  //  Events
  //
  //--------------------------------------------------------------------------

  @Event() calciteDropdownItemKeyEvent: EventEmitter;
  @Event() calciteDropdownItemMouseover: EventEmitter;
  @Event() calciteDropdownItemSelected: EventEmitter;
  @Event() closeCalciteDropdown: EventEmitter;
  @Event() registerCalciteDropdownItem: EventEmitter;

  //--------------------------------------------------------------------------
  //
  //  Public Methods
  //
  //--------------------------------------------------------------------------

  /** Focuses the selected item. */
  @Method()
  async setFocus(): Promise<void> {
    this.el.focus();
  }

  //--------------------------------------------------------------------------
  //
  //  Lifecycle
  //
  //--------------------------------------------------------------------------

  componentDidLoad() {
    this.itemPosition = this.getItemPosition();
    this.registerCalciteDropdownItem.emit({
      position: this.itemPosition
    });
  }

  render() {
    const attributes = this.getAttributes();
    const dir = getElementDir(this.el);
    const scale = getElementProp(this.el, "scale", "m");
    const iconScale = scale === "s" || scale === "m" ? "s" : "m";
    const iconStartEl = (
      <calcite-icon
        class="dropdown-item-icon-start"
        icon={this.iconStart}
        scale={iconScale}
      />
    );
    const iconEndEl = (
      <calcite-icon
        class="dropdown-item-icon-end"
        icon={this.iconEnd}
        scale={iconScale}
      />
    );

    const slottedContent =
      this.iconStart && this.iconEnd ? (
        [iconStartEl, <slot />, iconEndEl]
      ) : this.iconStart ? (
        [iconStartEl, <slot />]
      ) : this.iconEnd ? (
        [<slot />, iconEndEl]
      ) : (
        <slot />
      );

    const contentEl = !this.href ? (
      slottedContent
    ) : (
      <a {...attributes}>{slottedContent}</a>
    );
    return (
      <Host
<<<<<<< HEAD
        dir={dir}
=======
>>>>>>> 6e7de872
        tabindex="0"
        role="menuitem"
        selection-mode={this.selectionMode}
        aria-selected={this.active.toString()}
        isLink={this.href}
      >
        {this.selectionMode === "multi" ? (
          <calcite-icon
            class="dropdown-item-check-icon"
            scale="s"
            icon="check"
          />
        ) : null}
        {contentEl}
      </Host>
    );
  }

  //--------------------------------------------------------------------------
  //
  //  Event Listeners
  //
  //--------------------------------------------------------------------------

  @Listen("click") onClick() {
    this.emitRequestedItem();
  }

  @Listen("mouseover") onMouseover(e) {
    this.calciteDropdownItemMouseover.emit(e);
  }

  @Listen("keydown") keyDownHandler(e) {
    switch (e.keyCode) {
      case SPACE:
      case ENTER:
        this.emitRequestedItem();
        if (e.path && e.path[0].nodeName === "A") e.click();
        break;
      case ESCAPE:
        this.closeCalciteDropdown.emit();
        break;
      case TAB:
      case UP:
      case DOWN:
      case HOME:
      case END:
        this.calciteDropdownItemKeyEvent.emit({ item: e });
        break;
    }
    e.preventDefault();
  }

  @Listen("registerCalciteDropdownGroup", { target: "parent" })
  registerCalciteDropdownGroup(event: CustomEvent) {
    this.currentDropdownGroup = event.detail.groupId;
  }

  @Listen("calciteDropdownItemHasChanged", { target: "parent" })
  updateActiveItemOnChange(event: CustomEvent) {
    this.requestedDropdownGroup = event.detail.requestedDropdownGroup;
    this.requestedDropdownItem = event.detail.requestedDropdownItem;
    this.determineActiveItem();
  }

  //--------------------------------------------------------------------------
  //
  //  Private State/Props
  //
  //--------------------------------------------------------------------------
  private dropdownItemId = `calcite-dropdown-item-${guid()}`;

  /** position withing group */
  private itemPosition: number;

  /** id of containing group */
  private currentDropdownGroup: string;

  /** requested group */
  private requestedDropdownGroup: string;

  /** requested item */
  private requestedDropdownItem: string;

  /** what selection mode is the parent dropdown group in */
  private selectionMode = getElementProp(this.el, "selection-mode", "single");

  //--------------------------------------------------------------------------
  //
  //  Private Methods
  //
  //--------------------------------------------------------------------------

  private determineActiveItem() {
    switch (this.selectionMode) {
      case "multi":
        if (this.dropdownItemId === this.requestedDropdownItem)
          this.active = !this.active;
        break;

      case "single":
        if (this.dropdownItemId === this.requestedDropdownItem)
          this.active = true;
        else if (this.requestedDropdownGroup === this.currentDropdownGroup)
          this.active = false;
        break;

      case "none":
        this.active = false;
        break;
    }
  }

  private emitRequestedItem() {
    this.calciteDropdownItemSelected.emit({
      requestedDropdownItem: this.dropdownItemId,
      requestedDropdownGroup: this.currentDropdownGroup
    });
    this.closeCalciteDropdown.emit();
  }

  private getAttributes() {
    // spread attributes from the component to rendered child, filtering out props
    let props = [
      "icon-start",
      "icon-end",
      "active",
      "hasText",
      "isLink",
      "dir",
      "id",
      "theme"
    ];
    return Array.from(this.el.attributes)
      .filter(a => a && !props.includes(a.name))
      .reduce((acc, { name, value }) => ({ ...acc, [name]: value }), {});
  }

  private getItemPosition() {
    const group = this.el.closest(
      "calcite-dropdown-group"
    ) as HTMLCalciteDropdownGroupElement;
    return Array.prototype.indexOf.call(
      group.querySelectorAll("calcite-dropdown-item"),
      this.el
    );
  }
}<|MERGE_RESOLUTION|>--- conflicted
+++ resolved
@@ -127,10 +127,7 @@
     );
     return (
       <Host
-<<<<<<< HEAD
         dir={dir}
-=======
->>>>>>> 6e7de872
         tabindex="0"
         role="menuitem"
         selection-mode={this.selectionMode}
