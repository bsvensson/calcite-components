import { storiesOf } from "@storybook/html";
import {
  withKnobs,
  boolean,
  select,
  number
} from "@storybook/addon-knobs";
import { parseReadme } from "../../../.storybook/helpers";
import readme from "./readme.md";
const notes = parseReadme(readme);

const placements = [
  "auto",
  "auto-start",
  "auto-end",
  "top-start",
  "top-end",
  "bottom-start",
  "bottom-end",
  "right-start",
  "right-end",
  "left-start",
  "left-end"
];

const calcite_placements = placements.concat([
  "leading-start",
  "leading",
  "leading-end",
  "trailing-end",
  "trailing",
  "trailing-start"
]);

const contentHTML = `Lorem ipsum dolor sit amet, consectetur adipiscing elit, sed do eiusmod tempor incididunt ut labore et dolore magna aliqua`;

<<<<<<< HEAD
const referenceElementHTML = `Ut enim ad minim veniam, quis <calcite-link title="Reference element" id="reference-element">nostrud exercitation</calcite-link> ullamco laboris nisi ut aliquip ex ea commodo consequat.`;
=======
const referenceElementHTML = `<calcite-tooltip-manager>Ut enim ad minim veniam, quis <calcite-button appearance="inline" title="Reference element" id="reference-element">nostrud exercitation</calcite-button> ullamco laboris nisi ut aliquip ex ea commodo consequat.</calcite-tooltip-manager>`;
>>>>>>> 6e7de872

storiesOf("Tooltip", module)
  .addDecorator(withKnobs)
  .add(
    "Simple",
    () => {
      return `
      <div>
        ${referenceElementHTML}
        <calcite-tooltip
          theme="light"
          reference-element="reference-element"
          placement="${select("placement", calcite_placements, "auto")}"
          offset-distance="${number("offset-distance", 6)}"
          offset-skidding="${number("offset-skidding", 0)}"
          open="${boolean("open", true)}"
        >
          ${contentHTML}
        </calcite-tooltip>
      </div>
    `;
    },
    { notes }
  )
  .add(
    "Dark Mode",
    () => {
      return `
      <div>
        ${referenceElementHTML}
        <calcite-tooltip
          theme="dark"
          reference-element="reference-element"
          placement="${select("placement", calcite_placements, "auto")}"
          offset-distance="${number("offset-distance", 6)}"
          offset-skidding="${number("offset-skidding", 0)}"
          open="${boolean("open", true)}"
        >
          ${contentHTML}
        </calcite-tooltip>
      </div>
    `;
    },
    { notes }
  );<|MERGE_RESOLUTION|>--- conflicted
+++ resolved
@@ -34,11 +34,7 @@
 
 const contentHTML = `Lorem ipsum dolor sit amet, consectetur adipiscing elit, sed do eiusmod tempor incididunt ut labore et dolore magna aliqua`;
 
-<<<<<<< HEAD
-const referenceElementHTML = `Ut enim ad minim veniam, quis <calcite-link title="Reference element" id="reference-element">nostrud exercitation</calcite-link> ullamco laboris nisi ut aliquip ex ea commodo consequat.`;
-=======
 const referenceElementHTML = `<calcite-tooltip-manager>Ut enim ad minim veniam, quis <calcite-button appearance="inline" title="Reference element" id="reference-element">nostrud exercitation</calcite-button> ullamco laboris nisi ut aliquip ex ea commodo consequat.</calcite-tooltip-manager>`;
->>>>>>> 6e7de872
 
 storiesOf("Tooltip", module)
   .addDecorator(withKnobs)
