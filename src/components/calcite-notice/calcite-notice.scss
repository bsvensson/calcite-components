// scale variables
:host([scale="s"]) {
  --calcite-notice-spacing-token-small: #{$baseline/2};
  --calcite-notice-spacing-token-large: #{$baseline/1.5};
  @include slotted("notice-title", "div") {
    @include font-size(-2);
  }
  @include slotted("notice-message", "div") {
    @include font-size(-3);
  }
  ::slotted(calcite-button) {
    @include font-size(-3);
  }
}

:host([scale="m"]) {
  --calcite-notice-spacing-token-small: #{$baseline/1.5};
  --calcite-notice-spacing-token-large: #{$baseline};
  @include slotted("notice-title", "div") {
    @include font-size(-1);
  }
  @include slotted("notice-message", "div") {
    @include font-size(-2);
  }
  ::slotted(calcite-button) {
    @include font-size(-2);
  }
}

:host([scale="l"]) {
  --calcite-notice-spacing-token-small: #{$baseline/1.25};
  --calcite-notice-spacing-token-large: #{$baseline * 1.25};
  @include slotted("notice-title", "div") {
    @include font-size(0);
  }
  @include slotted("notice-message", "div") {
    @include font-size(-1);
  }
  ::slotted(calcite-button) {
    @include font-size(-1);
  }
}

:host([width="auto"]) {
  --calcite-notice-width: auto;
}

:host([width="half"]) {
  --calcite-notice-width: 50%;
}

:host([width="full"]) {
  --calcite-notice-width: 100%;
}

:host {
  display: none;
  text-align: left;
  margin: 0 auto;
  box-sizing: border-box;
  width: var(--calcite-notice-width);
  max-height: 0;
<<<<<<< HEAD
  background-color: var(--calcite-ui-foreground);
  color: var(--calcite-ui-text-2);
=======
  background-color: var(--calcite-ui-foreground-1);
>>>>>>> be44fd87
  opacity: 0;
  pointer-events: none;
  transition: $transition;
  border-left: 0px solid;
  box-shadow: 0 0 0 0 transparent;
}

:host-context([dir="rtl"]) {
  text-align: right;
  border-left: none;
  border-right: 0px solid;
}

:host([active]) {
  display: inline-flex;
  align-items: center;
  opacity: 1;
  max-height: 100%;
  pointer-events: initial;
  border-width: 3px;
  box-shadow: $shadow-1;
}

@include slotted("notice-title", "div") {
  color: var(--calcite-ui-text-1);
  font-weight: 500;
}

@include slotted("notice-message", "div") {
  display: inline;
  margin-right: var(--calcite-notice-spacing-token-small);
  color: var(--calcite-ui-text-2);
}

:host-context([dir="rtl"]) {
  @include slotted("notice-message", "div") {
    margin-right: unset;
    margin-left: var(--calcite-notice-spacing-token-small);
  }
}

@mixin notice-element-base() {
  box-sizing: border-box;
  padding: var(--calcite-notice-spacing-token-small)
    var(--calcite-notice-spacing-token-large);
  flex: 0 0 auto;
  transition: all 0.15s ease-in-out;
}

.notice-content {
  @include notice-element-base;
  flex: 1 1 auto;
  min-width: 0;
  word-wrap: break-word;
  padding: var(--calcite-notice-spacing-token-small)
    var(--calcite-notice-spacing-token-small)
    var(--calcite-notice-spacing-token-small) 0;

  &:first-of-type:not(:only-child) {
    padding-left: var(--calcite-notice-spacing-token-large);
  }
  &:only-child {
    padding: var(--calcite-notice-spacing-token-small);
  }
}

:host-context([dir="rtl"]) {
  .notice-content {
    padding: var(--calcite-notice-spacing-token-small) 0
      var(--calcite-notice-spacing-token-small)
      var(--calcite-notice-spacing-token-small);

    &:first-of-type:not(:only-child) {
      padding-right: var(--calcite-notice-spacing-token-large);
    }
  }
}
.notice-icon {
  @include notice-element-base;
  display: flex;
  align-items: center;
}

.notice-close {
  @include notice-element-base;
  align-self: stretch;
  background-color: transparent;
  -webkit-appearance: none;
  border: none;
  outline: none;
  cursor: pointer;
  color: var(--calcite-ui-text-3);

  &:hover,
  &:focus {
    background-color: var(--calcite-ui-foreground-2);
  }

  &:active {
    background-color: var(--calcite-ui-foreground-3);
  }
}

$noticeColors: "blue" var(--calcite-ui-blue-1), "red" var(--calcite-ui-red-1),
  "yellow" var(--calcite-ui-yellow-1), "green" var(--calcite-ui-green-1);

@each $noticeColor in $noticeColors {
  $name: nth($noticeColor, 1);
  $color: nth($noticeColor, 2);

  :host([color="#{$name}"]) {
    border-color: $color;
    & .notice-icon {
      color: $color;
    }
  }
}<|MERGE_RESOLUTION|>--- conflicted
+++ resolved
@@ -60,12 +60,7 @@
   box-sizing: border-box;
   width: var(--calcite-notice-width);
   max-height: 0;
-<<<<<<< HEAD
-  background-color: var(--calcite-ui-foreground);
-  color: var(--calcite-ui-text-2);
-=======
   background-color: var(--calcite-ui-foreground-1);
->>>>>>> be44fd87
   opacity: 0;
   pointer-events: none;
   transition: $transition;
