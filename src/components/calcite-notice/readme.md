# calcite-notice

You can programmatically focus the close button of a `dismissible` `calcite-notice` with the `setFocus()` method:

`<div onclick=document.querySelector('#my-notice').setFocus()>Focus!</div>`


<!-- Auto Generated Below -->


## Properties

| Property      | Attribute     | Description                                              | Type                                     | Default     |
| ------------- | ------------- | -------------------------------------------------------- | ---------------------------------------- | ----------- |
| `active`      | `active`      | Is the notice currently active or not                    | `boolean`                                | `false`     |
| `color`       | `color`       | Color for the notice (will apply to top border and icon) | `"blue" or "green" or "red" or "yellow"` | `"blue"`    |
| `dismissible` | `dismissible` | Select theme (light or dark)                             | `boolean`                                | `false`     |
| `icon`        | `icon`        | If false, no icon will be shown in the notice            | `boolean`                                | `false`     |
| `scale`       | `scale`       | specify the scale of the notice, defaults to m           | `"l" or "m" or "s"`                      | `"m"`       |
| `theme`       | `theme`       | Select theme (light or dark)                             | `"dark" or "light"`                      | `undefined` |
<<<<<<< HEAD
| `width`       | `width`       | specify the width of the notice, defaults to m           | `"auto" or "full" or "half"`             | `"auto"`    |
=======
| `width`       | `width`       | specify the scale of the button, defaults to m           | `"auto" or "full" or "half"`             | `"auto"`    |
>>>>>>> 414d5eed


## Events

| Event                | Description                    | Type               |
| -------------------- | ------------------------------ | ------------------ |
| `calciteNoticeClose` | Fired when an notice is closed | `CustomEvent<any>` |
| `calciteNoticeOpen`  | Fired when an Notice is opened | `CustomEvent<any>` |


## Methods

### `close() => Promise<void>`

close the notice emit the `calciteNoticeClose` event - <calcite-notice> listens for this

#### Returns

Type: `Promise<void>`



### `open() => Promise<void>`

open the notice and emit the `calciteNoticeOpen` event - <calcite-notice> listens for this

#### Returns

Type: `Promise<void>`



### `setFocus() => Promise<void>`

focus the close button, if present and requested

#### Returns

Type: `Promise<void>`




## Slots

| Slot               | Description                                                                   |
| ------------------ | ----------------------------------------------------------------------------- |
| `"notice-link"`    | Optional action to take from the notice (undo, try again, link to page, etc.) |
| `"notice-message"` | Main text of the notice                                                       |
| `"notice-title"`   | Title of the notice (optional)                                                |


## Dependencies

### Depends on

- [calcite-icon](../calcite-icon)

### Graph
```mermaid
graph TD;
  calcite-notice --> calcite-icon
  style calcite-notice fill:#f9f,stroke:#333,stroke-width:4px
```

----------------------------------------------

*Built with [StencilJS](https://stenciljs.com/)*<|MERGE_RESOLUTION|>--- conflicted
+++ resolved
@@ -18,11 +18,7 @@
 | `icon`        | `icon`        | If false, no icon will be shown in the notice            | `boolean`                                | `false`     |
 | `scale`       | `scale`       | specify the scale of the notice, defaults to m           | `"l" or "m" or "s"`                      | `"m"`       |
 | `theme`       | `theme`       | Select theme (light or dark)                             | `"dark" or "light"`                      | `undefined` |
-<<<<<<< HEAD
-| `width`       | `width`       | specify the width of the notice, defaults to m           | `"auto" or "full" or "half"`             | `"auto"`    |
-=======
 | `width`       | `width`       | specify the scale of the button, defaults to m           | `"auto" or "full" or "half"`             | `"auto"`    |
->>>>>>> 414d5eed
 
 
 ## Events
