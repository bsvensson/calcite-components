# calcite-progress

The `calcite-progress` component is used to show progress on some async task to the user.

```html
<calcite-progress type="indeterminate"></calcite-progress>
```

## TODO

<!-- Auto Generated Below -->


## Properties

| Property   | Attribute  | Description                                                      | Type                               | Default         |
| ---------- | ---------- | ---------------------------------------------------------------- | ---------------------------------- | --------------- |
| `reversed` | `reversed` | Fill bar in the opposite direction                               | `boolean`                          | `false`         |
| `text`     | `text`     | Text label for the progress indicator                            | `string`                           | `null`          |
| `theme`    | `theme`    | Select theme (light or dark)                                     | `"dark" \| "light"`                | `undefined`     |
| `type`     | `type`     | Use indeterminate if finding actual progress value is impossible | `"determinate" \| "indeterminate"` | `"determinate"` |
| `value`    | `value`    | Percent complete of 100                                          | `number`                           | `0`             |


<<<<<<< HEAD
## Dependencies

### Used by

 - [calcite-input](../calcite-input)

### Graph
```mermaid
graph TD;
  calcite-input --> calcite-progress
  style calcite-progress fill:#f9f,stroke:#333,stroke-width:4px
```

----------------------------------------------
=======
----------------------------------------------

*Built with [StencilJS](https://stenciljs.com/)*
>>>>>>> ca176067
<|MERGE_RESOLUTION|>--- conflicted
+++ resolved
@@ -22,7 +22,6 @@
 | `value`    | `value`    | Percent complete of 100                                          | `number`                           | `0`             |
 
 
-<<<<<<< HEAD
 ## Dependencies
 
 ### Used by
@@ -36,9 +35,4 @@
   style calcite-progress fill:#f9f,stroke:#333,stroke-width:4px
 ```
 
-----------------------------------------------
-=======
-----------------------------------------------
-
-*Built with [StencilJS](https://stenciljs.com/)*
->>>>>>> ca176067
+----------------------------------------------