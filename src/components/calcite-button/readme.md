--- conflicted
+++ resolved
@@ -22,10 +22,6 @@
 | `scale`        | `scale`         | specify the scale of the button, defaults to m                                                                            | `"l" or "m" or "s" or "xl" or "xs"`           | `"m"`       |
 | `theme`        | `theme`         | Select theme (light or dark)                                                                                              | `"dark" or "light"`                           | `undefined` |
 | `width`        | `width`         | specify the width of the button, defaults to auto                                                                         | `"auto" or "full" or "half"`                  | `"auto"`    |
-<<<<<<< HEAD
-
-=======
->>>>>>> 8fa422dd
 
 ## Methods
 
