--- conflicted
+++ resolved
@@ -9,7 +9,6 @@
 
 ## Properties
 
-<<<<<<< HEAD
 | Property       | Attribute       | Description                                                                                                               | Type                                          | Default     |
 | -------------- | --------------- | ------------------------------------------------------------------------------------------------------------------------- | --------------------------------------------- | ----------- |
 | `appearance`   | `appearance`    | specify the appearance style of the button, defaults to solid. Specifying "inline" will render the component as an anchor | `"clear" or "inline" or "outline" or "solid"` | `"solid"`   |
@@ -24,22 +23,6 @@
 | `scale`        | `scale`         | specify the scale of the button, defaults to m                                                                            | `"l" or "m" or "s" or "xl" or "xs"`           | `"m"`       |
 | `theme`        | `theme`         | Select theme (light or dark)                                                                                              | `"dark" or "light"`                           | `undefined` |
 | `width`        | `width`         | specify the width of the button, defaults to auto                                                                         | `"auto" or "full" or "half"`                  | `"auto"`    |
-=======
-| Property       | Attribute       | Description                                                                                                               | Type                                                           | Default     |
-| -------------- | --------------- | ------------------------------------------------------------------------------------------------------------------------- | -------------------------------------------------------------- | ----------- |
-| `appearance`   | `appearance`    | specify the appearance style of the button, defaults to solid. Specifying "inline" will render the component as an anchor | `"clear" \| "inline" \| "outline" \| "solid" \| "transparent"` | `"solid"`   |
-| `color`        | `color`         | specify the color of the button, defaults to blue                                                                         | `"blue" \| "dark" \| "light" \| "red"`                         | `"blue"`    |
-| `disabled`     | `disabled`      | is the button disabled                                                                                                    | `boolean`                                                      | `undefined` |
-| `floating`     | `floating`      | optionally add a floating style to the button - this should be positioned fixed or sticky                                 | `boolean`                                                      | `false`     |
-| `href`         | `href`          | optionally pass a href - used to determine if the component should render as a button or an anchor                        | `string`                                                       | `undefined` |
-| `icon`         | `icon`          | optionally pass an icon to display - accepts Calcite UI icon names                                                        | `string`                                                       | `undefined` |
-| `iconPosition` | `icon-position` | optionally used with icon, select where to position the icon                                                              | `"end" \| "start"`                                             | `"start"`   |
-| `loading`      | `loading`       | optionally add a calcite-loader component to the button, disabling interaction.                                           | `boolean`                                                      | `false`     |
-| `round`        | `round`         | optionally add a round style to the button                                                                                | `boolean`                                                      | `false`     |
-| `scale`        | `scale`         | specify the scale of the button, defaults to m                                                                            | `"l" \| "m" \| "s" \| "xl" \| "xs"`                            | `"m"`       |
-| `theme`        | `theme`         | Select theme (light or dark)                                                                                              | `"dark" \| "light"`                                            | `undefined` |
-| `width`        | `width`         | specify the width of the button, defaults to auto                                                                         | `"auto" \| "full" \| "half"`                                   | `"auto"`    |
->>>>>>> bc52ab7d
 
 
 ## Methods
