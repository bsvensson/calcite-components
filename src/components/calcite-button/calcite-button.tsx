--- conflicted
+++ resolved
@@ -1,17 +1,4 @@
-<<<<<<< HEAD
 import { Component, Element, h, Host, Method, Prop, Build, State } from "@stencil/core";
-import { getElementDir } from "../../utils/dom";
-=======
-import {
-  Component,
-  Element,
-  h,
-  Host,
-  Method,
-  Prop,
-  Build
-} from "@stencil/core";
->>>>>>> a3bc97f6
 
 @Component({
   tag: "calcite-button",
