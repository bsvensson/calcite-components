--- conflicted
+++ resolved
@@ -5,17 +5,12 @@
   Host,
   Method,
   Prop,
-<<<<<<< HEAD
-  State,
-  Build
-} from "@stencil/core";
-import { getElementDir, getElementTheme } from "../../utils/dom";
-=======
   Build,
   State,
 } from "@stencil/core";
 
->>>>>>> 49fbdd56
+import { getElementDir, getElementTheme } from "../../utils/dom";
+
 @Component({
   tag: "calcite-button",
   styleUrl: "calcite-button.scss",
@@ -115,17 +110,8 @@
     if (this.icon !== null && !iconPosition.includes(this.iconPosition))
       this.iconPosition = "start";
 
-<<<<<<< HEAD
     this.childElType = this.href ? "a" : "button";
-    this.setupTextContentObserver()
-=======
-    this.childElType = this.href
-      ? "a"
-      : this.appearance === "inline"
-      ? "span"
-      : "button";
     this.setupTextContentObserver();
->>>>>>> 49fbdd56
   }
 
   disconnectedCallback() {
@@ -171,7 +157,7 @@
       <Host hasText={this.hasText} dir={dir} theme={theme}>
         <Tag
           {...attributes}
-          onClick={e => this.handleClick(e)}
+          onClick={(e) => this.handleClick(e)}
           disabled={this.disabled}
           ref={(el) => (this.childEl = el)}
         >
