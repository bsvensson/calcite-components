--- conflicted
+++ resolved
@@ -1,4 +1,3 @@
-<<<<<<< HEAD
 import {
   Component,
   Element,
@@ -8,10 +7,6 @@
   Prop,
   Build
 } from "@stencil/core";
-import { getElementDir, getElementTheme } from "../../utils/dom";
-=======
-import { Component, Element, h, Host, Method, Prop, Build, State } from "@stencil/core";
->>>>>>> 414d5eed
 
 @Component({
   tag: "calcite-button",
@@ -47,10 +42,6 @@
     | "solid"
     | "outline"
     | "clear"
-<<<<<<< HEAD
-=======
-    | "inline"
->>>>>>> 414d5eed
     | "transparent" = "solid";
 
   /** Select theme (light or dark) */
@@ -109,16 +100,12 @@
     if (this.icon !== null && !iconPosition.includes(this.iconPosition))
       this.iconPosition = "start";
 
-<<<<<<< HEAD
     this.childElType = this.href ? "a" : "button";
-=======
-    this.childElType = this.href ? "a" : this.appearance === "inline" ? "span" : "button";
     this.setupTextContentObserver()
   }
 
   disconnectedCallback() {
     this.observer.disconnect()
->>>>>>> 414d5eed
   }
 
   componentWillLoad() {
@@ -154,13 +141,7 @@
       <Host hasText={this.hasText} dir={dir} theme={theme}>
         <Tag
           {...attributes}
-<<<<<<< HEAD
           onClick={e => this.handleClick(e)}
-=======
-          role={role}
-          tabindex={tabIndex}
-          onClick={(e) => this.handleClick(e)}
->>>>>>> 414d5eed
           disabled={this.disabled}
           ref={(el) => (this.childEl = el)}
         >
