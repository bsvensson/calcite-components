--- conflicted
+++ resolved
@@ -403,9 +403,6 @@
 :host([appearance="clear"][color="light"]:not([floating])) {
   button,
   a {
-<<<<<<< HEAD
-    @include btn-outline-clear(transparent, $blk-010, $blk-000, $blk-020, $blk-005, $blk-000);
-=======
     @include btn-outline-clear(
       transparent,
       $blk-020,
@@ -414,15 +411,11 @@
       $blk-005,
       $blk-000
     );
->>>>>>> 418e0d03
   }
 }
 :host([appearance="clear"][color="dark"]:not([floating])) {
   button,
   a {
-<<<<<<< HEAD
-    @include btn-outline-clear(transparent, $blk-200, $blk-180, $blk-220, $blk-220, $blk-220);
-=======
     @include btn-outline-clear(
       transparent,
       $blk-180,
@@ -431,7 +424,6 @@
       $blk-220,
       $blk-220
     );
->>>>>>> 418e0d03
   }
 }
 // floating variants
@@ -516,9 +508,6 @@
 :host([appearance="clear"][color="light"]) {
   button,
   a {
-<<<<<<< HEAD
-    @include btn-outline-clear-floating(transparent, $blk-010, $blk-000, $blk-020, $blk-005, $blk-000);
-=======
     @include btn-outline-clear-floating(
       transparent,
       $blk-020,
@@ -527,15 +516,11 @@
       $blk-005,
       $blk-000
     );
->>>>>>> 418e0d03
   }
 }
 :host([appearance="clear"][color="dark"]) {
   button,
   a {
-<<<<<<< HEAD
-    @include btn-outline-clear-floating(transparent, $blk-200, $blk-180, $blk-220, $blk-220, $blk-220);
-=======
     @include btn-outline-clear-floating(
       transparent,
       $blk-180,
@@ -544,7 +529,6 @@
       $blk-220,
       $blk-220
     );
->>>>>>> 418e0d03
   }
 }
 
