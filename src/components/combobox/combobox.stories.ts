import { select, number, text } from "@storybook/addon-knobs";
import { boolean, storyFilters } from "../../../.storybook/helpers";
import { themesDarkDefault } from "../../../.storybook/utils";
import readme1 from "./readme.md";
import readme2 from "../combobox-item/readme.md";
import { html } from "../../../support/formatting";

export default {
  title: "Components/Controls/Combobox",
  parameters: {
    notes: [readme1, readme2]
  },
  ...storyFilters()
};

export const simple = (): string => html`
  <div style="width:400px;max-width:100%;background-color:white;padding:100px">
    <calcite-combobox
      label="demo combobox"
      placeholder="${text("placeholder", "placeholder")}"
      label="${text("label (for screen readers)", "demo")}"
      selection-mode="${select("selection-mode", ["multi", "single", "ancestors", "multiple"], "multiple")}"
      scale="${select("scale", ["s", "m", "l"], "m")}"
      ${boolean("disabled", false)}
      ${boolean("allow-custom-values", false)}
      max-items="${number("max-items", 0)}"
    >
      <calcite-combobox-item value="Trees" text-label="Trees" selected>
        <calcite-combobox-item value="Pine" text-label="Pine"></calcite-combobox-item>
        <calcite-combobox-item value="Sequoia" disabled text-label="Sequoia"></calcite-combobox-item>
        <calcite-combobox-item value="Douglas Fir" text-label="Douglas Fir"></calcite-combobox-item>
      </calcite-combobox-item>
      <calcite-combobox-item value="Flowers" text-label="Flowers">
        <calcite-combobox-item value="Daffodil" text-label="Daffodil"></calcite-combobox-item>
        <calcite-combobox-item value="Black Eyed Susan" text-label="Black Eyed Susan"></calcite-combobox-item>
        <calcite-combobox-item value="Nasturtium" text-label="Nasturtium"></calcite-combobox-item>
      </calcite-combobox-item>
      <calcite-combobox-item value="Animals" text-label="Animals">
        <calcite-combobox-item value="Birds" text-label="Birds"></calcite-combobox-item>
        <calcite-combobox-item value="Reptiles" text-label="Reptiles"></calcite-combobox-item>
        <calcite-combobox-item value="Amphibians" text-label="Amphibians"></calcite-combobox-item>
      </calcite-combobox-item>
      <calcite-combobox-item value="Rocks" text-label="Rocks"></calcite-combobox-item>
      <calcite-combobox-item value="Insects" text-label="Insects"></calcite-combobox-item>
      <calcite-combobox-item value="Rivers" text-label="Rivers"></calcite-combobox-item>
    </calcite-combobox>
  </div>
`;

export const single = (): string => html`
  <div style="width:150px;max-width:100%;background-color:white;padding:100px">
    <calcite-combobox
      label="demo combobox"
      selection-mode="${select("selection-mode", ["multi", "single", "ancestors", "multiple"], "single")}"
      placeholder="${text("placeholder", "placeholder")}"
      label="${text("label (for screen readers)", "demo")}"
      scale="${select("scale", ["s", "m", "l"], "m")}"
      ${boolean("disabled", false)}
      max-items="${number("max-items", 0)}"
    >
      <calcite-combobox-item icon="altitude" value="altitude" text-label="Altitude" selected></calcite-combobox-item>
      <calcite-combobox-item icon="article" value="article" text-label="Article"></calcite-combobox-item>
      <calcite-combobox-item icon="attachment" value="attachment" text-label="Attachment"></calcite-combobox-item>
      <calcite-combobox-item icon="banana" value="banana" text-label="Banana"></calcite-combobox-item>
      <calcite-combobox-item icon="battery3" value="battery" text-label="Batterycharging"></calcite-combobox-item>
      <calcite-combobox-item icon="beaker" value="beaker" text-label="Beaker"></calcite-combobox-item>
      <calcite-combobox-item icon="bell" value="bell" text-label="Bell"></calcite-combobox-item>
      <calcite-combobox-item icon="bookmark" value="bookmark" text-label="Bookmark"></calcite-combobox-item>
      <calcite-combobox-item icon="brightness" value="brightness" text-label="Brightness"></calcite-combobox-item>
      <calcite-combobox-item icon="calendar" value="calendar" text-label="Calendar"></calcite-combobox-item>
      <calcite-combobox-item icon="camera" value="camera" text-label="Camera"></calcite-combobox-item>
      <calcite-combobox-item icon="car" value="car" text-label="Car"></calcite-combobox-item>
      <calcite-combobox-item icon="clock" value="clock" text-label="Clock"></calcite-combobox-item>
    </calcite-combobox>
  </div>
`;

export const multiple = (): string => html`
  <div style="width:400px;max-width:100%;background-color:white;padding:100px">
    <calcite-combobox
      label="demo combobox"
      placeholder="${text("placeholder", "placeholder")}"
      label="${text("label (for screen readers)", "demo")}"
      selection-mode="${select("selection-mode", ["multi", "single", "ancestors", "multiple"], "multiple")}"
      scale="${select("scale", ["s", "m", "l"], "m")}"
      ${boolean("disabled", false)}
      ${boolean("allow-custom-values", false)}
      max-items="${number("max-items", 0)}"
    >
      <calcite-combobox-item value="Trees" text-label="Trees" selected></calcite-combobox-item>
      <calcite-combobox-item value="Flowers" text-label="Flowers" selected></calcite-combobox-item>
      <calcite-combobox-item value="Animals" text-label="Animals"></calcite-combobox-item>
      <calcite-combobox-item value="Rocks" text-label="Rocks"></calcite-combobox-item>
      <calcite-combobox-item value="Insects" text-label="Insects"></calcite-combobox-item>
      <calcite-combobox-item value="Rivers" text-label="Rivers"></calcite-combobox-item>
      <calcite-combobox-item
        value="CommercialDamageAssessment - Damage to Commercial Buildings & Damage to Commercial Buildings"
        text-label="CommercialDamageAssessment - Damage to Commercial Buildings & Damage to Commercial Buildings"
        selected
      ></calcite-combobox-item>
    </calcite-combobox>
  </div>
`;

export const nestedItems = (): string => html`
  <div style="width:400px;max-width:100%;background-color:white;padding:100px">
    <calcite-combobox
      open
      label="demo combobox"
      selection-mode="${select("selection-mode", ["multi", "single", "ancestors", "multiple"], "multiple")}"
      placeholder="${text("placeholder", "placeholder")}"
      label="${text("label (for screen readers)", "demo")}"
      scale="${select("scale", ["s", "m", "l"], "m")}"
      ${boolean("disabled", false)}
      ${boolean("allow-custom-values", false)}
      max-items="${number("max-items", 0)}"
    >
      <calcite-combobox-item value="ITEM-0-0" text-label="Level 1">
        <calcite-combobox-item value="ITEM-0-1" text-label="Level 2"></calcite-combobox-item>
        <calcite-combobox-item value="ITEM-0-2" text-label="Level 2"></calcite-combobox-item>
        <calcite-combobox-item value="ITEM-0-3" text-label="Level 2"></calcite-combobox-item>
      </calcite-combobox-item>
      <calcite-combobox-item value="ITEM-1-0" text-label="Level 1">
        <calcite-combobox-item value="ITEM-1-1" text-label="Level 2">
          <calcite-combobox-item value="ITEM-1-1-0" text-label="Level 3"></calcite-combobox-item>
          <calcite-combobox-item value="ITEM-1-1-1" text-label="Level 3">
            <calcite-combobox-item value="ITEM-1-1-1-0" text-label="Level 4"></calcite-combobox-item>
            <calcite-combobox-item value="ITEM-1-1-1-1" text-label="Level 4"></calcite-combobox-item>
          </calcite-combobox-item>
        </calcite-combobox-item>
        <calcite-combobox-item value="ITEM-1-2" text-label="Level 2"></calcite-combobox-item>
        <calcite-combobox-item value="ITEM-1-3" text-label="Level 2"></calcite-combobox-item>
      </calcite-combobox-item>
      <calcite-combobox-item value="ITEM-2-0" text-label="Level 1">
        <calcite-combobox-item value="ITEM-2-1" text-label="Level 2"></calcite-combobox-item>
        <calcite-combobox-item value="ITEM-2-2" text-label="Level 2">
          <calcite-combobox-item value="ITEM-2-2-0" text-label="Level 3"></calcite-combobox-item>
        </calcite-combobox-item>
        <calcite-combobox-item value="ITEM-2-3" text-label="Level 2"></calcite-combobox-item>
      </calcite-combobox-item>
      <calcite-combobox-item value="ITEM-0-4" text-label="Level 1"></calcite-combobox-item>
      <calcite-combobox-item value="ITEM-0-5" text-label="Level 1"></calcite-combobox-item>
      <calcite-combobox-item value="ITEM-0-6" text-label="Level 1"></calcite-combobox-item>
    </calcite-combobox>
  </div>
`;

export const disabled_TestOnly = (): string => html`<calcite-combobox disabled>
  <calcite-combobox-item value="Trees" text-label="Trees">
    <calcite-combobox-item value="Pine" text-label="Pine"></calcite-combobox-item>
    <calcite-combobox-item value="Sequoia" disabled text-label="Sequoia"></calcite-combobox-item>
    <calcite-combobox-item value="Douglas Fir" text-label="Douglas Fir"></calcite-combobox-item>
  </calcite-combobox-item>
  <calcite-combobox-item value="Flowers" text-label="Flowers" disabled>
    <calcite-combobox-item value="Daffodil" text-label="Daffodil"></calcite-combobox-item>
    <calcite-combobox-item value="Black Eyed Susan" text-label="Black Eyed Susan"></calcite-combobox-item>
    <calcite-combobox-item value="Nasturtium" text-label="Nasturtium"></calcite-combobox-item>
  </calcite-combobox-item>
</calcite-combobox>`;

export const flipPlacements_TestOnly = (): string => html`
  <style>
    .my-combobox {
      position: unset;
      margin-top: 50px;
    }
  </style>
  <div style="height: 100px; overflow:scroll;">
    <calcite-combobox class="my-combobox" placeholder="placeholder" open>
      <calcite-combobox-item value="Trees" text-label="Trees" aria-hidden="true">
        <calcite-combobox-item value="Pine" text-label="Pine" aria-hidden="true"></calcite-combobox-item>
        <calcite-combobox-item
          value="Sequoia"
          disabled=""
          text-label="Sequoia"
          aria-hidden="true"
        ></calcite-combobox-item>
        <calcite-combobox-item value="Douglas Fir" text-label="Douglas Fir" aria-hidden="true"></calcite-combobox-item>
      </calcite-combobox-item>
      <calcite-combobox-item value="Flowers" text-label="Flowers" aria-hidden="true">
        <calcite-combobox-item value="Daffodil" text-label="Daffodil" aria-hidden="true"></calcite-combobox-item>
        <calcite-combobox-item
          value="Black Eyed Susan"
          text-label="Black Eyed Susan"
          aria-hidden="true"
        ></calcite-combobox-item>
        <calcite-combobox-item value="Nasturtium" text-label="Nasturtium" aria-hidden="true"></calcite-combobox-item>
      </calcite-combobox-item>
      <calcite-combobox-item value="Animals" text-label="Animals" aria-hidden="true">
        <calcite-combobox-item value="Birds" text-label="Birds" aria-hidden="true"></calcite-combobox-item>
        <calcite-combobox-item value="Reptiles" text-label="Reptiles" aria-hidden="true"></calcite-combobox-item>
        <calcite-combobox-item value="Amphibians" text-label="Amphibians" aria-hidden="true"></calcite-combobox-item>
      </calcite-combobox-item>
      <calcite-combobox-item value="Rocks" text-label="Rocks" aria-hidden="true"></calcite-combobox-item>
      <calcite-combobox-item value="Insects" text-label="Insects" aria-hidden="true"></calcite-combobox-item>
      <calcite-combobox-item value="Rivers" text-label="Rivers" aria-hidden="true"></calcite-combobox-item>
    </calcite-combobox>
  </div>
  <script>
    document.querySelector(".my-combobox").flipPlacements = ["right"];
  </script>
`;

export const flipPositioning_TestOnly = (): string => html`
  <div style="position: absolute; bottom: 10px; left: 10px;">
    <calcite-combobox
      max-items="${number("max-items", 6)}"
      placeholder="${text("placeholder", "placeholder")}"
      label="${text("label (for screen readers)", "demo")}"
      selection-mode="${select("selection-mode", ["multi", "single", "ancestors"], "multi")}"
      scale="${select("scale", ["s", "m", "l"], "m")}"
      ${boolean("disabled", false)}
      ${boolean("allow-custom-values", false)}
      open
    >
      <calcite-combobox-item value="Trees" text-label="Trees">
        <calcite-combobox-item value="Pine" text-label="Pine"></calcite-combobox-item>
        <calcite-combobox-item value="Sequoia" disabled text-label="Sequoia"></calcite-combobox-item>
        <calcite-combobox-item value="Douglas Fir" text-label="Douglas Fir"></calcite-combobox-item>
      </calcite-combobox-item>
      <calcite-combobox-item value="Flowers" text-label="Flowers">
        <calcite-combobox-item value="Daffodil" text-label="Daffodil"></calcite-combobox-item>
        <calcite-combobox-item value="Black Eyed Susan" text-label="Black Eyed Susan"></calcite-combobox-item>
        <calcite-combobox-item value="Nasturtium" text-label="Nasturtium"></calcite-combobox-item>
      </calcite-combobox-item>
      <calcite-combobox-item value="Animals" text-label="Animals">
        <calcite-combobox-item value="Birds" text-label="Birds"></calcite-combobox-item>
        <calcite-combobox-item value="Reptiles" text-label="Reptiles"></calcite-combobox-item>
        <calcite-combobox-item value="Amphibians" text-label="Amphibians"></calcite-combobox-item>
      </calcite-combobox-item>
      <calcite-combobox-item value="Rocks" text-label="Rocks"></calcite-combobox-item>
      <calcite-combobox-item value="Insects" text-label="Insects"></calcite-combobox-item>
      <calcite-combobox-item value="Rivers" text-label="Rivers"></calcite-combobox-item>
    </calcite-combobox>
  </div>
`;
flipPositioning_TestOnly.parameters = {
  layout: "fullscreen"
};

export const darkThemeRTL_TestOnly = (): string => html`
  <div style="width:400px;max-width:100%;padding:100px">
    <calcite-combobox
      label="demo combobox"
      selection-mode="${select("selection-mode", ["multi", "single", "ancestors"], "multi")}"
      class="calcite-theme-dark"
      placeholder="${text("placeholder", "placeholder")}"
      label="${text("label (for screen readers)", "demo")}"
      scale="${select("scale", ["s", "m", "l"], "m")}"
      ${boolean("disabled", false)}
      ${boolean("allow-custom-values", false)}
      max-items="${number("max-items", 0)}"
    >
      <calcite-combobox-item value="Trees" text-label="Trees">
        <calcite-combobox-item value="Pine" text-label="Pine"></calcite-combobox-item>
        <calcite-combobox-item value="Sequoia" disabled text-label="Sequoia"></calcite-combobox-item>
        <calcite-combobox-item value="Douglas Fir" text-label="Douglas Fir"></calcite-combobox-item>
      </calcite-combobox-item>
      <calcite-combobox-item value="Flowers" text-label="Flowers">
        <calcite-combobox-item value="Daffodil" text-label="Daffodil"></calcite-combobox-item>
        <calcite-combobox-item value="Black Eyed Susan" text-label="Black Eyed Susan"></calcite-combobox-item>
        <calcite-combobox-item value="Nasturtium" text-label="Nasturtium"></calcite-combobox-item>
      </calcite-combobox-item>
      <calcite-combobox-item value="Animals" text-label="Animals">
        <calcite-combobox-item value="Birds" text-label="Birds"></calcite-combobox-item>
        <calcite-combobox-item value="Reptiles" text-label="Reptiles"></calcite-combobox-item>
        <calcite-combobox-item value="Amphibians" text-label="Amphibians"></calcite-combobox-item>
      </calcite-combobox-item>
      <calcite-combobox-item value="Rocks" text-label="Rocks"></calcite-combobox-item>
      <calcite-combobox-item value="Insects" text-label="Insects"></calcite-combobox-item>
      <calcite-combobox-item value="Rivers" text-label="Rivers"></calcite-combobox-item>
    </calcite-combobox>
  </div>
`;
darkThemeRTL_TestOnly.parameters = { themes: themesDarkDefault };

<<<<<<< HEAD
Rtl.storyName = "RTL";

export const FlipPositioning = stepStory(
  (): string => html`
    <div style="position: absolute; bottom: 10px; left: 10px;">
      <calcite-combobox
        max-items="${number("max-items", 6)}"
        placeholder="${text("placeholder", "placeholder")}"
        label="${text("label (for screen readers)", "demo")}"
        selection-mode="${select("selection-mode", ["multi", "single", "ancestors"], "multi")}"
        scale="${select("scale", ["s", "m", "l"], "m")}"
        ${boolean("disabled", false)}
        ${boolean("allow-custom-values", false)}
      >
        <calcite-combobox-item value="Trees" text-label="Trees">
          <calcite-combobox-item value="Pine" text-label="Pine"></calcite-combobox-item>
          <calcite-combobox-item value="Sequoia" disabled text-label="Sequoia"></calcite-combobox-item>
          <calcite-combobox-item value="Douglas Fir" text-label="Douglas Fir"></calcite-combobox-item>
        </calcite-combobox-item>
        <calcite-combobox-item value="Flowers" text-label="Flowers">
          <calcite-combobox-item value="Daffodil" text-label="Daffodil"></calcite-combobox-item>
          <calcite-combobox-item value="Black Eyed Susan" text-label="Black Eyed Susan"></calcite-combobox-item>
          <calcite-combobox-item value="Nasturtium" text-label="Nasturtium"></calcite-combobox-item>
        </calcite-combobox-item>
        <calcite-combobox-item value="Animals" text-label="Animals">
          <calcite-combobox-item value="Birds" text-label="Birds"></calcite-combobox-item>
          <calcite-combobox-item value="Reptiles" text-label="Reptiles"></calcite-combobox-item>
          <calcite-combobox-item value="Amphibians" text-label="Amphibians"></calcite-combobox-item>
        </calcite-combobox-item>
        <calcite-combobox-item value="Rocks" text-label="Rocks"></calcite-combobox-item>
        <calcite-combobox-item value="Insects" text-label="Insects"></calcite-combobox-item>
        <calcite-combobox-item value="Rivers" text-label="Rivers"></calcite-combobox-item>
      </calcite-combobox>
    </div>
  `,
  createSteps("calcite-combobox").snapshot("Default").click("calcite-combobox").snapshot("Open")
);
FlipPositioning.parameters = {
  layout: "fullscreen"
};

export const SingleLongLabel = (): string => html`
  <calcite-combobox active selection-mode="single" allow-custom-values>
=======
export const singleLongLabel_TestOnly = (): string => html`
  <calcite-combobox open selection-mode="single" allow-custom-values>
>>>>>>> 5718b8d3
    <calcite-combobox-item value="Trees" text-label="Trees">
      <calcite-combobox-item
        value="CommercialDamageAssessment - Damage to Commercial Buildings"
        text-label="CommercialDamageAssessment - Damage to Commercial Buildings &  Damage to Residential Buildings "
      ></calcite-combobox-item>
      <calcite-combobox-item value="Sequoia" text-label="Sequoia"></calcite-combobox-item>
      <calcite-combobox-item value="Douglas Fir" text-label="Douglas Fir"></calcite-combobox-item>
    </calcite-combobox-item>
    <calcite-combobox-item value="Rivers" text-label="Rivers"></calcite-combobox-item>
  </calcite-combobox>
`;

<<<<<<< HEAD
export const disabled = (): string => html`<calcite-combobox disabled>
  <calcite-combobox-item value="Trees" text-label="Trees">
    <calcite-combobox-item value="Pine" text-label="Pine"></calcite-combobox-item>
    <calcite-combobox-item value="Sequoia" disabled text-label="Sequoia"></calcite-combobox-item>
    <calcite-combobox-item value="Douglas Fir" text-label="Douglas Fir"></calcite-combobox-item>
  </calcite-combobox-item>
  <calcite-combobox-item value="Flowers" text-label="Flowers" disabled>
    <calcite-combobox-item value="Daffodil" text-label="Daffodil"></calcite-combobox-item>
    <calcite-combobox-item value="Black Eyed Susan" text-label="Black Eyed Susan"></calcite-combobox-item>
    <calcite-combobox-item value="Nasturtium" text-label="Nasturtium"></calcite-combobox-item>
  </calcite-combobox-item>
</calcite-combobox>`;
=======
export const withPlaceholderIcon_TestOnly = (): string => html` <calcite-combobox
  id="labelFour"
  label="test"
  placeholder="${text("placeholder", "select folder")}"
  placeholder-icon="${text("placeholder-icon", "select")}"
  max-items="6"
  selection-mode="single"
  scale="s"
>
  <calcite-combobox-item value="root" text-label="username" icon="home"></calcite-combobox-item>
  <calcite-combobox-item value="1" text-label="Folder 1" icon="folder"></calcite-combobox-item>
  <calcite-combobox-item value="2" text-label="Folder 2" icon="folder"></calcite-combobox-item>
</calcite-combobox>`;

export const withoutPlaceholderIcon_TestOnly = (): string => html` <div
  style="width:400px;max-width:100%;background-color:white;padding:100px"
>
  <calcite-combobox placeholder="${text("placeholder", "select folder")}" selection-mode="multiple" open>
    <calcite-combobox-item value="root" text-label="username" icon="home" selected></calcite-combobox-item>
    <calcite-combobox-item value="1" text-label="Folder 1" icon="folder"></calcite-combobox-item>
    <calcite-combobox-item value="2" text-label="Folder 2" icon="folder"></calcite-combobox-item>
  </calcite-combobox>
</div>`;

export const scrollingWithoutMaxItems_TestOnly = (): string => html`
  <div style="width:400px;max-width:100%;background-color:white;padding:100px">
    <calcite-combobox label="demo combobox" open>
      <calcite-combobox-item value="Trees" text-label="Trees" selected>
        <calcite-combobox-item value="Pine" text-label="Pine"></calcite-combobox-item>
        <calcite-combobox-item value="Sequoia" disabled text-label="Sequoia"></calcite-combobox-item>
        <calcite-combobox-item value="Douglas Fir" text-label="Douglas Fir"></calcite-combobox-item>
      </calcite-combobox-item>
      <calcite-combobox-item value="Flowers" text-label="Flowers">
        <calcite-combobox-item value="Daffodil" text-label="Daffodil"></calcite-combobox-item>
        <calcite-combobox-item value="Black Eyed Susan" text-label="Black Eyed Susan"></calcite-combobox-item>
        <calcite-combobox-item value="Nasturtium" text-label="Nasturtium"></calcite-combobox-item>
      </calcite-combobox-item>
      <calcite-combobox-item value="Animals" text-label="Animals">
        <calcite-combobox-item value="Birds" text-label="Birds"></calcite-combobox-item>
        <calcite-combobox-item value="Reptiles" text-label="Reptiles"></calcite-combobox-item>
        <calcite-combobox-item value="Amphibians" text-label="Amphibians"></calcite-combobox-item>
      </calcite-combobox-item>
      <calcite-combobox-item value="Rocks" text-label="Rocks"></calcite-combobox-item>
      <calcite-combobox-item value="Insects" text-label="Insects"></calcite-combobox-item>
      <calcite-combobox-item value="Rivers" text-label="Rivers"></calcite-combobox-item>
      <calcite-combobox-item value="Trees" text-label="Trees" selected>
        <calcite-combobox-item value="Pine" text-label="Pine"></calcite-combobox-item>
        <calcite-combobox-item value="Sequoia" disabled text-label="Sequoia"></calcite-combobox-item>
        <calcite-combobox-item value="Douglas Fir" text-label="Douglas Fir"></calcite-combobox-item>
      </calcite-combobox-item>
      <calcite-combobox-item value="Flowers" text-label="Flowers">
        <calcite-combobox-item value="Daffodil" text-label="Daffodil"></calcite-combobox-item>
        <calcite-combobox-item value="Black Eyed Susan" text-label="Black Eyed Susan"></calcite-combobox-item>
        <calcite-combobox-item value="Nasturtium" text-label="Nasturtium"></calcite-combobox-item>
      </calcite-combobox-item>
      <calcite-combobox-item value="Animals" text-label="Animals">
        <calcite-combobox-item value="Birds" text-label="Birds"></calcite-combobox-item>
        <calcite-combobox-item value="Reptiles" text-label="Reptiles"></calcite-combobox-item>
        <calcite-combobox-item value="Amphibians" text-label="Amphibians"></calcite-combobox-item>
      </calcite-combobox-item>
      <calcite-combobox-item value="Rocks" text-label="Rocks"></calcite-combobox-item>
      <calcite-combobox-item value="Insects" text-label="Insects"></calcite-combobox-item>
      <calcite-combobox-item value="Rivers" text-label="Rivers"></calcite-combobox-item>
    </calcite-combobox>
  </div>
`;

export const optionListMinWidthMatchesInputWhenOverlayPositioningIsFixed_TestOnly = (): string => html`
  <style>
    .wrapper {
      display: flex;
      width: 100%;
    }

    calcite-combobox {
      width: 400px;
      margin: 0 auto;
    }
  </style>
  <div class="wrapper">
    <calcite-combobox placeholder="placeholder" overlay-positioning="fixed" placement="bottom" open>
      <calcite-combobox-item value="Trees" text-label="Trees" aria-hidden="true">
        <calcite-combobox-item value="Pine" text-label="Pine" aria-hidden="true"></calcite-combobox-item>
        <calcite-combobox-item
          value="Sequoia"
          disabled=""
          text-label="Sequoia"
          aria-hidden="true"
        ></calcite-combobox-item>
        <calcite-combobox-item value="Douglas Fir" text-label="Douglas Fir" aria-hidden="true"></calcite-combobox-item>
      </calcite-combobox-item>
      <calcite-combobox-item value="Flowers" text-label="Flowers" aria-hidden="true">
        <calcite-combobox-item value="Daffodil" text-label="Daffodil" aria-hidden="true"></calcite-combobox-item>
        <calcite-combobox-item
          value="Black Eyed Susan"
          text-label="Black Eyed Susan"
          aria-hidden="true"
        ></calcite-combobox-item>
        <calcite-combobox-item value="Nasturtium" text-label="Nasturtium" aria-hidden="true"></calcite-combobox-item>
      </calcite-combobox-item>
      <calcite-combobox-item value="Animals" text-label="Animals" aria-hidden="true">
        <calcite-combobox-item value="Birds" text-label="Birds" aria-hidden="true"></calcite-combobox-item>
        <calcite-combobox-item value="Reptiles" text-label="Reptiles" aria-hidden="true"></calcite-combobox-item>
        <calcite-combobox-item value="Amphibians" text-label="Amphibians" aria-hidden="true"></calcite-combobox-item>
      </calcite-combobox-item>
      <calcite-combobox-item value="Rocks" text-label="Rocks" aria-hidden="true"></calcite-combobox-item>
      <calcite-combobox-item value="Insects" text-label="Insects" aria-hidden="true"></calcite-combobox-item>
      <calcite-combobox-item value="Rivers" text-label="Rivers" aria-hidden="true"></calcite-combobox-item>
    </calcite-combobox>
  </div>
`;
>>>>>>> 5718b8d3
<|MERGE_RESOLUTION|>--- conflicted
+++ resolved
@@ -274,54 +274,8 @@
 `;
 darkThemeRTL_TestOnly.parameters = { themes: themesDarkDefault };
 
-<<<<<<< HEAD
-Rtl.storyName = "RTL";
-
-export const FlipPositioning = stepStory(
-  (): string => html`
-    <div style="position: absolute; bottom: 10px; left: 10px;">
-      <calcite-combobox
-        max-items="${number("max-items", 6)}"
-        placeholder="${text("placeholder", "placeholder")}"
-        label="${text("label (for screen readers)", "demo")}"
-        selection-mode="${select("selection-mode", ["multi", "single", "ancestors"], "multi")}"
-        scale="${select("scale", ["s", "m", "l"], "m")}"
-        ${boolean("disabled", false)}
-        ${boolean("allow-custom-values", false)}
-      >
-        <calcite-combobox-item value="Trees" text-label="Trees">
-          <calcite-combobox-item value="Pine" text-label="Pine"></calcite-combobox-item>
-          <calcite-combobox-item value="Sequoia" disabled text-label="Sequoia"></calcite-combobox-item>
-          <calcite-combobox-item value="Douglas Fir" text-label="Douglas Fir"></calcite-combobox-item>
-        </calcite-combobox-item>
-        <calcite-combobox-item value="Flowers" text-label="Flowers">
-          <calcite-combobox-item value="Daffodil" text-label="Daffodil"></calcite-combobox-item>
-          <calcite-combobox-item value="Black Eyed Susan" text-label="Black Eyed Susan"></calcite-combobox-item>
-          <calcite-combobox-item value="Nasturtium" text-label="Nasturtium"></calcite-combobox-item>
-        </calcite-combobox-item>
-        <calcite-combobox-item value="Animals" text-label="Animals">
-          <calcite-combobox-item value="Birds" text-label="Birds"></calcite-combobox-item>
-          <calcite-combobox-item value="Reptiles" text-label="Reptiles"></calcite-combobox-item>
-          <calcite-combobox-item value="Amphibians" text-label="Amphibians"></calcite-combobox-item>
-        </calcite-combobox-item>
-        <calcite-combobox-item value="Rocks" text-label="Rocks"></calcite-combobox-item>
-        <calcite-combobox-item value="Insects" text-label="Insects"></calcite-combobox-item>
-        <calcite-combobox-item value="Rivers" text-label="Rivers"></calcite-combobox-item>
-      </calcite-combobox>
-    </div>
-  `,
-  createSteps("calcite-combobox").snapshot("Default").click("calcite-combobox").snapshot("Open")
-);
-FlipPositioning.parameters = {
-  layout: "fullscreen"
-};
-
-export const SingleLongLabel = (): string => html`
-  <calcite-combobox active selection-mode="single" allow-custom-values>
-=======
 export const singleLongLabel_TestOnly = (): string => html`
   <calcite-combobox open selection-mode="single" allow-custom-values>
->>>>>>> 5718b8d3
     <calcite-combobox-item value="Trees" text-label="Trees">
       <calcite-combobox-item
         value="CommercialDamageAssessment - Damage to Commercial Buildings"
@@ -334,20 +288,6 @@
   </calcite-combobox>
 `;
 
-<<<<<<< HEAD
-export const disabled = (): string => html`<calcite-combobox disabled>
-  <calcite-combobox-item value="Trees" text-label="Trees">
-    <calcite-combobox-item value="Pine" text-label="Pine"></calcite-combobox-item>
-    <calcite-combobox-item value="Sequoia" disabled text-label="Sequoia"></calcite-combobox-item>
-    <calcite-combobox-item value="Douglas Fir" text-label="Douglas Fir"></calcite-combobox-item>
-  </calcite-combobox-item>
-  <calcite-combobox-item value="Flowers" text-label="Flowers" disabled>
-    <calcite-combobox-item value="Daffodil" text-label="Daffodil"></calcite-combobox-item>
-    <calcite-combobox-item value="Black Eyed Susan" text-label="Black Eyed Susan"></calcite-combobox-item>
-    <calcite-combobox-item value="Nasturtium" text-label="Nasturtium"></calcite-combobox-item>
-  </calcite-combobox-item>
-</calcite-combobox>`;
-=======
 export const withPlaceholderIcon_TestOnly = (): string => html` <calcite-combobox
   id="labelFour"
   label="test"
@@ -458,5 +398,4 @@
       <calcite-combobox-item value="Rivers" text-label="Rivers" aria-hidden="true"></calcite-combobox-item>
     </calcite-combobox>
   </div>
-`;
->>>>>>> 5718b8d3
+`;