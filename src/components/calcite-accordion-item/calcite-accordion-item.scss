--- conflicted
+++ resolved
@@ -69,8 +69,9 @@
   transition: $transition;
   text-decoration: none;
   position: relative;
-<<<<<<< HEAD
   outline: none;
+  position: relative;
+  --calcite-accordion-item-border: var(--calcite-ui-border-2);
 }
 
 // focus styles
@@ -80,9 +81,6 @@
 
 :host(:focus) .accordion-item-header {
   @include focus-style-inset();
-=======
-  --calcite-accordion-item-border: var(--calcite-ui-border-2);
->>>>>>> bc52ab7d
 }
 
 :host([active]) {
