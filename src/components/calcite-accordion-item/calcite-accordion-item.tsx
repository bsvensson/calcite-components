import {
  Component,
  Element,
  Event,
  EventEmitter,
  h,
  Host,
  Listen,
  Prop
} from "@stencil/core";
import { UP, DOWN, ENTER, HOME, END, SPACE } from "../../utils/keys";
import { getElementDir, getElementProp } from "../../utils/dom";
import { guid } from "../../utils/guid";

@Component({
  tag: "calcite-accordion-item",
  styleUrl: "calcite-accordion-item.scss",
  shadow: true
})
export class CalciteAccordionItem {
  //--------------------------------------------------------------------------
  //
  //  Element
  //
  //--------------------------------------------------------------------------

  @Element() el: HTMLElement;

  //--------------------------------------------------------------------------
  //
  //  Public Properties
  //
  //--------------------------------------------------------------------------

  @Prop({ reflect: true, mutable: true }) active: boolean = false;

  /** pass a title for the accordion item */
  @Prop() itemTitle?: string;

  /** pass a title for the accordion item */
  @Prop() itemSubtitle?: string;
  //--------------------------------------------------------------------------
  //
  //  Events
  //
  //--------------------------------------------------------------------------

  @Event() calciteAccordionItemKeyEvent: EventEmitter;
  @Event() calciteAccordionItemSelected: EventEmitter;
  @Event() closeCalciteAccordionItem: EventEmitter;
  @Event() registerCalciteAccordionItem: EventEmitter;

  //--------------------------------------------------------------------------
  //
  //  Lifecycle
  //
  //--------------------------------------------------------------------------

  componentDidLoad() {
    this.itemPosition = this.getItemPosition();
    this.registerCalciteAccordionItem.emit({
      position: this.itemPosition
    });
  }

  render() {
    const dir = getElementDir(this.el);
    return (
<<<<<<< HEAD
      <Host dir={dir} tabindex="0" aria-expanded={this.active.toString()}>
=======
      <Host tabindex="0" aria-expanded={this.active.toString()} dir={dir}>
>>>>>>> bc52ab7d
        <div class="accordion-item-header" onClick={this.itemHeaderClickHander}>
          <div class="accordion-item-header-text">
            <span class="accordion-item-title">{this.itemTitle}</span>
            <span class="accordion-item-subtitle">{this.itemSubtitle}</span>
          </div>
          <calcite-icon
            class="accordion-item-icon"
            icon={
              this.iconType === "chevron"
                ? "chevronUp"
                : this.iconType === "caret"
                ? "caretUp"
                : this.active
                ? "minus"
                : "plus"
            }
            scale="s"
          ></calcite-icon>
        </div>
        <div class="accordion-item-content">
          <slot />
        </div>
      </Host>
    );
  }

  //--------------------------------------------------------------------------
  //
  //  Event Listeners
  //
  //--------------------------------------------------------------------------

  @Listen("keydown") keyDownHandler(e) {
    if (e.target === this.el) {
      switch (e.keyCode) {
        case SPACE:
        case ENTER:
          this.emitRequestedItem();
          e.preventDefault();
          break;
        case UP:
        case DOWN:
        case HOME:
        case END:
          this.calciteAccordionItemKeyEvent.emit({ item: e });
          e.preventDefault();
          break;
      }
    }
  }

  @Listen("calciteAccordionItemHasChanged", { target: "parent" })
  updateActiveItemOnChange(event: CustomEvent) {
    this.requestedAccordionItem = event.detail.requestedAccordionItem;
    this.determineActiveItem();
  }

  //--------------------------------------------------------------------------
  //
  //  Private State/Props
  //
  //--------------------------------------------------------------------------

  /** unique id for Accordion item */
  private accordionItemId = `calcite-accordion-item-${guid()}`;

  /** position within parent */
  private itemPosition: number;

  /** the latest requested item */
  private requestedAccordionItem: string;

  /** what selection mode is the parent accordion in */
  private selectionMode = getElementProp(this.el, "selection-mode", "multi");

  /** what icon type does the parent accordion specify */
  private iconType = getElementProp(this.el, "icon-type", "chevron");

  /** handle clicks on item header */
  private itemHeaderClickHander = () => this.emitRequestedItem();
  //--------------------------------------------------------------------------
  //
  //  Private Methods
  //
  //--------------------------------------------------------------------------

  private determineActiveItem() {
    switch (this.selectionMode) {
      case "multi":
        if (this.accordionItemId === this.requestedAccordionItem)
          this.active = !this.active;
        break;

      case "single":
        if (this.accordionItemId === this.requestedAccordionItem)
          this.active = !this.active;
        else this.active = false;
        break;

      case "single-persist":
        this.active = this.accordionItemId === this.requestedAccordionItem;
        break;
    }
  }

  private emitRequestedItem() {
    this.calciteAccordionItemSelected.emit({
      requestedAccordionItem: this.accordionItemId
    });
  }

  private getItemPosition() {
    const parent = this.el.parentElement as HTMLCalciteAccordionElement;
    return Array.prototype.indexOf.call(
      parent.querySelectorAll("calcite-accordion-item"),
      this.el
    );
  }
}<|MERGE_RESOLUTION|>--- conflicted
+++ resolved
@@ -66,11 +66,7 @@
   render() {
     const dir = getElementDir(this.el);
     return (
-<<<<<<< HEAD
-      <Host dir={dir} tabindex="0" aria-expanded={this.active.toString()}>
-=======
       <Host tabindex="0" aria-expanded={this.active.toString()} dir={dir}>
->>>>>>> bc52ab7d
         <div class="accordion-item-header" onClick={this.itemHeaderClickHander}>
           <div class="accordion-item-header-text">
             <span class="accordion-item-title">{this.itemTitle}</span>
