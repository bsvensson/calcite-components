# calcite-slider

Range selection component for selecting single or multiple numeric values inside a given range:

```html
<calcite-slider
  min="1"
  max="100"
  value="50"
  step="1"
  label="Temperature"
></calcite-slider>
```

If you'd like to allow an upper and lower value selection (two handles), you can set `minValue` and `maxValue` rather than `value`. Note: these are mutually exclusive.

```html
<calcite-slider
  min="1"
  max="100"
  minValue="50"
  maxValue="85"
  step="1"
  min-label="Temperature (lower)"
  max-label="Temperature (upper)"
></calcite-slider>
```

<!-- Auto Generated Below -->


## Properties

| Property       | Attribute       | Description                                                        | Type                | Default     |
| -------------- | --------------- | ------------------------------------------------------------------ | ------------------- | ----------- |
| `disabled`     | `disabled`      | Disable and gray out the slider                                    | `boolean`           | `false`     |
| `labelHandles` | `label-handles` | Label handles with their numeric value                             | `boolean`           | `undefined` |
| `labelTicks`   | `label-ticks`   | Label tick marks with their numeric value.                         | `boolean`           | `undefined` |
| `max`          | `max`           | Maximum selectable value                                           | `number`            | `100`       |
| `maxLabel`     | `max-label`     | Label for second handle if needed (ex. "Temperature, upper bound") | `string`            | `undefined` |
| `maxValue`     | `max-value`     | Currently selected upper number (if multi-select)                  | `number`            | `undefined` |
| `min`          | `min`           | Minimum selectable value                                           | `number`            | `0`         |
| `minLabel`     | `min-label`     | Label for first (or only) handle (ex. "Temperature, lower bound")  | `string`            | `undefined` |
| `minValue`     | `min-value`     | Currently selected lower number (if multi-select)                  | `number`            | `undefined` |
| `pageStep`     | `page-step`     | Interval to move on page up/page down keys                         | `number`            | `undefined` |
| `precise`      | `precise`       | Use finer point for handles                                        | `boolean`           | `undefined` |
| `snap`         | `snap`          | Snap selection along the step interval                             | `boolean`           | `true`      |
| `step`         | `step`          | Interval to move on up/down keys                                   | `number`            | `1`         |
| `theme`        | `theme`         | Select theme (light or dark)                                       | `"dark" \| "light"` | `undefined` |
| `ticks`        | `ticks`         | Show tick marks on the number line at provided interval            | `number`            | `undefined` |
| `value`        | `value`         | Currently selected number (if single select)                       | `number`            | `null`      |


## Events

| Event                 | Description                                                                                                                                                                                                   | Type               |
| --------------------- | ------------------------------------------------------------------------------------------------------------------------------------------------------------------------------------------------------------- | ------------------ |
| `calciteSliderUpdate` | Fires on all updates to the slider. :warning: Will be fired frequently during drag. If you are performing any expensive operations consider using a debounce or throttle to avoid locking up the main thread. | `CustomEvent<any>` |


<<<<<<< HEAD
## Methods

### `setFocus() => Promise<void>`



#### Returns

Type: `Promise<void>`




----------------------------------------------
=======
----------------------------------------------

*Built with [StencilJS](https://stenciljs.com/)*
>>>>>>> ca176067
<|MERGE_RESOLUTION|>--- conflicted
+++ resolved
@@ -58,7 +58,6 @@
 | `calciteSliderUpdate` | Fires on all updates to the slider. :warning: Will be fired frequently during drag. If you are performing any expensive operations consider using a debounce or throttle to avoid locking up the main thread. | `CustomEvent<any>` |
 
 
-<<<<<<< HEAD
 ## Methods
 
 ### `setFocus() => Promise<void>`
@@ -72,9 +71,4 @@
 
 
 
-----------------------------------------------
-=======
-----------------------------------------------
-
-*Built with [StencilJS](https://stenciljs.com/)*
->>>>>>> ca176067
+----------------------------------------------