--- conflicted
+++ resolved
@@ -13,12 +13,8 @@
 } from "@stencil/core";
 import { guid } from "../../utils/guid";
 import { getKey } from "../../utils/key";
-<<<<<<< HEAD
 type activeSliderProperty = "minValue" | "maxValue" | "value" | "minMaxValue";
-=======
 import { DataSeries } from "../../interfaces/Graph";
-type activeSliderProperty = "minValue" | "maxValue" | "value";
->>>>>>> 0e47a4fe
 
 @Component({
   tag: "calcite-slider",
