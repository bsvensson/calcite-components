# calcite-accordion
Calcite-accordion can be used to present content in collapseable sections. Configuration options exist for visual style (theme, icon-position, scale, appearance), and selection functionality. Selection modes include "multi", "single", and "single-persist".

A basic implementation looks like this:

```html
<calcite-accordion>
    <calcite-accordion-item item-title="Accordion Item">Accordion Section Content
    </calcite-accordion-item>
    <calcite-accordion-item item-title="Accordion Item 2" active>Accordion Section Content
    </calcite-accordion-item>
    <calcite-accordion-item item-title="Accordion Item 3">>Accordion Section Content
    </calcite-accordion-item>
</calcite-accordion>
```

<!-- Auto Generated Below -->


## Properties

| Property        | Attribute        | Description                                                                                                                                                               | Type                                      | Default     |
| --------------- | ---------------- | ------------------------------------------------------------------------------------------------------------------------------------------------------------------------- | ----------------------------------------- | ----------- |
| `appearance`    | `appearance`     | specify the appearance - default (containing border), or minimal (no containing border), defaults to default                                                              | `"default" or "minimal" or "transparent"` | `"default"` |
| `iconPosition`  | `icon-position`  | specify the placement of the icon in the header, defaults to end                                                                                                          | `"end" or "start"`                        | `"end"`     |
<<<<<<< HEAD
| `iconType`      | `icon-type`      | specify the type of the icon in the header, defaults to chevron                                                                                                           | `"caret" or "chevron" or "plus-minus"`    | `"chevron"` |
=======
| `iconType`      | `icon-type`      | specify the placement of the icon in the header, defaults to end                                                                                                          | `"caret" or "chevron" or "plus-minus"`    | `"chevron"` |
>>>>>>> 414d5eed
| `scale`         | `scale`          | specify the scale of accordion, defaults to m                                                                                                                             | `"l" or "m" or "s"`                       | `"m"`       |
| `selectionMode` | `selection-mode` | specify the selection mode - multi (allow any number of open items), single (allow one open item), or single-persist (allow and require one open item), defaults to multi | `"multi" or "single" or "single-persist"` | `"multi"`   |
| `theme`         | `theme`          | specify the theme of accordion, defaults to light                                                                                                                         | `"dark" or "light"`                       | `undefined` |


## Events

| Event                            | Description | Type               |
| -------------------------------- | ----------- | ------------------ |
| `calciteAccordionItemHasChanged` |             | `CustomEvent<any>` |


----------------------------------------------

*Built with [StencilJS](https://stenciljs.com/)*<|MERGE_RESOLUTION|>--- conflicted
+++ resolved
@@ -23,11 +23,7 @@
 | --------------- | ---------------- | ------------------------------------------------------------------------------------------------------------------------------------------------------------------------- | ----------------------------------------- | ----------- |
 | `appearance`    | `appearance`     | specify the appearance - default (containing border), or minimal (no containing border), defaults to default                                                              | `"default" or "minimal" or "transparent"` | `"default"` |
 | `iconPosition`  | `icon-position`  | specify the placement of the icon in the header, defaults to end                                                                                                          | `"end" or "start"`                        | `"end"`     |
-<<<<<<< HEAD
-| `iconType`      | `icon-type`      | specify the type of the icon in the header, defaults to chevron                                                                                                           | `"caret" or "chevron" or "plus-minus"`    | `"chevron"` |
-=======
 | `iconType`      | `icon-type`      | specify the placement of the icon in the header, defaults to end                                                                                                          | `"caret" or "chevron" or "plus-minus"`    | `"chevron"` |
->>>>>>> 414d5eed
 | `scale`         | `scale`          | specify the scale of accordion, defaults to m                                                                                                                             | `"l" or "m" or "s"`                       | `"m"`       |
 | `selectionMode` | `selection-mode` | specify the selection mode - multi (allow any number of open items), single (allow one open item), or single-persist (allow and require one open item), defaults to multi | `"multi" or "single" or "single-persist"` | `"multi"`   |
 | `theme`         | `theme`          | specify the theme of accordion, defaults to light                                                                                                                         | `"dark" or "light"`                       | `undefined` |
