--- conflicted
+++ resolved
@@ -58,14 +58,10 @@
 @Component({
   tag: "calcite-modal",
   styleUrl: "modal.scss",
-<<<<<<< HEAD
   shadow: {
     delegatesFocus: true
-  }
-=======
-  shadow: true,
+  },
   assetsDirs: ["assets"]
->>>>>>> 9b759fd3
 })
 export class Modal
   implements
