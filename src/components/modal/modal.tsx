--- conflicted
+++ resolved
@@ -378,12 +378,6 @@
 
   /**
    * Sets focus on the component.
-<<<<<<< HEAD
-   *
-   * By default, tries to focus on focusable content. If there is none, it will focus on the close button.
-   * To focus on the close button, use the `close-button` focus ID.
-=======
->>>>>>> 5810c621
    */
   @Method()
   async setFocus(): Promise<void> {
