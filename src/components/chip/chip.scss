--- conflicted
+++ resolved
@@ -42,10 +42,9 @@
     font-medium;
 }
 
-.cursor-pointer {
-  cursor: pointer;
-}
-
+:host([selectable]) .container {
+  @apply cursor-pointer;
+}
 .container {
   @apply inline-flex h-full max-w-full items-center rounded-full;
   @apply focus-base;
@@ -87,21 +86,21 @@
   margin-inline-end: theme("spacing.2");
 }
 
-:host([scale="s"]:not([closable])) .container:not(.content--slotted) {
+:host([scale="s"]:not([closable]):not([selectable])) .container:not(.content--slotted) {
   @apply w-6 h-6;
   & .image-container {
     padding-inline: theme("spacing[0.5]");
   }
 }
 
-:host([scale="m"]:not([closable])) .container:not(.content--slotted) {
+:host([scale="m"]:not([closable]):not([selectable])) .container:not(.content--slotted) {
   @apply w-8 h-8;
   & .image-container {
     padding-inline: theme("spacing.1");
   }
 }
 
-:host([scale="l"]:not([closable])) .container:not(.content--slotted) {
+:host([scale="l"]:not([closable]):not([selectable])) .container:not(.content--slotted) {
   @apply w-11 h-11;
   & .image-container {
     padding-inline: calc(theme("spacing.3") / 2);
@@ -112,36 +111,6 @@
   padding-inline: var(--calcite-chip-spacing-unit-l) var(--calcite-chip-spacing-unit-s);
 }
 
-<<<<<<< HEAD
-.select-icon {
-  align-self: center;
-  align-content: center;
-  display: flex;
-  inset-block-start: -1px;
-  position: relative;
-  visibility: hidden;
-  inline-size: 0;
-  opacity: 0;
-  transition: opacity 0.15s ease-in-out, inline-size 0.15s ease-in-out;
-
-  &.active {
-    visibility: visible;
-    inline-size: theme("spacing.6");
-    opacity: 0.5;
-  }
-}
-
-:host([scale="l"]) .select-icon.active {
-  inline-size: theme("spacing.8");
-}
-
-:host([selected]) .select-icon {
-  opacity: 1;
-}
-
-:host([icon]:not([closable]):not([selectable])) span {
-  padding-inline: var(--calcite-chip-spacing-unit-s);
-=======
 :host([scale="s"]) button {
   inline-size: theme("spacing.4");
   block-size: theme("spacing.4");
@@ -152,7 +121,6 @@
   inline-size: theme("spacing.6");
   block-size: theme("spacing.6");
   margin-inline-end: theme("spacing.1");
->>>>>>> c058ea8c
 }
 
 :host([scale="l"]) button {
@@ -192,20 +160,39 @@
   }
 }
 
-:host([scale="s"]) button {
-  inline-size: 16px;
-  block-size: 16px;
-  margin-inline: 2px;
-}
-:host([scale="m"]) button {
-  inline-size: 24px;
-  block-size: 24px;
-  margin-inline: 4px;
-}
-:host([scale="l"]) button {
-  inline-size: 32px;
-  block-size: 32px;
-  margin-inline: 8px;
+// select icon
+.select-icon {
+  align-self: center;
+  align-content: center;
+  display: flex;
+  inset-block-start: -1px;
+  position: relative;
+  visibility: hidden;
+  inline-size: 0;
+  opacity: 0;
+  transition: opacity 0.15s ease-in-out, inline-size 0.15s ease-in-out;
+
+  &.active {
+    visibility: visible;
+    opacity: 0.5;
+  }
+}
+.container:hover .select-icon.active {
+  opacity: 1;
+}
+// explicit width for transition
+:host([scale="s"]) .select-icon.active {
+  inline-size: theme("spacing.6");
+}
+:host([scale="m"]) .select-icon.active {
+  inline-size: theme("spacing.7");
+}
+:host([scale="l"]) .select-icon.active {
+  inline-size: theme("spacing.8");
+}
+
+:host([selected]) .select-icon {
+  opacity: 1;
 }
 
 //slotted image
@@ -224,28 +211,11 @@
     inline-flex
     duration-150
     ease-in-out;
+  margin-inline-end: 0;
   margin-inline-start: var(--calcite-chip-spacing-unit-l);
-<<<<<<< HEAD
-  border-start-start-radius: 0;
-  border-start-end-radius: 50px;
-  border-end-end-radius: 50px;
-  border-end-start-radius: 0;
-  &:nth-child(2) {
-    margin-inline-start: calc(var(--calcite-chip-spacing-unit-l) * 1.25);
-  }
-}
-
-// SOLID
-:host {
-  @apply text-color-1 bg-transparent;
-}
-
-:host([color="neutral"]) {
-=======
 }
 
 :host([kind="neutral"]) {
->>>>>>> c058ea8c
   border-color: transparent;
   background-color: var(--calcite-ui-foreground-2);
   color: var(--calcite-ui-text-1);
@@ -259,11 +229,7 @@
   }
 }
 
-<<<<<<< HEAD
-:host([color="inverse"]) {
-=======
 :host([kind="inverse"]) {
->>>>>>> c058ea8c
   border-color: transparent;
   background-color: var(--calcite-ui-inverse);
   @apply text-color-inverse;
@@ -278,11 +244,7 @@
   }
 }
 
-<<<<<<< HEAD
-:host([color="brand"]) {
-=======
 :host([kind="brand"]) {
->>>>>>> c058ea8c
   border-color: transparent;
   background-color: var(--calcite-ui-brand);
   color: var(--calcite-ui-text-inverse);
@@ -296,17 +258,9 @@
   }
 }
 
-<<<<<<< HEAD
-// OUTLINE
-// CLEAR
-:host([appearance="outline"]),
-:host([appearance="clear"]) {
-  @apply text-color-1  bg-foreground-1;
-=======
 :host([appearance="outline-fill"]),
 :host([appearance="outline"]) {
   @apply text-color-1 bg-foreground-1;
->>>>>>> c058ea8c
   button,
   .close-icon {
     @apply text-color-3;
@@ -316,30 +270,6 @@
   }
 }
 
-<<<<<<< HEAD
-:host([color="neutral"][appearance="outline"]),
-:host([color="neutral"][appearance="clear"]) {
-  border-color: var(--calcite-ui-border-1);
-}
-
-:host([color="inverse"][appearance="outline"]),
-:host([color="inverse"][appearance="clear"]) {
-  border-color: var(--calcite-ui-border-inverse);
-}
-
-:host([color="brand"][appearance="outline"]),
-:host([color="brand"][appearance="clear"]) {
-  border-color: var(--calcite-ui-brand);
-}
-:host([appearance="outline"]) {
-  @apply bg-foreground-1;
-}
-
-:host([appearance="clear"]) {
-  @apply bg-transparent;
-}
-
-=======
 :host([appearance="outline-fill"]) {
   @apply bg-foreground-1;
 }
@@ -369,7 +299,7 @@
     outline-color: var(--calcite-ui-text-inverse);
   }
 }
->>>>>>> c058ea8c
+
 :host([closed]) {
   display: none;
 }