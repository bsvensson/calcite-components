--- conflicted
+++ resolved
@@ -7,22 +7,15 @@
   Element,
   VNode,
   Method,
-<<<<<<< HEAD
-  Listen
+  Listen,
+  Build,
+  State,
+  Watch
 } from "@stencil/core";
-import { getElementProp, getSlotted, toAriaBoolean } from "../../utils/dom";
-import { CSS, TEXT, SLOTS, ICONS } from "./resources";
-import { ChipColor, ItemKeyEvent, RegistryEntry, RequestedItem } from "./interfaces";
-import { Appearance, DeprecatedEventPayload, Scale } from "../interfaces";
-=======
-  Watch,
-  State,
-  Build
-} from "@stencil/core";
-import { guid } from "../../utils/guid";
+import { getElementProp, toAriaBoolean } from "../../utils/dom";
 import { CSS, SLOTS, ICONS } from "./resources";
-import { Appearance, Kind, Scale } from "../interfaces";
->>>>>>> c058ea8c
+import { ItemKeyEvent, RegistryEntry, RequestedItem } from "./interfaces";
+import { Appearance, DeprecatedEventPayload, Kind, Scale } from "../interfaces";
 import {
   ConditionalSlotComponent,
   connectConditionalSlotComponent,
@@ -77,13 +70,8 @@
   @Prop({ reflect: true }) appearance: Extract<"outline" | "outline-fill" | "solid", Appearance> =
     "solid";
 
-<<<<<<< HEAD
-  /** specify the color of the chip */
-  @Prop({ reflect: true }) color: ChipColor = "neutral";
-=======
   /** Specifies the kind of the component (will apply to border and background if applicable). */
   @Prop({ reflect: true }) kind: Extract<"brand" | "inverse" | "neutral", Kind> = "neutral";
->>>>>>> c058ea8c
 
   /** When `true`, a close button is added to the component. */
   @Prop({ reflect: true, mutable: true }) closable = false;
@@ -103,13 +91,12 @@
   /** When `true`, hides the component. */
   @Prop({ reflect: true, mutable: true }) closed = false;
 
-<<<<<<< HEAD
   /** Is the chip selectable  */
   @Prop({ reflect: true, mutable: true }) selectable = false;
 
   /** Is the chip selected  */
   @Prop({ reflect: true, mutable: true }) selected = false;
-=======
+
   /**
    * Use this property to override individual strings used by the component.
    */
@@ -126,17 +113,32 @@
   onMessagesChange(): void {
     /* wired up by t9n util */
   }
->>>>>>> c058ea8c
-
-  // --------------------------------------------------------------------------
-  //
-  //  Private State/Properties
-  //
-  // --------------------------------------------------------------------------
+
+  //--------------------------------------------------------------------------
+  //
+  //  Private Properties / State
+  //
+  //--------------------------------------------------------------------------
+  @State() defaultMessages: Messages;
+
+  @State() effectiveLocale: string;
+
+  @Watch("effectiveLocale")
+  effectiveLocaleChange(): void {
+    updateMessages(this, this.effectiveLocale);
+  }
+
+  private mutationObserver = createObserver("mutation", () => this.updateHasContent());
+
+  private closeButton: HTMLButtonElement;
+
+  /** determine if there is slotted content for styling purposes */
+  @State() private hasContent = false;
+
+  /** determine if there is slotted image for styling purposes */
+  @State() private hasImage = false;
 
   private containerEl: HTMLDivElement;
-
-  private closeButton: HTMLButtonElement;
 
   /** the containing accordion element */
   private parent: HTMLCalciteChipGroupElement;
@@ -175,15 +177,6 @@
    * @internal
    */
   @Event({ cancelable: false }) calciteInternalChipSelect: EventEmitter<RequestedItem>;
-
-  @State() defaultMessages: Messages;
-
-  @State() effectiveLocale: string;
-
-  @Watch("effectiveLocale")
-  effectiveLocaleChange(): void {
-    updateMessages(this, this.effectiveLocale);
-  }
 
   // --------------------------------------------------------------------------
   //
@@ -282,8 +275,6 @@
 
   // --------------------------------------------------------------------------
   //
-<<<<<<< HEAD
-=======
   //  Events
   //
   // --------------------------------------------------------------------------
@@ -295,29 +286,38 @@
 
   // --------------------------------------------------------------------------
   //
->>>>>>> c058ea8c
   //  Private Methods
   //
   // --------------------------------------------------------------------------
 
-<<<<<<< HEAD
   private closeHandler = (): void => {
-=======
-  closeClickHandler = (event: MouseEvent): void => {
-    event.preventDefault();
+    // event.preventDefault();
     this.calciteChipClose.emit();
->>>>>>> c058ea8c
     this.closed = true;
     this.selected = false;
     this.itemSelectHandler();
-    this.calciteChipDismiss.emit(this.el);
     event.stopPropagation();
   };
 
-<<<<<<< HEAD
   private getItemPosition(): number {
     return Array.prototype.indexOf.call(this.parent.querySelectorAll("calcite-chip"), this.el);
   }
+
+  private updateHasContent() {
+    const slottedContent = this.el.textContent.trim().length > 0 || this.el.childNodes.length > 0;
+    this.hasContent =
+      this.el.childNodes.length > 0 && this.el.childNodes[0]?.nodeName === "#text"
+        ? this.el.textContent?.trim().length > 0
+        : slottedContent;
+  }
+
+  private setupTextContentObserver() {
+    this.mutationObserver?.observe(this.el, { childList: true, subtree: true });
+  }
+
+  private handleSlotImageChange = (event: Event): void => {
+    this.hasImage = slotChangeHasAssignedElement(event);
+  };
 
   private itemSelectHandler = (): void => {
     // q - expected to not interact when "none" ?
@@ -327,34 +327,6 @@
       });
     }
   };
-=======
-  private updateHasContent() {
-    const slottedContent = this.el.textContent.trim().length > 0 || this.el.childNodes.length > 0;
-    this.hasContent =
-      this.el.childNodes.length > 0 && this.el.childNodes[0]?.nodeName === "#text"
-        ? this.el.textContent?.trim().length > 0
-        : slottedContent;
-  }
-
-  private setupTextContentObserver() {
-    this.mutationObserver?.observe(this.el, { childList: true, subtree: true });
-  }
-
-  private handleSlotImageChange = (event: Event): void => {
-    this.hasImage = slotChangeHasAssignedElement(event);
-  };
-
-  //--------------------------------------------------------------------------
-  //
-  //  Private State/Props
-  //
-  //--------------------------------------------------------------------------
-
-  /** watches for changing text content */
-  private mutationObserver = createObserver("mutation", () => this.updateHasContent());
-
-  private closeButton: HTMLButtonElement;
->>>>>>> c058ea8c
 
   private determineActiveItem(requestedChip): void {
     switch (this.selectionMode) {
@@ -374,18 +346,20 @@
     }
   }
 
-  /** determine if there is slotted content for styling purposes */
-  @State() private hasContent = false;
-
-  /** determine if there is slotted image for styling purposes */
-  @State() private hasImage = false;
   //--------------------------------------------------------------------------
   //
   //  Render Methods
   //
   //--------------------------------------------------------------------------
 
-<<<<<<< HEAD
+  renderChipImage(): VNode {
+    return (
+      <div class={CSS.imageContainer} key="image">
+        <slot name={SLOTS.image} onSlotchange={this.handleSlotImageChange} />
+      </div>
+    );
+  }
+
   renderSelectionIcon(): VNode {
     const icon =
       this.selectionMode === "multiple" && this.selected
@@ -400,38 +374,15 @@
       >
         <calcite-icon class={CSS.chipIcon} icon={icon} scale={this.scale === "l" ? "m" : "s"} />
       </div>
-=======
-  renderChipImage(): VNode {
-    return (
-      <div class={CSS.imageContainer} key="image">
-        <slot name={SLOTS.image} onSlotchange={this.handleSlotImageChange} />
-      </div>
-    );
-  }
-
-  render(): VNode {
-    const iconEl = (
-      <calcite-icon
-        class={CSS.chipIcon}
-        flipRtl={this.iconFlipRtl}
-        icon={this.icon}
-        scale={this.scale === "l" ? "m" : "s"}
-      />
->>>>>>> c058ea8c
     );
   }
 
   renderCloseButton(): VNode {
     return (
       <button
-<<<<<<< HEAD
-        aria-label={this.dismissLabel}
-=======
-        aria-describedby={this.guid}
         aria-label={this.messages.dismissLabel}
->>>>>>> c058ea8c
         class={CSS.close}
-        onClick={() => this.closeHandler()}
+        onClick={this.closeHandler}
         ref={(el) => (this.closeButton = el)}
       >
         <calcite-icon
@@ -458,8 +409,6 @@
   }
 
   render(): VNode {
-    const hasImageSlot = getSlotted(this.el, SLOTS.image);
-
     let aria = {};
     switch (this.selectionMode) {
       case "single":
@@ -481,28 +430,20 @@
 
     return (
       <div
-<<<<<<< HEAD
         {...aria}
-        class={`container ${this.selectable ? "cursor-pointer" : ""}`}
+        class={{
+          [CSS.container]: true,
+          [CSS.contentSlotted]: this.hasContent,
+          [CSS.imageSlotted]: this.hasImage
+        }}
         onClick={this.itemSelectHandler}
         ref={(el) => (this.containerEl = el)}
         tabIndex={0}
       >
         {this.selectable && this.selectionMode !== "none" && this.renderSelectionIcon()}
-        {hasImageSlot && this.renderImageSlot()}
+        {this.renderChipImage()}
         {this.icon && this.renderIcon()}
         <span class={CSS.title}>
-=======
-        class={{
-          [CSS.container]: true,
-          [CSS.contentSlotted]: this.hasContent,
-          [CSS.imageSlotted]: this.hasImage
-        }}
-      >
-        {this.renderChipImage()}
-        {this.icon ? iconEl : null}
-        <span class={CSS.title} id={this.guid}>
->>>>>>> c058ea8c
           <slot />
         </span>
         {this.closable && this.renderCloseButton()}
