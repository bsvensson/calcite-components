import {
  Component,
  h,
  Prop,
  Event,
  EventEmitter,
  Element,
  VNode,
  Method,
  Listen,
  Build,
  State,
  Watch
} from "@stencil/core";
import { toAriaBoolean } from "../../utils/dom";
import { CSS, SLOTS, ICONS } from "./resources";
import { Appearance, Kind, Scale, SelectionMode } from "../interfaces";
import {
  ConditionalSlotComponent,
  connectConditionalSlotComponent,
  disconnectConditionalSlotComponent
} from "../../utils/conditionalSlot";
import { ChipMessages } from "./assets/chip/t9n";
import {
  connectMessages,
  disconnectMessages,
  setUpMessages,
  T9nComponent,
  updateMessages
} from "../../utils/t9n";
import { connectLocalized, disconnectLocalized, LocalizedComponent } from "../../utils/locale";
import {
  setUpLoadableComponent,
  setComponentLoaded,
  LoadableComponent,
  componentLoaded
} from "../../utils/loadable";
import { createObserver } from "../../utils/observers";
import { slotChangeHasAssignedElement } from "../../utils/dom";
import { isActivationKey } from "../../utils/key";

/**
 * @slot - A slot for adding text.
 * @slot image - A slot for adding an image.
 */
@Component({
  tag: "calcite-chip",
  styleUrl: "chip.scss",
  shadow: true,
  assetsDirs: ["assets"]
})
export class Chip
  implements ConditionalSlotComponent, LoadableComponent, LocalizedComponent, T9nComponent
{
  //--------------------------------------------------------------------------
  //
  //  Element
  //
  //--------------------------------------------------------------------------

  @Element() el: HTMLCalciteChipElement;

  //--------------------------------------------------------------------------
  //
  //  Public Properties
  //
  //--------------------------------------------------------------------------

  /** Specifies the appearance style of the component. */
  @Prop({ reflect: true }) appearance: Extract<"outline" | "outline-fill" | "solid", Appearance> =
    "solid";

  /** Specifies the kind of the component (will apply to border and background if applicable). */
  @Prop({ reflect: true }) kind: Extract<"brand" | "inverse" | "neutral", Kind> = "neutral";

  /** When `true`, a close button is added to the component. */
  @Prop({ reflect: true, mutable: true }) closable = false;

  /** Specifies an icon to display. */
  @Prop({ reflect: true }) icon: string;

  /** When `true`, the icon will be flipped when the element direction is right-to-left (`"rtl"`). */
  @Prop({ reflect: true }) iconFlipRtl = false;

  /** Specifies the size of the component. */
  @Prop({ reflect: true }) scale: Scale = "m";

  /** The component's value. */
  @Prop() value!: any;

  /** When `true`, hides the component. */
  @Prop({ reflect: true, mutable: true }) closed = false;

  /**
   * This internal property, managed by a containing `calcite-chip-group`, is
   * conditionally set based on the `selectionMode` of the parent
   *
   * @internal
   */
  @Prop({ reflect: true, mutable: true }) selectable = false;

  /**
   * This internal property, managed by a containing `calcite-chip-group`, is
   * conditionally set based on the `selectionMode` of the parent
   *
   * @internal
   */
  @Prop({ mutable: true }) selectionMode: Extract<
    "multiple" | "single" | "single-persist" | "none",
    SelectionMode
  > = "none";

  /** When true, the component is selected.  */
  @Prop({ reflect: true, mutable: true }) selected = false;

  /**
   * Use this property to override individual strings used by the component.
   */
  @Prop({ mutable: true }) messageOverrides: Partial<ChipMessages>;

  /**
   * Made into a prop for testing purposes only
   *
   * @internal
   */
  @Prop({ mutable: true }) messages: ChipMessages;

  @Watch("messageOverrides")
  onMessagesChange(): void {
    /* wired up by t9n util */
  }

  //--------------------------------------------------------------------------
  //
  //  Private Properties / State
  //
  // --------------------------------------------------------------------------

  @State() defaultMessages: ChipMessages;

  @State() effectiveLocale: string;

  @Watch("effectiveLocale")
  effectiveLocaleChange(): void {
    updateMessages(this, this.effectiveLocale);
  }

  /** determine if there is slotted content for styling purposes */
  @State() private hasContent = false;

  /** determine if there is slotted image for styling purposes */
  @State() private hasImage = false;

  private containerEl: HTMLDivElement;

  /** the containing chip group element */
  private parent: HTMLCalciteChipGroupElement;

  private mutationObserver = createObserver("mutation", () => this.updateHasContent());

  private closeButton: HTMLButtonElement;

  // --------------------------------------------------------------------------
  //
  //  Events
  //
  // --------------------------------------------------------------------------

  /**
   * Fires when the component's close button is selected.
   */
  @Event({ cancelable: false }) calciteChipClose: EventEmitter<void>;

  /**
   * Fires when the selected state of the component changes.
   */
  @Event({ cancelable: false }) calciteChipSelect: EventEmitter<void>;

  /**
   * @internal
   */
  @Event({ cancelable: false }) calciteInternalChipKeyEvent: EventEmitter<KeyboardEvent>;

  // --------------------------------------------------------------------------
  //
  //  Lifecycle
  //
  // --------------------------------------------------------------------------

  connectedCallback(): void {
    this.parent = this.el.parentElement as HTMLCalciteChipGroupElement;
    connectConditionalSlotComponent(this);
    connectLocalized(this);
    connectMessages(this);
    this.setupTextContentObserver();
  }

  componentDidLoad(): void {
    setComponentLoaded(this);
  }

  disconnectedCallback(): void {
    disconnectConditionalSlotComponent(this);
    disconnectLocalized(this);
    disconnectMessages(this);
  }

  async componentWillLoad(): Promise<void> {
    setUpLoadableComponent(this);
    if (Build.isBrowser) {
      await setUpMessages(this);
      this.updateHasContent();
    }
  }
  //--------------------------------------------------------------------------
  //
  //  Event Listeners
  //
  //--------------------------------------------------------------------------

<<<<<<< HEAD
  @Listen("keydown", { capture: true })
  keyDownHandler(event: KeyboardEvent): void {
    if ((event as any).path.includes(this.closeButton) && isActivationKey(event.key)) {
      this.closeHandler();
    }
    if (event.target === this.el) {
      switch (event.key) {
        case " ":
        case "Enter":
          this.itemSelectHandler();
          event.preventDefault();
          break;
        case "ArrowRight":
        case "ArrowLeft":
        case "Home":
        case "End":
          this.calciteInternalChipKeyEvent.emit(event);
          event.preventDefault();
          break;
      }
    }
  }
=======
  /** When `closable` is `true`, sets focus on the component's "close" button (the first focusable item). */
  @Method()
  async setFocus(): Promise<void> {
    await componentLoaded(this);
>>>>>>> 0fbcb99e

  @Listen("calciteChipInternalSelectionChange", { target: "body" })
  internalSelectionChangeListener(event: CustomEvent): void {
    if (event.target !== this.parent) {
      return;
    }
    this.determineActiveItem(event.detail);
    event.stopPropagation();
  }

  //--------------------------------------------------------------------------
  //
  //  Public Methods
  //
  //--------------------------------------------------------------------------

  /** Sets focus on the component. */
  @Method()
  async setFocus(): Promise<void> {
    await componentLoaded(this);
    this.containerEl?.focus();
  }

  // --------------------------------------------------------------------------
  //
  //  Private Methods
  //
  // --------------------------------------------------------------------------

  private closeHandler = (): void => {
    this.calciteChipClose.emit();
    this.selected = false;
    this.closed = true;
  };

  private updateHasContent() {
    const slottedContent = this.el.textContent.trim().length > 0 || this.el.childNodes.length > 0;
    this.hasContent =
      this.el.childNodes.length > 0 && this.el.childNodes[0]?.nodeName === "#text"
        ? this.el.textContent?.trim().length > 0
        : slottedContent;
  }

  private setupTextContentObserver() {
    this.mutationObserver?.observe(this.el, { childList: true, subtree: true });
  }

  private handleSlotImageChange = (event: Event): void => {
    this.hasImage = slotChangeHasAssignedElement(event);
  };

  private itemSelectHandler = (): void => {
    if (this.selectionMode !== "none") {
      this.calciteChipSelect.emit();
    }
  };

  private determineActiveItem(requestedChip): void {
    switch (this.selectionMode) {
      case "multiple":
        if (this.el === requestedChip) {
          this.selected = !this.selected;
        }
        break;

      case "single":
        this.selected = this.el === requestedChip ? !this.selected : false;
        break;

      case "single-persist":
        this.selected = this.el === requestedChip;
        break;
    }
  }

  //--------------------------------------------------------------------------
  //
  //  Render Methods
  //
  //--------------------------------------------------------------------------

  renderChipImage(): VNode {
    return (
      <div class={CSS.imageContainer} key="image">
        <slot name={SLOTS.image} onSlotchange={this.handleSlotImageChange} />
      </div>
    );
  }

  renderSelectionIcon(): VNode {
    const icon =
      this.selectionMode === "multiple" && this.selected
        ? "check-circle-f"
        : this.selectionMode === "multiple"
        ? "circle"
        : this.selected && "circle-f";

    return (
      <div
        class={`select-icon ${this.selectionMode === "multiple" || this.selected ? "active" : ""}`}
      >
        <calcite-icon
          class={CSS.chipIcon}
          icon={icon ? icon : undefined}
          scale={this.scale === "l" ? "m" : "s"}
        />
      </div>
    );
  }

  renderCloseButton(): VNode {
    return (
      <button
        aria-label={this.messages.dismissLabel}
        class={CSS.close}
        onClick={this.closeHandler}
        ref={(el) => (this.closeButton = el)}
      >
        <calcite-icon
          class={CSS.closeIcon}
          icon={ICONS.close}
          scale={this.scale === "l" ? "m" : "s"}
        />
      </button>
    );
  }

  renderImageSlot(): VNode {
    return (
      <div class={CSS.imageContainer} key="image">
        <slot name={SLOTS.image} />
      </div>
    );
  }

  renderIcon(): VNode {
    return (
      <calcite-icon class={CSS.chipIcon} flipRtl={this.iconFlipRtl} icon={this.icon} scale="s" />
    );
  }

  render(): VNode {
    let aria = {};
    switch (this.selectionMode) {
      case "single":
      case "single-persist":
        aria = {
          "aria-checked": toAriaBoolean(this.selected),
          "aria-labelledby": this.parent.label,
          role: "radio"
        };
        break;
      case "multiple":
        aria = {
          "aria-checked": toAriaBoolean(this.selected),
          "aria-labelledby": this.parent.label,
          role: "checkbox"
        };
        break;
    }

    return (
      <div
        {...aria}
        class={{
          [CSS.container]: true,
          [CSS.contentSlotted]: this.hasContent,
          [CSS.imageSlotted]: this.hasImage
        }}
        onClick={this.itemSelectHandler}
        ref={(el) => (this.containerEl = el)}
        tabIndex={0}
      >
        {this.selectable && this.selectionMode !== "none" && this.renderSelectionIcon()}
        {this.renderChipImage()}
        {this.icon && this.renderIcon()}
        <span class={CSS.title}>
          <slot />
        </span>
        {this.closable && this.renderCloseButton()}
      </div>
    );
  }
}<|MERGE_RESOLUTION|>--- conflicted
+++ resolved
@@ -218,7 +218,6 @@
   //
   //--------------------------------------------------------------------------
 
-<<<<<<< HEAD
   @Listen("keydown", { capture: true })
   keyDownHandler(event: KeyboardEvent): void {
     if ((event as any).path.includes(this.closeButton) && isActivationKey(event.key)) {
@@ -241,12 +240,6 @@
       }
     }
   }
-=======
-  /** When `closable` is `true`, sets focus on the component's "close" button (the first focusable item). */
-  @Method()
-  async setFocus(): Promise<void> {
-    await componentLoaded(this);
->>>>>>> 0fbcb99e
 
   @Listen("calciteChipInternalSelectionChange", { target: "body" })
   internalSelectionChangeListener(event: CustomEvent): void {
@@ -263,7 +256,7 @@
   //
   //--------------------------------------------------------------------------
 
-  /** Sets focus on the component. */
+  /** When `closable` is `true`, sets focus on the component's "close" button (the first focusable item). */
   @Method()
   async setFocus(): Promise<void> {
     await componentLoaded(this);
