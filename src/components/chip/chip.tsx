import {
  Component,
  h,
  Prop,
  Event,
  EventEmitter,
  Element,
  VNode,
  Method,
  Listen,
  Build,
  State,
  Watch
} from "@stencil/core";
import { getElementProp, toAriaBoolean } from "../../utils/dom";
import { CSS, SLOTS, ICONS } from "./resources";
import { ItemKeyEvent, RegistryEntry, RequestedItem } from "./interfaces";
import { Appearance, Kind, Scale } from "../interfaces";
import {
  ConditionalSlotComponent,
  connectConditionalSlotComponent,
  disconnectConditionalSlotComponent
} from "../../utils/conditionalSlot";
import { ChipMessages } from "./assets/chip/t9n";
import {
  connectMessages,
  disconnectMessages,
  setUpMessages,
  T9nComponent,
  updateMessages
} from "../../utils/t9n";
import { connectLocalized, disconnectLocalized, LocalizedComponent } from "../../utils/locale";
import {
  setUpLoadableComponent,
  setComponentLoaded,
  LoadableComponent,
  componentLoaded
} from "../../utils/loadable";
import { createObserver } from "../../utils/observers";
import { slotChangeHasAssignedElement } from "../../utils/dom";

/**
 * @slot - A slot for adding text.
 * @slot image - A slot for adding an image.
 */
@Component({
  tag: "calcite-chip",
  styleUrl: "chip.scss",
  shadow: true,
  assetsDirs: ["assets"]
})
export class Chip
  implements ConditionalSlotComponent, LoadableComponent, LocalizedComponent, T9nComponent
{
  //--------------------------------------------------------------------------
  //
  //  Element
  //
  //--------------------------------------------------------------------------

  @Element() el: HTMLCalciteChipElement;

  //--------------------------------------------------------------------------
  //
  //  Public Properties
  //
  //--------------------------------------------------------------------------

  /** Specifies the appearance style of the component. */
  @Prop({ reflect: true }) appearance: Extract<"outline" | "outline-fill" | "solid", Appearance> =
    "solid";

  /** Specifies the kind of the component (will apply to border and background if applicable). */
  @Prop({ reflect: true }) kind: Extract<"brand" | "inverse" | "neutral", Kind> = "neutral";

  /** When `true`, a close button is added to the component. */
  @Prop({ reflect: true, mutable: true }) closable = false;

  /** Specifies an icon to display. */
  @Prop({ reflect: true }) icon: string;

  /** When `true`, the icon will be flipped when the element direction is right-to-left (`"rtl"`). */
  @Prop({ reflect: true }) iconFlipRtl = false;

  /** Specifies the size of the component. */
  @Prop({ reflect: true }) scale: Scale = "m";

  /** The component's value. */
  @Prop() value!: any;

  /** When `true`, hides the component. */
  @Prop({ reflect: true, mutable: true }) closed = false;

  /** Is the chip selectable  */
  @Prop({ reflect: true, mutable: true }) selectable = false;

  /** Is the chip selected  */
  @Prop({ reflect: true, mutable: true }) selected = false;

  /**
   * Use this property to override individual strings used by the component.
   */
  @Prop({ mutable: true }) messageOverrides: Partial<ChipMessages>;

  /**
   * Made into a prop for testing purposes only
   *
   * @internal
   */
  @Prop({ mutable: true }) messages: ChipMessages;

  @Watch("messageOverrides")
  onMessagesChange(): void {
    /* wired up by t9n util */
  }

  //--------------------------------------------------------------------------
  //
  //  Private Properties / State
  //
<<<<<<< HEAD
  //--------------------------------------------------------------------------
  @State() defaultMessages: Messages;
=======
  // --------------------------------------------------------------------------

  @Element() el: HTMLCalciteChipElement;

  @State() defaultMessages: ChipMessages;
>>>>>>> de7f7772

  @State() effectiveLocale: string;

  @Watch("effectiveLocale")
  effectiveLocaleChange(): void {
    updateMessages(this, this.effectiveLocale);
  }

  private mutationObserver = createObserver("mutation", () => this.updateHasContent());

  private closeButton: HTMLButtonElement;

  /** determine if there is slotted content for styling purposes */
  @State() private hasContent = false;

  /** determine if there is slotted image for styling purposes */
  @State() private hasImage = false;

  private containerEl: HTMLDivElement;

  /** the containing accordion element */
  private parent: HTMLCalciteChipGroupElement;

  /** position within parent */
  private itemPosition: number;

  /** what selection mode is the parent accordion in */
  private selectionMode: string;

  // --------------------------------------------------------------------------
  //
  //  Events
  //
  // --------------------------------------------------------------------------

  /**
   * Fires when the close button is clicked.
   */
  @Event({ cancelable: false }) calciteChipClose: EventEmitter<void>;

  /**
   *
   * @internal
   */
  @Event({ cancelable: false }) calciteInternalChipRegister: EventEmitter<RegistryEntry>;

  /**
   * @internal
   */
  @Event({ cancelable: false }) calciteInternalChipKeyEvent: EventEmitter<ItemKeyEvent>;

  /**
   * @internal
   */
  @Event({ cancelable: false }) calciteInternalChipSelect: EventEmitter<RequestedItem>;

  // --------------------------------------------------------------------------
  //
  //  Lifecycle
  //
  // --------------------------------------------------------------------------

  connectedCallback(): void {
    this.parent = this.el.parentElement as HTMLCalciteChipGroupElement;
    this.selectionMode = getElementProp(this.el, "selection-mode", "none");
    connectConditionalSlotComponent(this);
    connectLocalized(this);
    connectMessages(this);
    this.setupTextContentObserver();
  }

  componentDidLoad(): void {
    setComponentLoaded(this);
    this.itemPosition = this.getItemPosition();
    this.calciteInternalChipRegister.emit({
      parent: this.parent,
      position: this.itemPosition
    });
  }

  disconnectedCallback(): void {
    disconnectConditionalSlotComponent(this);
    disconnectLocalized(this);
    disconnectMessages(this);
  }

  async componentWillLoad(): Promise<void> {
    setUpLoadableComponent(this);
    if (Build.isBrowser) {
      await setUpMessages(this);
      this.updateHasContent();
    }
  }
  //--------------------------------------------------------------------------
  //
  //  Event Listeners
  //
  //--------------------------------------------------------------------------

  @Listen("keydown", { capture: true })
  keyDownHandler(event: KeyboardEvent): void {
    if (
      (event as any).path.includes(this.closeButton) &&
      (event.key === " " || event.key === "Enter")
    ) {
      this.closeHandler();
    }
    if (event.target === this.el) {
      switch (event.key) {
        case " ":
        case "Enter":
          this.itemSelectHandler();
          event.preventDefault();
          break;
        case "ArrowRight":
        case "ArrowLeft":
        case "Home":
        case "End":
          this.calciteInternalChipKeyEvent.emit({
            parent: this.parent,
            item: event
          });
          event.preventDefault();
          break;
      }
    }
  }

  @Listen("calciteChipInternalSelectionChange", { target: "body" })
  updateActiveItemOnChange(event: CustomEvent): void {
    if (this.el.parentNode !== event.detail.requestedChip.parentNode) {
      return;
    }
    this.determineActiveItem(event.detail.requestedChip);
    event.stopPropagation();
  }

  //--------------------------------------------------------------------------
  //
  //  Public Methods
  //
  //--------------------------------------------------------------------------

  /** Sets focus on the component. */
  @Method()
  async setFocus(): Promise<void> {
    await componentLoaded(this);

    this.containerEl?.focus();
  }

  // --------------------------------------------------------------------------
  //
  //  Private Methods
  //
  // --------------------------------------------------------------------------

  private closeHandler = (): void => {
    this.closed = true;
    this.selected = false;
    this.itemSelectHandler();
    this.calciteChipClose.emit();
  };

  private getItemPosition(): number {
    return Array.prototype.indexOf.call(this.parent.querySelectorAll("calcite-chip"), this.el);
  }

  private updateHasContent() {
    const slottedContent = this.el.textContent.trim().length > 0 || this.el.childNodes.length > 0;
    this.hasContent =
      this.el.childNodes.length > 0 && this.el.childNodes[0]?.nodeName === "#text"
        ? this.el.textContent?.trim().length > 0
        : slottedContent;
  }

  private setupTextContentObserver() {
    this.mutationObserver?.observe(this.el, { childList: true, subtree: true });
  }

  private handleSlotImageChange = (event: Event): void => {
    this.hasImage = slotChangeHasAssignedElement(event);
  };

  private itemSelectHandler = (): void => {
    // q - expected to not interact when "none" ?
    if (this.selectionMode !== "none") {
      this.calciteInternalChipSelect.emit({
        requestedChip: this.el as HTMLCalciteChipElement
      });
    }
  };

  private determineActiveItem(requestedChip): void {
    switch (this.selectionMode) {
      case "multiple":
        if (this.el === requestedChip) {
          this.selected = !this.selected;
        }
        break;

      case "single":
        this.selected = this.el === requestedChip ? !this.selected : false;
        break;

      case "single-persist":
        this.selected = this.el === requestedChip;
        break;
    }
  }

  //--------------------------------------------------------------------------
  //
  //  Render Methods
  //
  //--------------------------------------------------------------------------

  renderChipImage(): VNode {
    return (
      <div class={CSS.imageContainer} key="image">
        <slot name={SLOTS.image} onSlotchange={this.handleSlotImageChange} />
      </div>
    );
  }

  renderSelectionIcon(): VNode {
    const icon =
      this.selectionMode === "multiple" && this.selected
        ? "check-circle-f"
        : this.selectionMode === "multiple"
        ? "circle"
        : this.selected && "circle-f";

    return (
      <div
        class={`select-icon ${this.selectionMode === "multiple" || this.selected ? "active" : ""}`}
      >
        <calcite-icon class={CSS.chipIcon} icon={icon} scale={this.scale === "l" ? "m" : "s"} />
      </div>
    );
  }

  renderCloseButton(): VNode {
    return (
      <button
        aria-label={this.messages.dismissLabel}
        class={CSS.close}
        onClick={this.closeHandler}
        ref={(el) => (this.closeButton = el)}
      >
        <calcite-icon
          class={CSS.closeIcon}
          icon={ICONS.close}
          scale={this.scale === "l" ? "m" : "s"}
        />
      </button>
    );
  }

  renderImageSlot(): VNode {
    return (
      <div class={CSS.imageContainer} key="image">
        <slot name={SLOTS.image} />
      </div>
    );
  }

  renderIcon(): VNode {
    return (
      <calcite-icon class={CSS.chipIcon} flipRtl={this.iconFlipRtl} icon={this.icon} scale="s" />
    );
  }

  render(): VNode {
    let aria = {};
    switch (this.selectionMode) {
      case "single":
      case "single-persist":
        aria = {
          "aria-checked": toAriaBoolean(this.selected),
          "aria-labelledby": this.parent,
          role: "radio"
        };
        break;
      case "multiple":
        aria = {
          "aria-checked": toAriaBoolean(this.selected),
          "aria-labelledby": this.parent,
          role: "checkbox"
        };
        break;
    }

    return (
      <div
        {...aria}
        class={{
          [CSS.container]: true,
          [CSS.contentSlotted]: this.hasContent,
          [CSS.imageSlotted]: this.hasImage
        }}
        onClick={this.itemSelectHandler}
        ref={(el) => (this.containerEl = el)}
        tabIndex={0}
      >
        {this.selectable && this.selectionMode !== "none" && this.renderSelectionIcon()}
        {this.renderChipImage()}
        {this.icon && this.renderIcon()}
        <span class={CSS.title}>
          <slot />
        </span>
        {this.closable && this.renderCloseButton()}
      </div>
    );
  }
}<|MERGE_RESOLUTION|>--- conflicted
+++ resolved
@@ -118,16 +118,11 @@
   //
   //  Private Properties / State
   //
-<<<<<<< HEAD
-  //--------------------------------------------------------------------------
-  @State() defaultMessages: Messages;
-=======
   // --------------------------------------------------------------------------
 
   @Element() el: HTMLCalciteChipElement;
 
   @State() defaultMessages: ChipMessages;
->>>>>>> de7f7772
 
   @State() effectiveLocale: string;
 
