--- conflicted
+++ resolved
@@ -17,13 +17,8 @@
   <div style="background-color:white;padding:100px">
     <calcite-chip
       scale="${select("scale", ["s", "m", "l"], "m")}"
-<<<<<<< HEAD
-      appearance="${select("appearance", ["solid", "clear", "outline"], "solid")}"
-      color="${select("color", ["neutral", "brand", "inverse"], "neutral")}"
-=======
       appearance="${select("appearance", ["outline", "outline-fill", "solid"], "solid")}"
       kind="${select("kind", ["brand", "inverse", "neutral"], "neutral")}"
->>>>>>> c058ea8c
       ${boolean("closable", false)}
       ${boolean("selectable", false)}
       ${boolean("selected", false)}
@@ -37,13 +32,8 @@
     <calcite-chip
       icon="${select("icon", iconNames, iconNames[0])}"
       scale="${select("scale", ["s", "m", "l"], "m")}"
-<<<<<<< HEAD
-      appearance="${select("appearance", ["solid", "clear", "outline"], "solid")}"
-      color="${select("color", ["neutral", "brand", "inverse"], "neutral")}"
-=======
       appearance="${select("appearance", ["outline", "outline-fill", "solid"], "solid")}"
       kind="${select("kind", ["brand", "inverse", "neutral"], "neutral")}"
->>>>>>> c058ea8c
       ${boolean("closable", false)}
       ${boolean("selectable", false)}
       ${boolean("selected", false)}
@@ -57,13 +47,8 @@
   <div style="background-color:white;padding:100px">
     <calcite-chip
       scale="${select("scale", ["s", "m", "l"], "m")}"
-<<<<<<< HEAD
-      appearance="${select("appearance", ["solid", "clear", "outline"], "solid")}"
-      color="${select("color", ["neutral", "brand", "inverse"], "neutral")}"
-=======
       appearance="${select("appearance", ["outline", "outline-fill", "solid"], "solid")}"
       kind="${select("kind", ["brand", "inverse", "neutral"], "neutral")}"
->>>>>>> c058ea8c
       ${boolean("closable", false)}
       ${boolean("selectable", false)}
       ${boolean("selected", false)}
@@ -81,13 +66,8 @@
     <div style="background-color:white;padding:100px">
       <calcite-chip
         scale="${scale}"
-<<<<<<< HEAD
-        appearance="${select("appearance", ["solid", "clear", "outline"], "solid")}"
-        color="${select("color", ["neutral", "brand", "inverse"], "neutral")}"
-=======
         appearance="${select("appearance", ["outline", "outline-fill", "solid"], "solid")}"
         kind="${select("kind", ["brand", "inverse", "neutral"], "neutral")}"
->>>>>>> c058ea8c
         ${boolean("closable", false)}
         ${boolean("selectable", false)}
         ${boolean("selected", false)}
@@ -112,13 +92,8 @@
     <calcite-chip
       class="calcite-theme-dark"
       scale="${select("scale", ["s", "m", "l"], "m")}"
-<<<<<<< HEAD
-      appearance="${select("appearance", ["solid", "clear", "outline"], "solid")}"
-      color="${select("color", ["neutral", "brand", "inverse"], "neutral")}"
-=======
       appearance="${select("appearance", ["outline", "outline-fill", "solid"], "solid")}"
       kind="${select("kind", ["brand", "inverse", "neutral"], "neutral")}"
->>>>>>> c058ea8c
       ${boolean("closable", false)}
       ${boolean("selectable", false)}
       ${boolean("selected", false)}
