import { newE2EPage } from "@stencil/core/testing";

describe("calcite-link", () => {
  it("renders as a span with default props", async () => {
    const page = await newE2EPage();
    await page.setContent(`<calcite-link>Continue</calcite-link>`);

    const element = await page.find("calcite-link");
    const elementAsSpan = await page.find("calcite-link >>> span");
    const elementAsLink = await page.find("calcite-link >>> a");
    const iconStart = await page.find(
      "calcite-link >>> .calcite-link--icon.icon-start"
    );
    const iconEnd = await page.find(
      "calcite-link >>> .calcite-link--icon.icon-end"
    );

    expect(element).toHaveAttribute("calcite-hydrated");
    expect(element).toEqualAttribute("color", "blue");
    expect(elementAsLink).toBeNull();
    expect(elementAsSpan).not.toBeNull();
    expect(iconStart).toBeNull();
    expect(iconEnd).toBeNull();
  });

  it("renders as a link with default props", async () => {
    const page = await newE2EPage();
    await page.setContent(`<calcite-link href="/">Continue</calcite-link>`);
    const element = await page.find("calcite-link");
    const elementAsSpan = await page.find("calcite-link >>> span");
    const elementAsLink = await page.find("calcite-link >>> a");
    const iconStart = await page.find(
      "calcite-link >>> .calcite-link--icon.icon-start"
    );
    const iconEnd = await page.find(
      "calcite-link >>> .calcite-link--icon.icon-end"
    );

    expect(element).toHaveAttribute("calcite-hydrated");
    expect(element).toEqualAttribute("color", "blue");
    expect(elementAsLink).not.toBeNull();
    expect(elementAsSpan).toBeNull();
    expect(iconStart).toBeNull();
    expect(iconEnd).toBeNull();
  });

  it("renders as a span with requested props", async () => {
    const page = await newE2EPage();
    await page.setContent(`<calcite-link color="red">Continue</calcite-link>`);
    const element = await page.find("calcite-link");
    const elementAsSpan = await page.find("calcite-link >>> span");
    const elementAsLink = await page.find("calcite-link >>> a");
    const iconStart = await page.find(
      "calcite-link >>> .calcite-link--icon.icon-start"
    );
    const iconEnd = await page.find(
      "calcite-link >>> .calcite-link--icon.icon-end"
    );

    expect(element).toHaveAttribute("calcite-hydrated");
    expect(element).toEqualAttribute("color", "red");
    expect(elementAsLink).toBeNull();
    expect(elementAsSpan).not.toBeNull();
    expect(iconStart).toBeNull();
    expect(iconEnd).toBeNull();
  });

  it("renders as a link with requested props", async () => {
    const page = await newE2EPage();
    await page.setContent(
      `<calcite-link href="/" color="red">Continue</calcite-link>`
    );
    const element = await page.find("calcite-link");
    const elementAsSpan = await page.find("calcite-link >>> span");
    const elementAsLink = await page.find("calcite-link >>> a");
    const iconStart = await page.find(
      "calcite-link >>> .calcite-link--icon.icon-start"
    );
    const iconEnd = await page.find(
      "calcite-link >>> .calcite-link--icon.icon-end"
    );

    expect(element).toHaveAttribute("calcite-hydrated");
    expect(element).toEqualAttribute("color", "red");
    expect(elementAsLink).not.toBeNull();
    expect(elementAsSpan).toBeNull();
    expect(iconStart).toBeNull();
    expect(iconEnd).toBeNull();
  });

  it("passes attributes to rendered child link", async () => {
    const page = await newE2EPage();
    await page.setContent(
      `<calcite-link rel="noopener noreferrer" target="_blank" class="mycustomclass" href="google.com">Continue</calcite-link>`
    );
    const element = await page.find("calcite-link");
    const elementAsSpan = await page.find("calcite-link >>> span");
    const elementAsLink = await page.find("calcite-link >>> a");
<<<<<<< HEAD
    const iconStart = await page.find(
      "calcite-link >>> .calcite-link--icon.icon-start"
    );
    const iconEnd = await page.find(
      "calcite-link >>> .calcite-link--icon.icon-end"
    );

    expect(element).toHaveClass("hydrated");
=======
    const icon = await page.find("calcite-link >>> .calcite-link--icon");
    expect(element).toHaveAttribute("calcite-hydrated");
>>>>>>> 67da39d0
    expect(elementAsLink).not.toBeNull();
    expect(elementAsSpan).toBeNull();
    expect(elementAsLink).toHaveClass("mycustomclass");
    expect(elementAsLink).toEqualAttribute("href", "google.com");
    expect(elementAsLink).toEqualAttribute("rel", "noopener noreferrer");
    expect(elementAsLink).toEqualAttribute("target", "_blank");
    expect(iconStart).toBeNull();
    expect(iconEnd).toBeNull();
  });

  it("passes attributes to rendered child span", async () => {
    const page = await newE2EPage();
    await page.setContent(
      `<calcite-link name="myname" class="mycustomclass">Continue</calcite-link>`
    );
    const element = await page.find("calcite-link");
    const elementAsSpan = await page.find("calcite-link >>> span");
    const elementAsLink = await page.find("calcite-link >>> a");
<<<<<<< HEAD
    const iconStart = await page.find(
      "calcite-link >>> .calcite-link--icon.icon-start"
    );
    const iconEnd = await page.find(
      "calcite-link >>> .calcite-link--icon.icon-end"
    );

    expect(element).toHaveClass("hydrated");
=======
    const icon = await page.find("calcite-link >>> .calcite-link--icon");
    expect(element).toHaveAttribute("calcite-hydrated");
>>>>>>> 67da39d0
    expect(elementAsLink).toBeNull();
    expect(elementAsSpan).not.toBeNull();
    expect(elementAsSpan).toHaveClass("mycustomclass");
    expect(elementAsSpan).toEqualAttribute("name", "myname");
    expect(iconStart).toBeNull();
    expect(iconEnd).toBeNull();
  });

  it("validates incorrect props", async () => {
    const page = await newE2EPage();
    await page.setContent(`<calcite-link color="zip">Continue</calcite-link>`);
<<<<<<< HEAD
    const element = await page.find("calcite-link");
    const elementAsSpan = await page.find("calcite-link >>> span");
    const elementAsLink = await page.find("calcite-link >>> a");
    const iconStart = await page.find(
      "calcite-link >>> .calcite-link--icon.icon-start"
    );
    const iconEnd = await page.find(
      "calcite-link >>> .calcite-link--icon.icon-end"
    );
    expect(element).toHaveClass("hydrated");
    expect(element).toEqualAttribute("color", "blue");
    expect(elementAsLink).toBeNull();
    expect(elementAsSpan).not.toBeNull();
    expect(iconStart).toBeNull();
    expect(iconEnd).toBeNull();
  });

  it("renders with an icon-start", async () => {
    const page = await newE2EPage();
    await page.setContent(
      `<calcite-link icon-start='plus'>Continue</calcite-link>`
    );
    const element = await page.find("calcite-link");
    const elementAsSpan = await page.find("calcite-link >>> span");
    const elementAsLink = await page.find("calcite-link >>> a");
    const iconStart = await page.find(
      "calcite-link >>> .calcite-link--icon.icon-start"
    );
    const iconEnd = await page.find(
      "calcite-link >>> .calcite-link--icon.icon-end"
    );
    expect(element).toHaveClass("hydrated");
    expect(elementAsLink).toBeNull();
    expect(elementAsSpan).not.toBeNull();
    expect(iconStart).not.toBeNull();
    expect(iconEnd).toBeNull();
  });
  it("renders with an icon-end", async () => {
    const page = await newE2EPage();
    await page.setContent(
      `<calcite-link icon-end='plus'>Continue</calcite-link>`
    );
    const element = await page.find("calcite-link");
    const elementAsSpan = await page.find("calcite-link >>> span");
    const elementAsLink = await page.find("calcite-link >>> a");
    const iconStart = await page.find(
      "calcite-link >>> .calcite-link--icon.icon-start"
    );
    const iconEnd = await page.find(
      "calcite-link >>> .calcite-link--icon.icon-end"
    );
    expect(element).toHaveClass("hydrated");
=======
    const element = await page.find("calcite-link");
    const elementAsSpan = await page.find("calcite-link >>> span");
    const elementAsLink = await page.find("calcite-link >>> a");
    const icon = await page.find("calcite-link >>> .calcite-link--icon");
    expect(element).toHaveAttribute("calcite-hydrated");
    expect(element).toEqualAttribute("color", "blue");
>>>>>>> 67da39d0
    expect(elementAsLink).toBeNull();
    expect(elementAsSpan).not.toBeNull();
    expect(iconStart).toBeNull();
    expect(iconEnd).not.toBeNull();
  });

  it("renders with an icon-start and icon-end", async () => {
    const page = await newE2EPage();
    await page.setContent(
      `<calcite-link icon-start='plus' icon-end='plus'>Continue</calcite-link>`
    );
    const element = await page.find("calcite-link");
    const elementAsSpan = await page.find("calcite-link >>> span");
    const elementAsLink = await page.find("calcite-link >>> a");
<<<<<<< HEAD
    const iconStart = await page.find(
      "calcite-link >>> .calcite-link--icon.icon-start"
    );
    const iconEnd = await page.find(
      "calcite-link >>> .calcite-link--icon.icon-end"
    );
    expect(element).toHaveClass("hydrated");
=======
    const icon = await page.find("calcite-link >>> .calcite-link--icon");
    expect(element).toHaveAttribute("calcite-hydrated");
>>>>>>> 67da39d0
    expect(elementAsLink).toBeNull();
    expect(elementAsSpan).not.toBeNull();
    expect(iconStart).not.toBeNull();
    expect(iconEnd).not.toBeNull();
  });
});<|MERGE_RESOLUTION|>--- conflicted
+++ resolved
@@ -96,19 +96,14 @@
     const element = await page.find("calcite-link");
     const elementAsSpan = await page.find("calcite-link >>> span");
     const elementAsLink = await page.find("calcite-link >>> a");
-<<<<<<< HEAD
-    const iconStart = await page.find(
-      "calcite-link >>> .calcite-link--icon.icon-start"
-    );
-    const iconEnd = await page.find(
-      "calcite-link >>> .calcite-link--icon.icon-end"
-    );
-
-    expect(element).toHaveClass("hydrated");
-=======
-    const icon = await page.find("calcite-link >>> .calcite-link--icon");
-    expect(element).toHaveAttribute("calcite-hydrated");
->>>>>>> 67da39d0
+    const iconStart = await page.find(
+      "calcite-link >>> .calcite-link--icon.icon-start"
+    );
+    const iconEnd = await page.find(
+      "calcite-link >>> .calcite-link--icon.icon-end"
+    );
+
+    expect(element).toHaveAttribute("calcite-hydrated");
     expect(elementAsLink).not.toBeNull();
     expect(elementAsSpan).toBeNull();
     expect(elementAsLink).toHaveClass("mycustomclass");
@@ -127,19 +122,14 @@
     const element = await page.find("calcite-link");
     const elementAsSpan = await page.find("calcite-link >>> span");
     const elementAsLink = await page.find("calcite-link >>> a");
-<<<<<<< HEAD
-    const iconStart = await page.find(
-      "calcite-link >>> .calcite-link--icon.icon-start"
-    );
-    const iconEnd = await page.find(
-      "calcite-link >>> .calcite-link--icon.icon-end"
-    );
-
-    expect(element).toHaveClass("hydrated");
-=======
-    const icon = await page.find("calcite-link >>> .calcite-link--icon");
-    expect(element).toHaveAttribute("calcite-hydrated");
->>>>>>> 67da39d0
+    const iconStart = await page.find(
+      "calcite-link >>> .calcite-link--icon.icon-start"
+    );
+    const iconEnd = await page.find(
+      "calcite-link >>> .calcite-link--icon.icon-end"
+    );
+
+    expect(element).toHaveAttribute("calcite-hydrated");
     expect(elementAsLink).toBeNull();
     expect(elementAsSpan).not.toBeNull();
     expect(elementAsSpan).toHaveClass("mycustomclass");
@@ -151,17 +141,16 @@
   it("validates incorrect props", async () => {
     const page = await newE2EPage();
     await page.setContent(`<calcite-link color="zip">Continue</calcite-link>`);
-<<<<<<< HEAD
-    const element = await page.find("calcite-link");
-    const elementAsSpan = await page.find("calcite-link >>> span");
-    const elementAsLink = await page.find("calcite-link >>> a");
-    const iconStart = await page.find(
-      "calcite-link >>> .calcite-link--icon.icon-start"
-    );
-    const iconEnd = await page.find(
-      "calcite-link >>> .calcite-link--icon.icon-end"
-    );
-    expect(element).toHaveClass("hydrated");
+    const element = await page.find("calcite-link");
+    const elementAsSpan = await page.find("calcite-link >>> span");
+    const elementAsLink = await page.find("calcite-link >>> a");
+    const iconStart = await page.find(
+      "calcite-link >>> .calcite-link--icon.icon-start"
+    );
+    const iconEnd = await page.find(
+      "calcite-link >>> .calcite-link--icon.icon-end"
+    );
+    expect(element).toHaveAttribute("calcite-hydrated");
     expect(element).toEqualAttribute("color", "blue");
     expect(elementAsLink).toBeNull();
     expect(elementAsSpan).not.toBeNull();
@@ -183,7 +172,7 @@
     const iconEnd = await page.find(
       "calcite-link >>> .calcite-link--icon.icon-end"
     );
-    expect(element).toHaveClass("hydrated");
+    expect(element).toHaveAttribute("calcite-hydrated");
     expect(elementAsLink).toBeNull();
     expect(elementAsSpan).not.toBeNull();
     expect(iconStart).not.toBeNull();
@@ -203,15 +192,7 @@
     const iconEnd = await page.find(
       "calcite-link >>> .calcite-link--icon.icon-end"
     );
-    expect(element).toHaveClass("hydrated");
-=======
-    const element = await page.find("calcite-link");
-    const elementAsSpan = await page.find("calcite-link >>> span");
-    const elementAsLink = await page.find("calcite-link >>> a");
-    const icon = await page.find("calcite-link >>> .calcite-link--icon");
-    expect(element).toHaveAttribute("calcite-hydrated");
-    expect(element).toEqualAttribute("color", "blue");
->>>>>>> 67da39d0
+    expect(element).toHaveAttribute("calcite-hydrated");
     expect(elementAsLink).toBeNull();
     expect(elementAsSpan).not.toBeNull();
     expect(iconStart).toBeNull();
@@ -226,18 +207,13 @@
     const element = await page.find("calcite-link");
     const elementAsSpan = await page.find("calcite-link >>> span");
     const elementAsLink = await page.find("calcite-link >>> a");
-<<<<<<< HEAD
-    const iconStart = await page.find(
-      "calcite-link >>> .calcite-link--icon.icon-start"
-    );
-    const iconEnd = await page.find(
-      "calcite-link >>> .calcite-link--icon.icon-end"
-    );
-    expect(element).toHaveClass("hydrated");
-=======
-    const icon = await page.find("calcite-link >>> .calcite-link--icon");
-    expect(element).toHaveAttribute("calcite-hydrated");
->>>>>>> 67da39d0
+    const iconStart = await page.find(
+      "calcite-link >>> .calcite-link--icon.icon-start"
+    );
+    const iconEnd = await page.find(
+      "calcite-link >>> .calcite-link--icon.icon-end"
+    );
+    expect(element).toHaveAttribute("calcite-hydrated");
     expect(elementAsLink).toBeNull();
     expect(elementAsSpan).not.toBeNull();
     expect(iconStart).not.toBeNull();
