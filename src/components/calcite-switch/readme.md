--- conflicted
+++ resolved
@@ -19,16 +19,6 @@
 
 ## Properties
 
-<<<<<<< HEAD
-| Property   | Attribute  | Description                        | Type                | Default     |
-| ---------- | ---------- | ---------------------------------- | ------------------- | ----------- |
-| `color`    | `color`    | What color the switch should be    | `"blue" or "red"`   | `"blue"`    |
-| `name`     | `name`     | The name of the checkbox input     | `string`            | `""`        |
-| `scale`    | `scale`    | The scale of the button            | `"l" or "m" or "s"` | `"m"`       |
-| `switched` | `switched` | True if the switch is initially on | `boolean`           | `false`     |
-| `theme`    | `theme`    | The component's theme.             | `"dark" or "light"` | `undefined` |
-| `value`    | `value`    | The value of the checkbox input    | `string`            | `""`        |
-=======
 | Property   | Attribute  | Description                        | Type                | Default   |
 | ---------- | ---------- | ---------------------------------- | ------------------- | --------- |
 | `color`    | `color`    | What color the switch should be    | `"blue" or "red"`   | `"blue"`  |
@@ -37,7 +27,6 @@
 | `switched` | `switched` | True if the switch is initially on | `boolean`           | `false`   |
 | `theme`    | `theme`    | The component's theme.             | `"dark" or "light"` | `"light"` |
 | `value`    | `value`    | The value of the checkbox input    | `string`            | `""`      |
->>>>>>> 414d5eed
 
 
 ## Events
