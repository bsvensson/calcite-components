--- conflicted
+++ resolved
@@ -30,17 +30,11 @@
   position: absolute;
   left: 0;
   z-index: 200;
-  overflow: auto;
+  overflow: hidden;
   max-height: 0;
   width: auto;
   width: 12.5rem;
-<<<<<<< HEAD
-  overflow: hidden;
-  background: var(--calcite-dropdown-background-color);
-=======
   background: var(--calcite-global-ui-foreground);
-  border: 1px solid var(--calcite-dropdown-border-color);
->>>>>>> 4bd6cc88
   border-radius: 2px;
   box-shadow: $shadow-2;
 }
