--- conflicted
+++ resolved
@@ -59,13 +59,10 @@
   left: 0;
   width: auto;
   width: var(--calcite-dropdown-width);
-<<<<<<< HEAD
-=======
   background: var(--calcite-ui-foreground-1);
   border-radius: var(--calcite-border-radius);
   box-shadow: $shadow-2;
   pointer-events: none;
->>>>>>> 5af75887
 }
 
 :host-context([dir="rtl"]) .calcite-dropdown-wrapper {
