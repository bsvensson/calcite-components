# calcite-dropdown
Calcite-dropdown can be used to provide an absolutely positioned set of selectable items. You can combine multiple groups of items and selection modes, and optionally pass a title for each group. All `<calcite-dropdown-item>` must have a parent `<calcite-dropdown-group>`, even if `group-title` attribute is not set.

A basic implementation looks like this:

```html
 <calcite-dropdown>
      <calcite-button slot="dropdown-trigger">Open Dropdown</calcite-button>
      <calcite-dropdown-group>
        <calcite-dropdown-item>Relevance</calcite-dropdown-item>
        <calcite-dropdown-item active>Date modified</calcite-dropdown-item>
        <calcite-dropdown-item>Title</calcite-dropdown-item>
      </calcite-dropdown-group>
    </calcite-dropdown>
```

You can combine groups in a single dropdown, with varying selection modes:

```html
 <calcite-dropdown>
      <calcite-button slot="dropdown-trigger">Open Dropdown</calcite-button>
      <calcite-dropdown-group group-title="Select one">
        <calcite-dropdown-item>Apple</calcite-dropdown-item>
        <calcite-dropdown-item active>Orange</calcite-dropdown-item>
        <calcite-dropdown-item>Grape</calcite-dropdown-item>
      </calcite-dropdown-group>
      <calcite-dropdown-group group-title="Select multi" selection-mode="multi">
        <calcite-dropdown-item>Asparagus</calcite-dropdown-item>
        <calcite-dropdown-item active>Potato</calcite-dropdown-item>
        <calcite-dropdown-item>Yam</calcite-dropdown-item>
      </calcite-dropdown-group>
      <calcite-dropdown-group group-title="Select none (useful for actions)" selection-mode="none">
        <calcite-dropdown-item>Plant beans</calcite-dropdown-item>
        <calcite-dropdown-item active>Add peas</calcite-dropdown-item>
      </calcite-dropdown-group>
    </calcite-dropdown>
```

<!-- Auto Generated Below -->


## Properties

<<<<<<< HEAD
| Property    | Attribute   | Description                                                                     | Type                           | Default   |
| ----------- | ----------- | ------------------------------------------------------------------------------- | ------------------------------ | --------- |
| `active`    | `active`    |                                                                                 | `boolean`                      | `false`   |
| `alignment` | `alignment` | specify the alignment of dropdown, defaults to start                           | `"center" \| "end" \| "start"` | `"start"` |
| `scale`     | `scale`     | specify the scale of dropdown, defaults to m                                   | `"l" \| "m" \| "s"`            | `"m"`     |
| `theme`     | `theme`     | specify the theme of the dropdown, defaults to light                            | `"dark" \| "light"`            | `"light"` |
| `type`      | `type`      | specify whether the dropdown is opened by hover or click of the trigger element | `"click" \| "hover"`           | `"click"` |
| `width`     | `width`     | specify the width of dropdown, defaults to m                                   | `"l" \| "m" \| "s"`            | `"m"`     |
=======
| Property    | Attribute   | Description                                                                     | Type                           | Default     |
| ----------- | ----------- | ------------------------------------------------------------------------------- | ------------------------------ | ----------- |
| `active`    | `active`    |                                                                                 | `boolean`                      | `false`     |
| `alignment` | `alignment` | specify the alignment of dropdrown, defaults to left                            | `"center" \| "end" \| "start"` | `"start"`   |
| `scale`     | `scale`     | specify the scale of dropdrown, defaults to m                                   | `"l" \| "m" \| "s"`            | `"m"`       |
| `theme`     | `theme`     | specify the theme of the dropdown, defaults to light                            | `"dark" \| "light"`            | `undefined` |
| `type`      | `type`      | specify whether the dropdown is opened by hover or click of the trigger element | `"click" \| "hover"`           | `"click"`   |
| `width`     | `width`     | specify the width of dropdrown, defaults to m                                   | `"l" \| "m" \| "s"`            | `"m"`       |
>>>>>>> bf000077


----------------------------------------------

*Built with [StencilJS](https://stenciljs.com/)*<|MERGE_RESOLUTION|>--- conflicted
+++ resolved
@@ -41,25 +41,14 @@
 
 ## Properties
 
-<<<<<<< HEAD
-| Property    | Attribute   | Description                                                                     | Type                           | Default   |
-| ----------- | ----------- | ------------------------------------------------------------------------------- | ------------------------------ | --------- |
-| `active`    | `active`    |                                                                                 | `boolean`                      | `false`   |
-| `alignment` | `alignment` | specify the alignment of dropdown, defaults to start                           | `"center" \| "end" \| "start"` | `"start"` |
-| `scale`     | `scale`     | specify the scale of dropdown, defaults to m                                   | `"l" \| "m" \| "s"`            | `"m"`     |
-| `theme`     | `theme`     | specify the theme of the dropdown, defaults to light                            | `"dark" \| "light"`            | `"light"` |
-| `type`      | `type`      | specify whether the dropdown is opened by hover or click of the trigger element | `"click" \| "hover"`           | `"click"` |
-| `width`     | `width`     | specify the width of dropdown, defaults to m                                   | `"l" \| "m" \| "s"`            | `"m"`     |
-=======
 | Property    | Attribute   | Description                                                                     | Type                           | Default     |
 | ----------- | ----------- | ------------------------------------------------------------------------------- | ------------------------------ | ----------- |
 | `active`    | `active`    |                                                                                 | `boolean`                      | `false`     |
-| `alignment` | `alignment` | specify the alignment of dropdrown, defaults to left                            | `"center" \| "end" \| "start"` | `"start"`   |
-| `scale`     | `scale`     | specify the scale of dropdrown, defaults to m                                   | `"l" \| "m" \| "s"`            | `"m"`       |
+| `alignment` | `alignment` | specify the alignment of dropdown, defaults to start                            | `"center" \| "end" \| "start"` | `"start"`   |
+| `scale`     | `scale`     | specify the scale of dropdown, defaults to m                                   | `"l" \| "m" \| "s"`            | `"m"`       |
 | `theme`     | `theme`     | specify the theme of the dropdown, defaults to light                            | `"dark" \| "light"`            | `undefined` |
 | `type`      | `type`      | specify whether the dropdown is opened by hover or click of the trigger element | `"click" \| "hover"`           | `"click"`   |
-| `width`     | `width`     | specify the width of dropdrown, defaults to m                                   | `"l" \| "m" \| "s"`            | `"m"`       |
->>>>>>> bf000077
+| `width`     | `width`     | specify the width of dropdown, defaults to m                                   | `"l" \| "m" \| "s"`            | `"m"`       |
 
 
 ----------------------------------------------
