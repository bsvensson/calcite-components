# calcite-dropdown

Calcite-dropdown can be used to provide an absolutely positioned set of selectable items. You can combine multiple groups of items and selection modes, and optionally pass a title for each group. All `<calcite-dropdown-item>` must have a parent `<calcite-dropdown-group>`, even if `group-title` attribute is not set.

A basic implementation looks like this:

```html
<calcite-dropdown>
  <calcite-button slot="dropdown-trigger">Open Dropdown</calcite-button>
  <calcite-dropdown-group>
    <calcite-dropdown-item>Relevance</calcite-dropdown-item>
    <calcite-dropdown-item active>Date modified</calcite-dropdown-item>
    <calcite-dropdown-item>Title</calcite-dropdown-item>
  </calcite-dropdown-group>
</calcite-dropdown>
```

You can combine groups in a single dropdown, with varying selection modes:

```html
<calcite-dropdown>
  <calcite-button slot="dropdown-trigger">Open Dropdown</calcite-button>
  <calcite-dropdown-group group-title="Select one">
    <calcite-dropdown-item>Apple</calcite-dropdown-item>
    <calcite-dropdown-item active>Orange</calcite-dropdown-item>
    <calcite-dropdown-item>Grape</calcite-dropdown-item>
  </calcite-dropdown-group>
  <calcite-dropdown-group group-title="Select multi" selection-mode="multi">
    <calcite-dropdown-item>Asparagus</calcite-dropdown-item>
    <calcite-dropdown-item active>Potato</calcite-dropdown-item>
    <calcite-dropdown-item>Yam</calcite-dropdown-item>
  </calcite-dropdown-group>
  <calcite-dropdown-group
    group-title="Select none (useful for actions)"
    selection-mode="none"
  >
    <calcite-dropdown-item>Plant beans</calcite-dropdown-item>
    <calcite-dropdown-item active>Add peas</calcite-dropdown-item>
  </calcite-dropdown-group>
</calcite-dropdown>
```

<!-- Auto Generated Below -->

## Properties

| Property    | Attribute   | Description                                                                     | Type                           | Default     |
| ----------- | ----------- | ------------------------------------------------------------------------------- | ------------------------------ | ----------- |
| `active`    | `active`    |                                                                                 | `boolean`                      | `false`     |
| `alignment` | `alignment` | specify the alignment of dropdown, defaults to start                            | `"center" or "end" or "start"` | `"start"`   |
| `scale`     | `scale`     | specify the scale of dropdown, defaults to m                                    | `"l" or "m" or "s"`            | `"m"`       |
| `theme`     | `theme`     | specify the theme of the dropdown, defaults to light                            | `"dark" or "light"`            | `undefined` |
| `type`      | `type`      | specify whether the dropdown is opened by hover or click of the trigger element | `"click" or "hover"`           | `"click"`   |
| `width`     | `width`     | specify the width of dropdown, defaults to m                                    | `"l" or "m" or "s"`            | `"m"`       |
<<<<<<< HEAD

=======
>>>>>>> 8fa422dd

## Dependencies

### Used by

- [calcite-split-button](../calcite-split-button)

### Graph

```mermaid
graph TD;
  calcite-split-button --> calcite-dropdown
  style calcite-dropdown fill:#f9f,stroke:#333,stroke-width:4px
```

---

_Built with [StencilJS](https://stenciljs.com/)_<|MERGE_RESOLUTION|>--- conflicted
+++ resolved
@@ -52,10 +52,6 @@
 | `theme`     | `theme`     | specify the theme of the dropdown, defaults to light                            | `"dark" or "light"`            | `undefined` |
 | `type`      | `type`      | specify whether the dropdown is opened by hover or click of the trigger element | `"click" or "hover"`           | `"click"`   |
 | `width`     | `width`     | specify the width of dropdown, defaults to m                                    | `"l" or "m" or "s"`            | `"m"`       |
-<<<<<<< HEAD
-
-=======
->>>>>>> 8fa422dd
 
 ## Dependencies
 
