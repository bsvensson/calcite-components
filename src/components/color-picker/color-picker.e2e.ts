--- conflicted
+++ resolved
@@ -79,105 +79,6 @@
         defaultValue: "auto"
       },
       {
-<<<<<<< HEAD
-        propertyName: "hexDisabled",
-        defaultValue: false
-      },
-      {
-        propertyName: "hideChannels",
-        defaultValue: false
-      },
-      {
-        propertyName: "hideHex",
-        defaultValue: false
-      },
-      {
-        propertyName: "hideSaved",
-        defaultValue: false
-      },
-      {
-        propertyName: "intlB",
-        defaultValue: TEXT.b
-      },
-      {
-        propertyName: "intlBlue",
-        defaultValue: TEXT.blue
-      },
-      {
-        propertyName: "intlDeleteColor",
-        defaultValue: TEXT["deleteColor"]
-      },
-      {
-        propertyName: "intlG",
-        defaultValue: TEXT.g
-      },
-      {
-        propertyName: "intlGreen",
-        defaultValue: TEXT.green
-      },
-      {
-        propertyName: "intlH",
-        defaultValue: TEXT.h
-      },
-      {
-        propertyName: "intlHsv",
-        defaultValue: TEXT["hsv"]
-      },
-      {
-        propertyName: "intlHex",
-        defaultValue: TEXT.hex
-      },
-      {
-        propertyName: "intlHue",
-        defaultValue: TEXT.hue
-      },
-      {
-        propertyName: "intlNoColor",
-        defaultValue: TEXT.noColor
-      },
-      {
-        propertyName: "intlR",
-        defaultValue: TEXT.r
-      },
-      {
-        propertyName: "intlRed",
-        defaultValue: TEXT.red
-      },
-      {
-        propertyName: "intlRgb",
-        defaultValue: TEXT.rgb
-      },
-      {
-        propertyName: "intlS",
-        defaultValue: TEXT.s
-      },
-      {
-        propertyName: "intlSaturation",
-        defaultValue: TEXT.saturation
-      },
-      {
-        propertyName: "intlSaveColor",
-        defaultValue: TEXT.saveColor
-      },
-      {
-        propertyName: "intlSaved",
-        defaultValue: TEXT.saved
-      },
-      {
-        propertyName: "intlV",
-        defaultValue: TEXT.v
-      },
-      {
-        propertyName: "intlValue",
-        defaultValue: TEXT.value
-      },
-      {
-        propertyName: "savedDisabled",
-        defaultValue: false
-      },
-      {
-=======
->>>>>>> 733e1751
         propertyName: "scale",
         defaultValue: "m"
       },
