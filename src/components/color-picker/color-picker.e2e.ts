import { accessible, defaults, hidden, reflects, renders, focusable, disabled } from "../../tests/commonTests";

import { CSS, DEFAULT_COLOR, DEFAULT_STORAGE_KEY_PREFIX, DIMENSIONS, TEXT } from "./resources";
import { E2EElement, E2EPage, EventSpy, newE2EPage } from "@stencil/core/testing";
import { ColorValue } from "./interfaces";
import SpyInstance = jest.SpyInstance;
import { GlobalTestProps, selectText, getElementXY } from "../../tests/utils";

describe("calcite-color-picker", () => {
  let consoleSpy: SpyInstance;

  async function clickScope(page: E2EPage, scope: "hue" | "color-field"): Promise<void> {
    // helps workaround puppeteer not being able to click on a 0x0 element
    // https://github.com/puppeteer/puppeteer/issues/4147#issuecomment-473208182
    await page.$eval(
      `calcite-color-picker`,
      (colorPicker: HTMLCalciteColorPickerElement, scopeSelector: string): void => {
        colorPicker.shadowRoot.querySelector<HTMLElement>(scopeSelector).click();
      },
      `.${scope === "hue" ? CSS.hueScope : CSS.colorFieldScope}`
    );
  }

  beforeEach(
    () =>
      (consoleSpy = jest.spyOn(console, "warn").mockImplementation(() => {
        // hide warning messages during test
      }))
  );

  afterEach(() => consoleSpy.mockClear());

  describe("is focusable", () => {
    it("should focus scope by default", async () =>
      focusable("<calcite-color-picker></calcite-color-picker>", {
        shadowFocusTargetSelector: `.${CSS.colorFieldScope}`
      }));
  });

  it("is accessible", async () => {
    await accessible("calcite-color-picker");
    await accessible("<calcite-color-picker allow-empty value=''></calcite-color-picker>");
  });

  it("can be hidden", async () => hidden("calcite-color-picker"));

  it("reflects", async () =>
    reflects("calcite-color-picker", [
      {
        propertyName: "appearance",
        value: "minimal"
      },
      {
        propertyName: "scale",
        value: "m"
      }
    ]));

  it("renders", async () => renders("calcite-color-picker", { display: "inline-block" }));

  it("has defaults", async () =>
    defaults("calcite-color-picker", [
      {
        propertyName: "allowEmpty",
        defaultValue: false
      },
      {
        propertyName: "alphaEnabled",
        defaultValue: false
      },
      {
        propertyName: "appearance",
        defaultValue: "solid"
      },
      {
        propertyName: "channelsDisabled",
        defaultValue: false
      },
      {
        propertyName: "format",
        defaultValue: "auto"
      },
      {
        propertyName: "hexDisabled",
        defaultValue: false
      },
      {
        propertyName: "hideChannels",
        defaultValue: false
      },
      {
        propertyName: "hideHex",
        defaultValue: false
      },
      {
        propertyName: "hideSaved",
        defaultValue: false
      },
      {
        propertyName: "intlB",
        defaultValue: TEXT.b
      },
      {
        propertyName: "intlBlue",
        defaultValue: TEXT.blue
      },
      {
        propertyName: "intlDeleteColor",
        defaultValue: TEXT["deleteColor"]
      },
      {
        propertyName: "intlG",
        defaultValue: TEXT.g
      },
      {
        propertyName: "intlGreen",
        defaultValue: TEXT.green
      },
      {
        propertyName: "intlH",
        defaultValue: TEXT.h
      },
      {
        propertyName: "intlHsv",
        defaultValue: TEXT["hsv"]
      },
      {
        propertyName: "intlHex",
        defaultValue: TEXT.hex
      },
      {
        propertyName: "intlHue",
        defaultValue: TEXT.hue
      },
      {
        propertyName: "intlNoColor",
        defaultValue: TEXT.noColor
      },
      {
        propertyName: "intlR",
        defaultValue: TEXT.r
      },
      {
        propertyName: "intlRed",
        defaultValue: TEXT.red
      },
      {
        propertyName: "intlRgb",
        defaultValue: TEXT.rgb
      },
      {
        propertyName: "intlS",
        defaultValue: TEXT.s
      },
      {
        propertyName: "intlSaturation",
        defaultValue: TEXT.saturation
      },
      {
        propertyName: "intlSaveColor",
        defaultValue: TEXT.saveColor
      },
      {
        propertyName: "intlSaved",
        defaultValue: TEXT.saved
      },
      {
        propertyName: "intlV",
        defaultValue: TEXT.v
      },
      {
        propertyName: "intlValue",
        defaultValue: TEXT.value
      },
      {
        propertyName: "savedDisabled",
        defaultValue: false
      },
      {
        propertyName: "scale",
        defaultValue: "m"
      },
      {
        propertyName: "value",
        defaultValue: "#007ac2"
      }
    ]));

  // #408047 is a color in the middle of the color field
  it("can be disabled", () => disabled("<calcite-color-picker value='#408047'></calcite-color-picker>"));

  it(`should set all internal calcite-button types to 'button'`, async () => {
    const page = await newE2EPage();
    await page.setContent("<calcite-color-picker></calcite-color-picker>");

    const buttons = await page.findAll("calcite-color-picker >>> calcite-button");

    expect(buttons).toHaveLength(2);

    for (const button of buttons) {
      expect(await button.getProperty("type")).toBe("button");
    }
  });

<<<<<<< HEAD
  it("emits event when value changes via user interaction and not programmatically", async () => {
=======
  it.skip("emits event when value changes via user interaction and not programmatically", async () => {
>>>>>>> 5718b8d3
    const page = await newE2EPage();
    await page.setContent("<calcite-color-picker></calcite-color-picker>");
    const picker = await page.find("calcite-color-picker");
    const changeSpy = await picker.spyOnEvent("calciteColorPickerChange");
    const inputSpy = await picker.spyOnEvent("calciteColorPickerInput");
    const colorFieldCenterValueHex = "#408048";

    picker.setProperty("value", colorFieldCenterValueHex);
    await page.waitForChanges();

    expect(changeSpy).toHaveReceivedEventTimes(0);
    expect(inputSpy).toHaveReceivedEventTimes(0);

    // save for future test/assertion
    await (await page.find(`calcite-color-picker >>> .${CSS.saveColor}`)).click();

    // change by clicking on field
    await (await page.find(`calcite-color-picker >>> .${CSS.colorFieldAndSlider}`)).click();
    expect(changeSpy).toHaveReceivedEventTimes(1);
    expect(inputSpy).toHaveReceivedEventTimes(1);

    // change by clicking on hue
    let [hueScopeX, hueScopeY] = await getElementXY(page, "calcite-color-picker", `.${CSS.hueScope}`);
    await page.mouse.click(hueScopeX + 10, hueScopeY);
    await page.waitForChanges();
    expect(changeSpy).toHaveReceivedEventTimes(2);
    expect(inputSpy).toHaveReceivedEventTimes(2);

    // change by changing hex value
    const hexInput = await page.find(`calcite-color-picker >>> calcite-color-picker-hex-input`);
    await selectText(hexInput);
    await hexInput.type("fff");
    await hexInput.press("Enter");
    expect(changeSpy).toHaveReceivedEventTimes(3);
    expect(inputSpy).toHaveReceivedEventTimes(3);

    // change by changing color channels (we only test R and assume the same holds for G/B & H/S/V channels)
    const channelInput = await page.find(`calcite-color-picker >>> .${CSS.channel}`);
    await selectText(channelInput);
    await channelInput.type("254");
    await channelInput.press("Enter");
    expect(changeSpy).toHaveReceivedEventTimes(4);
    expect(inputSpy).toHaveReceivedEventTimes(4);

    // change by clicking stored color
    await (await page.find(`calcite-color-picker >>> .${CSS.savedColor}`)).click();
    expect(changeSpy).toHaveReceivedEventTimes(5);
    expect(inputSpy).toHaveReceivedEventTimes(5);

    // change by dragging color field thumb
    const mouseDragSteps = 10;
    const [colorFieldScopeX, colorFieldScopeY] = await getElementXY(
      page,
      "calcite-color-picker",
      `.${CSS.colorFieldScope}`
    );

    await page.mouse.move(colorFieldScopeX, colorFieldScopeY);
    await page.mouse.down();
    await page.mouse.move(colorFieldScopeX + 10, colorFieldScopeY, {
      steps: mouseDragSteps
    });
    await page.mouse.up();
    await page.waitForChanges();

    expect(changeSpy).toHaveReceivedEventTimes(6);
    expect(inputSpy.length).toBeGreaterThan(6); // input event fires more than once

    // change by dragging hue slider thumb
    [hueScopeX, hueScopeY] = await getElementXY(page, "calcite-color-picker", `.${CSS.hueScope}`);
    let previousInputEventLength = inputSpy.length;

    await page.mouse.move(hueScopeX, hueScopeY);
    await page.mouse.down();
    await page.mouse.move(hueScopeX + 10, hueScopeY, { steps: mouseDragSteps });
    await page.mouse.up();
    await page.waitForChanges();

    expect(changeSpy).toHaveReceivedEventTimes(7);
    expect(inputSpy.length).toBeGreaterThan(previousInputEventLength + 1); // input event fires more than once

    previousInputEventLength = inputSpy.length;

    // this portion covers an odd scenario where setting twice would cause the component to emit
    picker.setProperty("value", "colorFieldCenterValueHex");
    await page.waitForChanges();
    picker.setProperty("value", "#fff");
    await page.waitForChanges();

    expect(changeSpy).toHaveReceivedEventTimes(7);
    expect(inputSpy.length).toBe(previousInputEventLength);
  });

  it("does not emit on initialization", async () => {
    // initialize page with calcite-color-picker to make it available in the evaluate callback below
    const page = await newE2EPage({ html: "<calcite-color-picker></calcite-color-picker>" });
    await page.setContent("");

    const emitted = await page.evaluate(() => {
      const emitted = [];
      document.addEventListener("calciteColorPickerInput", () => emitted.push("input"));
      document.addEventListener("calciteColorPickerChange", () => emitted.push("change"));

      const picker = document.createElement("calcite-color-picker");
      picker.value = "rgb(255, 255, 255)";

      document.body.append(picker);

      return emitted;
    });

    expect(emitted).toHaveLength(0);
  });

  const supportedFormatToSampleValue = {
    hex: "#ffffff",
    "rgb-css": "rgb(255, 255, 255)",
    "hsl-css": "hsl(0, 0%, 100%)",
    rgb: { r: 255, g: 255, b: 255 },
    hsl: { h: 0, s: 0, l: 100 },
    hsv: { h: 0, s: 0, v: 100 }
  };

  const supportedAlphaFormatToSampleValue = {
    hexa: "#ffffffff",
    "rgba-css": "rgba(255, 255, 255, 1)",
    "hsla-css": "hsla(0, 0%, 100%, 1)",
    rgba: { r: 255, g: 255, b: 255, a: 1 },
    hsla: { h: 0, s: 0, l: 100, a: 1 },
    hsva: { h: 0, s: 0, v: 100, a: 1 }
  };

  const allSupportedFormatToSampleValue = {
    ...supportedFormatToSampleValue,
    ...supportedAlphaFormatToSampleValue
  };

  const clearAndEnterHexOrChannelValue = async (
    page: E2EPage,
    channelInputOrHexInput: E2EElement,
    value: string
  ): Promise<void> => {
    await channelInputOrHexInput.callMethod("setFocus");
    await selectText(channelInputOrHexInput);
    await channelInputOrHexInput.type(value);
    await page.keyboard.press("Enter");
    await page.waitForChanges();
  };

  function assertUnsupportedValueMessage(value: string | object | null, format: string): void {
    expect(consoleSpy).toBeCalledTimes(1);
    expect(consoleSpy).toHaveBeenCalledWith(
      expect.stringMatching(
        new RegExp(
          `\\s*ignoring color value \\(${value}\\) as it is not compatible with the current format \\(${format}\\)\\s*`
        )
      )
    );
  }

  describe("color format", () => {
    describe("when set initially", () => {
      let page: E2EPage;
      let spy: EventSpy;

      beforeEach(async () => {
        page = await newE2EPage();
        spy = await page.spyOnEvent("calciteColorPickerChange");
      });

      function assertNoChangeEvents(): void {
        expect(spy).toHaveReceivedEventTimes(0);
      }

      // this suite uses a subset of supported formats as other tests cover the rest

      it("changes the default value to the format", async () => {
        await page.setContent("<calcite-color-picker format='rgb'></calcite-color-picker>");
        const color = await page.find("calcite-color-picker");

        expect(await color.getProperty("value")).toEqual(DEFAULT_COLOR.rgb().round().object());
        assertNoChangeEvents();
      });

      it("initial value and format are both set if compatible", async () => {
        const initialValue = "rgb(255, 128, 255)";
        await page.setContent(`<calcite-color-picker format='rgb-css' value='${initialValue}'></calcite-color-picker>`);
        const color = await page.find("calcite-color-picker");

        const initialValueIsRendered = await page.$eval(
          "calcite-color-picker",
          (picker: HTMLCalciteColorPickerElement, initialValue: string) =>
            // color prop is used to render the active color
            picker.color.string() === initialValue,
          initialValue
        );

        expect(await color.getProperty("value")).toEqual(initialValue);
        expect(initialValueIsRendered).toBe(true);
        assertNoChangeEvents();
      });

      it("falls back to format-compliant default if initial value is not compatible with initial format", async () => {
        await page.setContent("<calcite-color-picker format='hsl-css' value='#f00f00'></calcite-color-picker>");
        const color = await page.find("calcite-color-picker");

        expect(await color.getProperty("value")).toEqual(DEFAULT_COLOR.hsl().round().string());
        assertNoChangeEvents();
      });
    });

    it("allows specifying the color value format", async () => {
      const page = await newE2EPage();
      await page.setContent("<calcite-color-picker></calcite-color-picker>");

      const color = await page.find("calcite-color-picker");

      for (const format in supportedFormatToSampleValue) {
        const expectedValue = supportedFormatToSampleValue[format];

        // set base format and value to test setting different format values
        color.setProperty("format", format);
        color.setProperty("value", expectedValue);
        await page.waitForChanges();

        for (const format in supportedFormatToSampleValue) {
          const currentTestValue = supportedFormatToSampleValue[format];
          color.setProperty("value", currentTestValue);
          await page.waitForChanges();

          // non-matching formats are ignored
          expect(await color.getProperty("value")).toEqual(expectedValue);
        }
      }
    });

    it("changing format updates value", async () => {
      const page = await newE2EPage();
      await page.setContent(
        `<calcite-color-picker value=${supportedFormatToSampleValue["hex"]}></calcite-color-picker>`
      );
      const color = await page.find("calcite-color-picker");

      for (const format in supportedFormatToSampleValue) {
        color.setProperty("format", format);
        await page.waitForChanges();

        expect(await color.getProperty("value")).toEqual(supportedFormatToSampleValue[format]);
      }
    });
  });

  describe("accepts multiple color value formats", () => {
    it("default", async () => {
      const page = await newE2EPage();
      await page.setContent("<calcite-color-picker></calcite-color-picker>");
      const picker = await page.find("calcite-color-picker");

      const supportedStringFormats = [
        supportedFormatToSampleValue.hex,
        supportedFormatToSampleValue["rgb-css"],
        supportedFormatToSampleValue["hsl-css"]
      ];

      for (const value of supportedStringFormats) {
        picker.setProperty("value", value);
        await page.waitForChanges();

        expect(await picker.getProperty("value")).toBe(value);
      }

      const supportedObjectFormats = [
        supportedFormatToSampleValue.rgb,
        supportedFormatToSampleValue.hsl,
        supportedFormatToSampleValue.hsv
      ];

      for (const value of supportedObjectFormats) {
        picker.setProperty("value", value);
        await page.waitForChanges();

        expect(await picker.getProperty("value")).toMatchObject(value);
      }
    });

    it("alpha enabled", async () => {
      const page = await newE2EPage();
      await page.setContent("<calcite-color-picker alpha-enabled></calcite-color-picker>");
      const picker = await page.find("calcite-color-picker");

      const supportedStringFormats = [
        allSupportedFormatToSampleValue.hex,
        allSupportedFormatToSampleValue.hexa,
        allSupportedFormatToSampleValue["rgb-css"],
        allSupportedFormatToSampleValue["rgba-css"],
        allSupportedFormatToSampleValue["hsl-css"],
        allSupportedFormatToSampleValue["hsla-css"]
      ];

      for (const value of supportedStringFormats) {
        picker.setProperty("value", value);
        await page.waitForChanges();

        expect(await picker.getProperty("value")).toBe(value);
      }

      const supportedObjectFormats = [
        allSupportedFormatToSampleValue.rgb,
        allSupportedFormatToSampleValue.rgba,
        allSupportedFormatToSampleValue.hsl,
        allSupportedFormatToSampleValue.hsla,
        allSupportedFormatToSampleValue.hsv,
        allSupportedFormatToSampleValue.hsva
      ];

      for (const value of supportedObjectFormats) {
        picker.setProperty("value", value);
        await page.waitForChanges();

        expect(await picker.getProperty("value")).toMatchObject(value);
      }
    });
  });

  it("allows selecting colors via color field/slider", async () => {
    const page = await newE2EPage();
    await page.setContent("<calcite-color-picker value='#000' scale='m'></calcite-color-picker>");
    const picker = await page.find(`calcite-color-picker`);
    const spy = await picker.spyOnEvent("calciteColorPickerChange");
    let changes = 0;
    const mediumScaleDimensions = DIMENSIONS.m;
    const widthOffset = 0.5;
    const [fieldAndSliderX, fieldAndSliderY] = await getElementXY(page, "calcite-color-picker", "canvas");

    // clicking color field colors to pick a color
    await page.mouse.click(fieldAndSliderX, fieldAndSliderY);
    expect(await picker.getProperty("value")).toBe("#ffffff");
    expect(spy).toHaveReceivedEventTimes(++changes);

    await page.mouse.click(fieldAndSliderX, fieldAndSliderY + mediumScaleDimensions.colorField.height);
    expect(await picker.getProperty("value")).toBe("#000000");
    expect(spy).toHaveReceivedEventTimes(++changes);

    await page.mouse.click(fieldAndSliderX + mediumScaleDimensions.colorField.width - widthOffset, fieldAndSliderY);
    expect(await picker.getProperty("value")).toBe("#ff0000");
    expect(spy).toHaveReceivedEventTimes(++changes);

    await page.mouse.click(
      fieldAndSliderX + mediumScaleDimensions.colorField.width - widthOffset,
      fieldAndSliderY + mediumScaleDimensions.colorField.height
    );
    expect(await picker.getProperty("value")).toBe("#000000");
    expect(spy).toHaveReceivedEventTimes(++changes);

    // set to corner right value that's not red (first value)
    picker.setProperty("value", "#ff0");
    await page.waitForChanges();
    expect(spy).toHaveReceivedEventTimes(changes);

    // clicking on color slider to set hue
    const colorsToSample = 7;
    const offsetX = (mediumScaleDimensions.slider.width - widthOffset) / colorsToSample;
    let x = fieldAndSliderX;

    const sliderHeight =
      fieldAndSliderY + mediumScaleDimensions.colorField.height + mediumScaleDimensions.slider.height;

    const expectedColorSamples = [
      "#ff0000",
      "#ffd900",
      "#48ff00",
      "#00ff91",
      "#0095ff",
      "#4800ff",
      "#ff00dd",
      "#ff0004"
    ];

    for (let i = 0; i < expectedColorSamples.length; i++) {
      const expectedColor = expectedColorSamples[i];

      await page.mouse.click(x, sliderHeight);
      expect(await picker.getProperty("value")).toBe(expectedColor);
      expect(spy).toHaveReceivedEventTimes(++changes);

      x += offsetX;
    }

    // clicking on the slider when the color won't change by hue adjustments

    picker.setProperty("value", "#000");
    await page.waitForChanges();
    expect(spy).toHaveReceivedEventTimes(changes);

    x = 0;

    type TestWindow = GlobalTestProps<{
      internalColor: HTMLCalciteColorPickerElement["color"];
    }>;

    await page.evaluateHandle(() => {
      const color = document.querySelector("calcite-color-picker");
      (window as TestWindow).internalColor = color.color;
    });

    const middleOfSlider = mediumScaleDimensions.slider.width / 2;
    await page.mouse.click(x + middleOfSlider, sliderHeight);

    const internalColorChanged = await page.evaluate(() => {
      const color = document.querySelector("calcite-color-picker");
      return (window as TestWindow).internalColor !== color.color;
    });

    expect(internalColorChanged).toBe(true);
    expect(spy).toHaveReceivedEventTimes(++changes);
  });

  it("keeps tracking mouse movement when a thumb is actively dragged", async () => {
    const page = await newE2EPage();
    await page.setContent("<calcite-color-picker></calcite-color-picker>");
    const picker = await page.find(`calcite-color-picker`);
    const colorFieldAndSlider = await page.find(`calcite-color-picker >>> .${CSS.colorFieldAndSlider}`);

    await colorFieldAndSlider.click(); // click middle color

    let lastColor = await picker.getProperty("value");

    await page.mouse.down();
    await page.mouse.move(1000, -1000); // top-right

    // note that we move the mouse in this order to guarantee value changes (bottom row is #000)

    let currentColor = await picker.getProperty("value");
    expect(currentColor).not.toEqual(lastColor);
    lastColor = currentColor;

    await page.mouse.move(-1000, 1000); // bottom-left
    currentColor = await picker.getProperty("value");
    expect(currentColor).not.toEqual(lastColor);
    lastColor = currentColor;

    await page.mouse.move(-1000, -1000); // top-left
    currentColor = await picker.getProperty("value");
    expect(currentColor).not.toEqual(lastColor);
    lastColor = currentColor;

    await page.mouse.move(1000, 1000); // bottom-right
    currentColor = await picker.getProperty("value");
    expect(currentColor).not.toEqual(lastColor);
    lastColor = currentColor;

    // no longer tracks
    await page.mouse.up();

    await page.mouse.move(1000, -1000); // top-right

    currentColor = await picker.getProperty("value");
    expect(currentColor).toEqual(lastColor);
    lastColor = currentColor;

    await page.mouse.move(-1000, 1000); // bottom-left
    currentColor = await picker.getProperty("value");
    expect(currentColor).toEqual(lastColor);
    lastColor = currentColor;

    await page.mouse.move(-1000, -1000); // top-left
    currentColor = await picker.getProperty("value");
    expect(currentColor).toEqual(lastColor);
    lastColor = currentColor;

    await page.mouse.move(1000, 1000); // bottom-right
    currentColor = await picker.getProperty("value");
    expect(currentColor).toEqual(lastColor);
  });

  it(`mouse movement tracking is not offset by the component's padding (mimics issue from #3041 when the component was placed within another component's shadow DOM)`, async () => {
    const colorFieldCenterValueHsv = { h: 127, s: 50, v: 50 };

    const page = await newE2EPage();
    await page.setContent(`<calcite-color-picker style='padding: 10px;'></calcite-color-picker>`);
    const colorPicker = await page.find("calcite-color-picker");

    colorPicker.setProperty("value", colorFieldCenterValueHsv);
    await page.waitForChanges();

    // change by dragging color field thumb
    const [colorFieldScopeX, colorFieldScopeY] = await getElementXY(
      page,
      "calcite-color-picker",
      `.${CSS.colorFieldScope}`
    );

    await page.mouse.move(colorFieldScopeX, colorFieldScopeY);
    await page.mouse.down();
    await page.mouse.up();
    await page.waitForChanges();

    const beforeDragHsv = await colorPicker.getProperty("value");

    await page.mouse.down();
    await page.mouse.move(colorFieldScopeX + 10, colorFieldScopeY);
    await page.mouse.up();
    await page.waitForChanges();

    const afterDragHsv = await colorPicker.getProperty("value");

    expect(afterDragHsv.h).toBe(beforeDragHsv.h);
    expect(afterDragHsv.s).toBeGreaterThan(beforeDragHsv.s);
    expect(afterDragHsv.v).toBe(beforeDragHsv.v);
  });

  describe("unsupported value handling", () => {
    let page: E2EPage;

    async function assertUnsupportedValue(page: E2EPage, unsupportedValue: string | null): Promise<void> {
      const picker = await page.find("calcite-color-picker");
      const spy = await picker.spyOnEvent("calciteColorPickerChange");
      const currentValue = await picker.getProperty("value");
      const format = await picker.getProperty("format");
      picker.setProperty("value", unsupportedValue);
      await page.waitForChanges();

      expect(await picker.getProperty("value")).toBe(currentValue);
      expect(spy).toHaveReceivedEventTimes(0);

      assertUnsupportedValueMessage(unsupportedValue, format);
    }

    beforeEach(async () => {
      page = await newE2EPage();
      await page.setContent("<calcite-color-picker></calcite-color-picker>");
    });

    it("ignores unsupported value types", () => assertUnsupportedValue(page, "unsupported-color-format"));

    it("ignores null when not allowed", () => assertUnsupportedValue(page, null));
  });

  describe("normalizes shorthand CSS hex", () => {
    it("normal", async () => {
      const page = await newE2EPage();
      await page.setContent("<calcite-color-picker></calcite-color-picker>");
      const picker = await page.find("calcite-color-picker");

      picker.setProperty("value", "#ABC");
      await page.waitForChanges();

      expect(await picker.getProperty("value")).toBe("#aabbcc");
    });

    it("alpha enabled", async () => {
      const page = await newE2EPage();
      await page.setContent("<calcite-color-picker alpha-enabled></calcite-color-picker>");
      const picker = await page.find("calcite-color-picker");

      picker.setProperty("value", "#ABCD");
      await page.waitForChanges();

      expect(await picker.getProperty("value")).toBe("#aabbccdd");
    });
  });

  it("has backdoor color prop for advanced use cases", async () => {
    const page = await newE2EPage();
    await page.setContent("<calcite-color-picker></calcite-color-picker>");
    const picker = await page.find("calcite-color-picker");

    expect(await picker.getProperty("color")).toBeTruthy();
  });

  describe("initial value used to initialize internal color", () => {
    const initialColor = supportedFormatToSampleValue.hex;

    async function getInternalColorAsHex(page: E2EPage): Promise<string> {
      return page.$eval("calcite-color-picker", (picker: HTMLCalciteColorPickerElement) =>
        picker.color.hex().toLowerCase()
      );
    }

    it("value as attribute", async () => {
      const page = await newE2EPage();
      await page.setContent(`<calcite-color-picker value="${initialColor}"></calcite-color-picker>`);

      expect(await getInternalColorAsHex(page)).toBe(initialColor);
    });

    it("value as property", async () => {
      // initialize page with calcite-color-picker to make it available in the evaluate callback below
      const page = await newE2EPage({
        html: "<calcite-color-picker></calcite-color-picker>"
      });
      await page.setContent("");

      await page.evaluate(async (color) => {
        const picker = document.createElement("calcite-color-picker");
        picker.value = color;
        document.body.append(picker);

        await new Promise<void>((resolve) => requestAnimationFrame(() => resolve()));
      }, initialColor);

      expect(await getInternalColorAsHex(page)).toBe(initialColor);
    });
  });

  describe("color inputs", () => {
    // see https://jasmine.github.io/tutorials/custom_argument_matchers for more info
    function toBeInteger(): any {
      return {
        asymmetricMatch(abc): boolean {
          return Number.isInteger(abc);
        },

        jasmineToString(): string {
          return `Expected value to be an integer.`;
        }
      };
    }

    function toBeNumber(): any {
      return {
        asymmetricMatch(expected): boolean {
          return !isNaN(parseFloat(expected)) && isFinite(expected);
        },

        jasmineToString(): string {
          return `Expected value to be an number.`;
        }
      };
    }

    describe("default", () => {
      describe("keeps value in same format when applying updates", () => {
        let page: E2EPage;
        let picker: E2EElement;

        beforeEach(async () => {
          page = await newE2EPage();
          await page.setContent("<calcite-color-picker></calcite-color-picker>");
          picker = await page.find("calcite-color-picker");
        });

        const updateColorWithAllInputs = async (
          page: E2EPage,
          assertColorUpdate: (value: ColorValue) => void
        ): Promise<void> => {
          const hexInput = await page.find(`calcite-color-picker >>> calcite-color-picker-hex-input`);

          await clearAndEnterHexOrChannelValue(page, hexInput, "abc");

          assertColorUpdate(await picker.getProperty("value"));

          const [rgbModeButton, hsvModeButton] = await page.findAll(`calcite-color-picker >>> .${CSS.colorMode}`);
          const [rInput, gInput, bInput, hInput, sInput, vInput] = await page.findAll(
            `calcite-color-picker >>> calcite-input.${CSS.channel}`
          );

          await rgbModeButton.click();

          await clearAndEnterHexOrChannelValue(page, rInput, "128");
          await clearAndEnterHexOrChannelValue(page, gInput, "64");
          await clearAndEnterHexOrChannelValue(page, bInput, "32");

          assertColorUpdate(await picker.getProperty("value"));

          await hsvModeButton.click();

          await clearAndEnterHexOrChannelValue(page, hInput, "180");
          await clearAndEnterHexOrChannelValue(page, sInput, "90");
          await clearAndEnterHexOrChannelValue(page, vInput, "45");

          assertColorUpdate(await picker.getProperty("value"));
        };

        it("supports hex", async () => {
          const hex = supportedFormatToSampleValue.hex;
          picker.setProperty("value", hex);
          await page.waitForChanges();

          await updateColorWithAllInputs(page, (value: ColorValue) => {
            expect(value).not.toBe(hex);
            expect(value).toMatch(/^#[a-f0-9]{6}$/);
          });

          expect(() => assertUnsupportedValueMessage(hex, "auto")).toThrow();
        });

        it("supports rgb", async () => {
          const rgbCss = supportedFormatToSampleValue["rgb-css"];
          picker.setProperty("value", rgbCss);
          await page.waitForChanges();

          await updateColorWithAllInputs(page, (value: ColorValue) => {
            expect(value).not.toBe(rgbCss);
            expect(value).toMatch(/^rgb\(\d+, \d+, \d+\)/);
          });

          expect(() => assertUnsupportedValueMessage(rgbCss, "auto")).toThrow();
        });

        it("supports hsl", async () => {
          const hslCss = supportedFormatToSampleValue["hsl-css"];
          picker.setProperty("value", hslCss);
          await page.waitForChanges();

          await updateColorWithAllInputs(page, (value: ColorValue) => {
            expect(value).not.toBe(hslCss);
            expect(value).toMatch(/^hsl\([0-9.]+, [0-9.]+%, [0-9.]+%\)/);
          });

          expect(() => assertUnsupportedValueMessage(hslCss, "auto")).toThrow();
        });

        it("supports rgb (object)", async () => {
          const rgbObject = supportedFormatToSampleValue.rgb;
          picker.setProperty("value", rgbObject);
          await page.waitForChanges();

          await updateColorWithAllInputs(page, (value: ColorValue) => {
            expect(value).not.toMatchObject(rgbObject);
            expect(value).toMatchObject({
              r: toBeInteger(),
              g: toBeInteger(),
              b: toBeInteger()
            });
          });

          expect(() => assertUnsupportedValueMessage(rgbObject, "auto")).toThrow();
        });

        it("supports hsl (object)", async () => {
          const hslObject = supportedFormatToSampleValue.hsl;
          picker.setProperty("value", hslObject);
          await page.waitForChanges();

          await updateColorWithAllInputs(page, (value: ColorValue) => {
            expect(value).not.toMatchObject(hslObject);
            expect(value).toMatchObject({
              h: toBeInteger(),
              s: toBeInteger(),
              l: toBeInteger()
            });
          });

          expect(() => assertUnsupportedValueMessage(hslObject, "auto")).toThrow();
        });

        it("supports hsv (object)", async () => {
          const hsvObject = supportedFormatToSampleValue.hsv;
          picker.setProperty("value", hsvObject);
          await page.waitForChanges();

          await updateColorWithAllInputs(page, (value: ColorValue) => {
            expect(value).not.toMatchObject(hsvObject);
            expect(value).toMatchObject({
              h: toBeInteger(),
              s: toBeInteger(),
              v: toBeInteger()
            });
          });

          expect(() => assertUnsupportedValueMessage(hsvObject, "auto")).toThrow();
        });
      });

      describe("color gets propagated to support inputs", () => {
        describe("valid color", () => {
          it("color gets propagated to hex, RGB & HSV inputs", async () => {
            const page = await newE2EPage();
            await page.setContent("<calcite-color-picker value='#fff000'></calcite-color-picker>");

            const hexInput = await page.find(`calcite-color-picker >>> calcite-color-picker-hex-input`);

            expect(await hexInput.getProperty("value")).toBe("#fff000");

            const [rgbModeButton, hsvModeButton] = await page.findAll(`calcite-color-picker >>> .${CSS.colorMode}`);
            const [rInput, gInput, bInput, hInput, sInput, vInput] = await page.findAll(
              `calcite-color-picker >>> calcite-input.${CSS.channel}`
            );

            await rgbModeButton.click();

            expect(await rInput.getProperty("value")).toBe("255");
            expect(await gInput.getProperty("value")).toBe("240");
            expect(await bInput.getProperty("value")).toBe("0");

            await hsvModeButton.click();

            expect(await hInput.getProperty("value")).toBe("56");
            expect(await sInput.getProperty("value")).toBe("100");
            expect(await vInput.getProperty("value")).toBe("100");
          });

          it("allows modifying color via hex, RGB, HSV inputs", async () => {
            const page = await newE2EPage();
            await page.setContent("<calcite-color-picker value='#fff'></calcite-color-picker>");
            const picker = await page.find("calcite-color-picker");

            const hexInput = await page.find(`calcite-color-picker >>> calcite-color-picker-hex-input`);
            await clearAndEnterHexOrChannelValue(page, hexInput, "abc");

            expect(await picker.getProperty("value")).toBe("#aabbcc");

            const [rgbModeButton, hsvModeButton] = await page.findAll(`calcite-color-picker >>> .${CSS.colorMode}`);
            const [rInput, gInput, bInput, hInput, sInput, vInput] = await page.findAll(
              `calcite-color-picker >>> calcite-input.${CSS.channel}`
            );

            await rgbModeButton.click();

            await clearAndEnterHexOrChannelValue(page, rInput, "128");
            await clearAndEnterHexOrChannelValue(page, gInput, "64");
            await clearAndEnterHexOrChannelValue(page, bInput, "32");

            expect(await picker.getProperty("value")).toBe("#804020");

            await hsvModeButton.click();

            await clearAndEnterHexOrChannelValue(page, hInput, "180");
            await clearAndEnterHexOrChannelValue(page, sInput, "90");
            await clearAndEnterHexOrChannelValue(page, vInput, "45");

            expect(await picker.getProperty("value")).toBe("#0b7373");
          });

          it("allows nudging values", async () => {
            const assertChannelValueNudge = async (page: E2EPage, calciteInput: E2EElement): Promise<void> => {
              await calciteInput.callMethod("setFocus");
              const currentValue = await calciteInput.getProperty("value");

              await page.keyboard.press("ArrowUp");
              expect(await calciteInput.getProperty("value")).toBe(`${Number(currentValue) + 1}`);

              await page.keyboard.press("ArrowDown");
              expect(await calciteInput.getProperty("value")).toBe(currentValue);

              await page.keyboard.down("Shift");
              await page.keyboard.press("ArrowUp");
              await page.keyboard.up("Shift");
              expect(await calciteInput.getProperty("value")).toBe(`${Number(currentValue) + 10}`);

              await page.keyboard.down("Shift");
              await page.keyboard.press("ArrowDown");
              await page.keyboard.up("Shift");
              expect(await calciteInput.getProperty("value")).toBe(currentValue);
            };

            const page = await newE2EPage();
            await page.setContent("<calcite-color-picker value='#408048'></calcite-color-picker>");

            const [rgbModeButton, hsvModeButton] = await page.findAll(`calcite-color-picker >>> .${CSS.colorMode}`);
            const [rInput, gInput, bInput, hInput, sInput, vInput] = await page.findAll(
              `calcite-color-picker >>> calcite-input.${CSS.channel}`
            );

            await rgbModeButton.click();

            await assertChannelValueNudge(page, rInput);
            await assertChannelValueNudge(page, gInput);
            await assertChannelValueNudge(page, bInput);

            await hsvModeButton.click();

            await assertChannelValueNudge(page, hInput);
            await assertChannelValueNudge(page, sInput);
            await assertChannelValueNudge(page, vInput);
          });
        });

        describe("when no-color", () => {
          it("color gets propagated to hex, RGB & HSV inputs", async () => {
            const page = await newE2EPage();
            await page.setContent("<calcite-color-picker allow-empty value=''></calcite-color-picker>");

            const hexInput = await page.find(`calcite-color-picker >>> calcite-color-picker-hex-input`);

            expect(await hexInput.getProperty("value")).toBe(null);

            const [rgbModeButton, hsvModeButton] = await page.findAll(`calcite-color-picker >>> .${CSS.colorMode}`);
            const [rInput, gInput, bInput, hInput, sInput, vInput] = await page.findAll(
              `calcite-color-picker >>> calcite-input.${CSS.channel}`
            );

            await rgbModeButton.click();

            expect(await rInput.getProperty("value")).toBe("");
            expect(await gInput.getProperty("value")).toBe("");
            expect(await bInput.getProperty("value")).toBe("");

            await hsvModeButton.click();

            expect(await hInput.getProperty("value")).toBe("");
            expect(await sInput.getProperty("value")).toBe("");
            expect(await vInput.getProperty("value")).toBe("");
          });

          describe("clearing color via supporting inputs", () => {
            it("clears color via hex input", async () => {
              const page = await newE2EPage();
              await page.setContent("<calcite-color-picker allow-empty value='#c0ff33'></calcite-color-picker>");
              const picker = await page.find("calcite-color-picker");

              const hexInput = await page.find(`calcite-color-picker >>> calcite-color-picker-hex-input`);
              await clearAndEnterHexOrChannelValue(page, hexInput, "");

              expect(await picker.getProperty("value")).toBe(null);
            });

            it("clears color via RGB channel inputs", async () => {
              const page = await newE2EPage();
              await page.setContent("<calcite-color-picker allow-empty value='#c0ff33'></calcite-color-picker>");
              const picker = await page.find("calcite-color-picker");

              const [rgbModeButton] = await page.findAll(`calcite-color-picker >>> .${CSS.colorMode}`);
              const [rInput, gInput, bInput] = await page.findAll(
                `calcite-color-picker >>> calcite-input.${CSS.channel}`
              );

              await rgbModeButton.click();

              await clearAndEnterHexOrChannelValue(page, rInput, "");

              // clearing one clears the rest
              expect(await gInput.getProperty("value")).toBe("");
              expect(await bInput.getProperty("value")).toBe("");

              expect(await picker.getProperty("value")).toBeNull();
            });

            it("clears color via HSV channel inputs", async () => {
              const page = await newE2EPage();
              await page.setContent("<calcite-color-picker allow-empty value='#c0ff33'></calcite-color-picker>");
              const picker = await page.find("calcite-color-picker");

              const [, hsvModeButton] = await page.findAll(`calcite-color-picker >>> .${CSS.colorMode}`);

              const [, , , hInput, sInput, vInput] = await page.findAll(
                `calcite-color-picker >>> calcite-input.${CSS.channel}`
              );

              await hsvModeButton.click();

              await clearAndEnterHexOrChannelValue(page, hInput, "");

              // clearing one clears the rest
              expect(await sInput.getProperty("value")).toBe("");
              expect(await vInput.getProperty("value")).toBe("");

              expect(await picker.getProperty("value")).toBeNull();
            });
          });

          it("restores previous color value when a nudge key is pressed", async () => {
            const consistentRgbHsvChannelValue = "0";
            const initialValue = "#".padEnd(7, consistentRgbHsvChannelValue);

            const assertChannelValueNudge = async (page: E2EPage, calciteInput: E2EElement): Promise<void> => {
              await calciteInput.callMethod("setFocus");
              await clearAndEnterHexOrChannelValue(page, calciteInput, "");

              // using page.waitForChanges as keyboard nudges occur in the next frame

              await page.keyboard.press("ArrowUp");
              await page.waitForChanges();
              expect(await calciteInput.getProperty("value")).toBe(consistentRgbHsvChannelValue);

              await clearAndEnterHexOrChannelValue(page, calciteInput, "");

              await page.keyboard.press("ArrowDown");
              await page.waitForChanges();
              expect(await calciteInput.getProperty("value")).toBe(consistentRgbHsvChannelValue);

              await clearAndEnterHexOrChannelValue(page, calciteInput, "");

              await page.keyboard.down("Shift");
              await page.keyboard.press("ArrowUp");
              await page.keyboard.up("Shift");
              await page.waitForChanges();
              expect(await calciteInput.getProperty("value")).toBe(consistentRgbHsvChannelValue);

              await clearAndEnterHexOrChannelValue(page, calciteInput, "");

              await page.keyboard.down("Shift");
              await page.keyboard.press("ArrowDown");
              await page.keyboard.up("Shift");
              await page.waitForChanges();
              expect(await calciteInput.getProperty("value")).toBe(consistentRgbHsvChannelValue);
            };

            const page = await newE2EPage();
            await page.setContent(`<calcite-color-picker allow-empty value='${initialValue}'></calcite-color-picker>`);

            const [rgbModeButton, hsvModeButton] = await page.findAll(`calcite-color-picker >>> .${CSS.colorMode}`);
            const [rInput, gInput, bInput, hInput, sInput, vInput] = await page.findAll(
              `calcite-color-picker >>> calcite-input.${CSS.channel}`
            );

            await rgbModeButton.click();

            await assertChannelValueNudge(page, rInput);
            await assertChannelValueNudge(page, gInput);
            await assertChannelValueNudge(page, bInput);

            await hsvModeButton.click();

            await assertChannelValueNudge(page, hInput);
            await assertChannelValueNudge(page, sInput);
            await assertChannelValueNudge(page, vInput);
          });

          it("changes the value to the specified format after being empty", async () => {
            const page = await newE2EPage();
            await page.setContent("<calcite-color-picker allow-empty value='' format='rgb'></calcite-color-picker>");
            const color = await page.find("calcite-color-picker");

            const hexInput = await page.find(`calcite-color-picker >>> calcite-color-picker-hex-input`);
            await clearAndEnterHexOrChannelValue(page, hexInput, supportedFormatToSampleValue.hex);

            expect(await color.getProperty("value")).toEqual(supportedFormatToSampleValue.rgb);
          });
        });
      });
    });

    describe("alpha enabled", () => {
      describe("keeps value in same format when applying updates", () => {
        let page: E2EPage;
        let picker: E2EElement;

        beforeEach(async () => {
          page = await newE2EPage();
          await page.setContent("<calcite-color-picker alpha-enabled></calcite-color-picker>");
          picker = await page.find("calcite-color-picker");
        });

        const updateColorWithAllInputs = async (
          page: E2EPage,
          assertColorUpdate: (value: ColorValue) => Promise<void>
        ): Promise<void> => {
          const hexInput = await page.find(`calcite-color-picker >>> calcite-color-picker-hex-input`);

          await clearAndEnterHexOrChannelValue(page, hexInput, "abca");

          await assertColorUpdate(await picker.getProperty("value"));

          const [rgbModeButton, hsvModeButton] = await page.findAll(`calcite-color-picker >>> .${CSS.colorMode}`);
          const [rInput, gInput, bInput, hInput, sInput, vInput] = await page.findAll(
            `calcite-color-picker >>> calcite-input.${CSS.channel}`
          );

          await rgbModeButton.click();

          await clearAndEnterHexOrChannelValue(page, rInput, "128");
          await clearAndEnterHexOrChannelValue(page, gInput, "64");
          await clearAndEnterHexOrChannelValue(page, bInput, "32");

          await assertColorUpdate(await picker.getProperty("value"));

          await hsvModeButton.click();

          await clearAndEnterHexOrChannelValue(page, hInput, "180");
          await clearAndEnterHexOrChannelValue(page, sInput, "90");
          await clearAndEnterHexOrChannelValue(page, vInput, "45");

          await assertColorUpdate(await picker.getProperty("value"));
        };

        it("supports hex", async () => {
          const hex = supportedFormatToSampleValue.hex;
          picker.setProperty("value", hex);
          await page.waitForChanges();

          await updateColorWithAllInputs(page, async (value: ColorValue) => {
            expect(value).not.toBe(hex);
            expect(value).toMatch(/^#[a-f0-9]{6}$/);
          });

          expect(() => assertUnsupportedValueMessage(hex, "auto")).toThrow();
        });

<<<<<<< HEAD
        it("supports hexa", async () => {
          const hexa = supportedAlphaFormatToSampleValue.hexa;
          picker.setProperty("value", hexa);
          await page.waitForChanges();
=======
        it.skip("allows nudging values", async () => {
          const assertChannelValueNudge = async (page: E2EPage, calciteInput: E2EElement): Promise<void> => {
            await calciteInput.callMethod("setFocus");
            const currentValue = await calciteInput.getProperty("value");
>>>>>>> 5718b8d3

          await updateColorWithAllInputs(page, async (value: ColorValue) => {
            expect(value).not.toBe(hexa);
            expect(value).toMatch(/^#[a-f0-9]{8}$/);
          });

          expect(() => assertUnsupportedValueMessage(hexa, "auto")).toThrow();
        });

        it.only("supports rgb", async () => {
          await page.waitForTimeout(30000);
          const rgbCss = supportedFormatToSampleValue["rgb-css"];
          picker.setProperty("value", rgbCss);
          await page.waitForChanges();

          await updateColorWithAllInputs(page, async (value: ColorValue) => {
            expect(value).not.toBe(rgbCss);
            expect(value).toMatch(/^rgb\(\d+, \d+, \d+\)/);
          });

          expect(() => assertUnsupportedValueMessage(rgbCss, "auto")).toThrow();
        });

        it("supports rgba", async () => {
          const rgbaCss = supportedAlphaFormatToSampleValue["rgba-css"];
          picker.setProperty("value", rgbaCss);
          await page.waitForChanges();

          await updateColorWithAllInputs(page, async (value: ColorValue) => {
            expect(value).not.toBe(rgbaCss);
            expect(value).toMatch(/^rgba\(\d+, \d+, \d+\, [0-9.]+\)/);
          });

          expect(() => assertUnsupportedValueMessage(rgbaCss, "auto")).toThrow();
        });

        it("supports hsl", async () => {
          const hslCss = supportedFormatToSampleValue["hsl-css"];
          picker.setProperty("value", hslCss);
          await page.waitForChanges();

          await updateColorWithAllInputs(page, async (value: ColorValue) => {
            expect(value).not.toBe(hslCss);
            expect(value).toMatch(/^hsl\([0-9.]+, [0-9.]+%, [0-9.]+%\)/);
          });

          expect(() => assertUnsupportedValueMessage(hslCss, "auto")).toThrow();
        });

        it("supports hsla", async () => {
          const hslaCss = supportedAlphaFormatToSampleValue["hsla-css"];
          picker.setProperty("value", hslaCss);
          await page.waitForChanges();

          await updateColorWithAllInputs(page, async (value: ColorValue) => {
            expect(value).not.toBe(hslaCss);
            expect(value).toMatch(/^hsla\([0-9.]+, [0-9.]+%, [0-9.]+%\, [0-9.]+\)/);
          });

          expect(() => assertUnsupportedValueMessage(hslaCss, "auto")).toThrow();
        });

        it("supports rgb (object)", async () => {
          const rgbObject = supportedFormatToSampleValue.rgb;
          picker.setProperty("value", rgbObject);
          await page.waitForChanges();

          await updateColorWithAllInputs(page, async (value: ColorValue) => {
            expect(value).not.toMatchObject(rgbObject);
            expect(value).toMatchObject({
              r: toBeInteger(),
              g: toBeInteger(),
              b: toBeInteger()
            });
          });

          expect(() => assertUnsupportedValueMessage(rgbObject, "auto")).toThrow();
        });

        it("supports rgba (object)", async () => {
          const rgbaObject = supportedAlphaFormatToSampleValue.rgba;
          picker.setProperty("value", rgbaObject);
          await page.waitForChanges();

          await updateColorWithAllInputs(page, async (value: ColorValue) => {
            expect(value).not.toMatchObject(rgbaObject);
            expect(value).toMatchObject({
              r: toBeInteger(),
              g: toBeInteger(),
              b: toBeInteger(),
              a: toBeNumber()
            });
          });

          expect(() => assertUnsupportedValueMessage(rgbaObject, "auto")).toThrow();
        });

        it("supports hsl (object)", async () => {
          const hslObject = supportedFormatToSampleValue.hsl;
          picker.setProperty("value", hslObject);
          await page.waitForChanges();

          await updateColorWithAllInputs(page, async (value: ColorValue) => {
            expect(value).not.toMatchObject(hslObject);
            expect(value).toMatchObject({
              h: toBeInteger(),
              s: toBeInteger(),
              l: toBeInteger()
            });
          });

          expect(() => assertUnsupportedValueMessage(hslObject, "auto")).toThrow();
        });

        it("supports hsla (object)", async () => {
          const hslaObject = supportedAlphaFormatToSampleValue.hsla;
          picker.setProperty("value", hslaObject);
          await page.waitForChanges();

          await updateColorWithAllInputs(page, async (value: ColorValue) => {
            expect(value).not.toMatchObject(hslaObject);
            expect(value).toMatchObject({
              h: toBeInteger(),
              s: toBeInteger(),
              l: toBeInteger(),
              a: toBeNumber()
            });
          });

          expect(() => assertUnsupportedValueMessage(hslaObject, "auto")).toThrow();
        });

        it("supports hsv (object)", async () => {
          const hsvObject = supportedFormatToSampleValue.hsv;
          picker.setProperty("value", hsvObject);
          await page.waitForChanges();

          await updateColorWithAllInputs(page, async (value: ColorValue) => {
            expect(value).not.toMatchObject(hsvObject);
            expect(value).toMatchObject({
              h: toBeInteger(),
              s: toBeInteger(),
              v: toBeInteger()
            });
          });

          expect(() => assertUnsupportedValueMessage(hsvObject, "auto")).toThrow();
        });

        it("supports hsva (object)", async () => {
          const hsvaObject = supportedAlphaFormatToSampleValue.hsva;
          picker.setProperty("value", hsvaObject);
          await page.waitForChanges();

          await updateColorWithAllInputs(page, async (value: ColorValue) => {
            expect(value).not.toMatchObject(hsvaObject);
            console.log(value);
            expect(value).toMatchObject({
              h: toBeInteger(),
              s: toBeInteger(),
              v: toBeInteger(),
              a: toBeNumber()
            });
          });

          expect(() => assertUnsupportedValueMessage(hsvaObject, "auto")).toThrow();
        });
      });

      describe("color gets propagated to support inputs", () => {
        describe("valid color", () => {
          it("color gets propagated to hex, RGB, HSV & opacity inputs", async () => {
            const page = await newE2EPage();
            await page.setContent("<calcite-color-picker  alpha-enabled value='#fff00000'></calcite-color-picker>");

            const hexInput = await page.find(`calcite-color-picker >>> calcite-color-picker-hex-input`);

            expect(await hexInput.getProperty("value")).toBe("#fff00000");

            const [rgbModeButton, hsvModeButton] = await page.findAll(`calcite-color-picker >>> .${CSS.colorMode}`);
            const [rInput, gInput, bInput, hInput, sInput, vInput] = await page.findAll(
              `calcite-color-picker >>> calcite-input.${CSS.channel}`
            );

            await rgbModeButton.click();

            expect(await rInput.getProperty("value")).toBe("255");
            expect(await gInput.getProperty("value")).toBe("240");
            expect(await bInput.getProperty("value")).toBe("0");

            await hsvModeButton.click();

            expect(await hInput.getProperty("value")).toBe("56");
            expect(await sInput.getProperty("value")).toBe("100");
            expect(await vInput.getProperty("value")).toBe("100");

            const opacitySlider = await page.find(`calcite-color-picker >>> .${CSS.opacitySlider}`);
            const opacityInput = await page.find(`calcite-color-picker >>> .${CSS.opacityInput}`);

            expect(await opacitySlider.getProperty("value")).toBe(0);
            expect(await opacityInput.getProperty("value")).toBe("0");
          });

          it("allows modifying color via hex, RGB, HSV, opacity inputs", async () => {
            const page = await newE2EPage();
            await page.setContent("<calcite-color-picker alpha-enabled value='#ffff'></calcite-color-picker>");
            const picker = await page.find("calcite-color-picker");

            const hexInput = await page.find(`calcite-color-picker >>> calcite-color-picker-hex-input`);
            await clearAndEnterHexOrChannelValue(page, hexInput, "abcf");

            expect(await picker.getProperty("value")).toBe("#aabbccff");

            const [rgbModeButton, hsvModeButton] = await page.findAll(`calcite-color-picker >>> .${CSS.colorMode}`);
            const [rInput, gInput, bInput, hInput, sInput, vInput] = await page.findAll(
              `calcite-color-picker >>> calcite-input.${CSS.channel}`
            );

            await rgbModeButton.click();

            await clearAndEnterHexOrChannelValue(page, rInput, "128");
            await clearAndEnterHexOrChannelValue(page, gInput, "64");
            await clearAndEnterHexOrChannelValue(page, bInput, "32");

            expect(await picker.getProperty("value")).toBe("#804020ff");

            await hsvModeButton.click();

            await clearAndEnterHexOrChannelValue(page, hInput, "180");
            await clearAndEnterHexOrChannelValue(page, sInput, "90");
            await clearAndEnterHexOrChannelValue(page, vInput, "45");

            expect(await picker.getProperty("value")).toBe("#0b7373ff");

            const opacityInput = await page.find(`calcite-color-picker >>> .${CSS.opacityInput}`);
            await clearAndEnterHexOrChannelValue(page, opacityInput, "0");
            expect(await picker.getProperty("value")).toBe("#0b737300");

            const opacitySlider = await page.find(`calcite-color-picker >>> .${CSS.opacitySlider}`);
            await opacitySlider.click();
            expect(await picker.getProperty("value")).toBe("#0b7373ff");
          });

          it("allows nudging values", async () => {
            const assertChannelValueNudge = async (page: E2EPage, calciteInputOrSlider: E2EElement): Promise<void> => {
              await calciteInputOrSlider.callMethod("setFocus");
              const currentValue = await calciteInputOrSlider.getProperty("value");

              function ensureValueType(value: string | number): number | string {
                return typeof currentValue === "string" ? `${value}` : value;
              }

              function nudgeValue(value: string | number, amount: number): number | string {
                return Number(value) + amount;
              }

              await page.keyboard.press("ArrowUp");
              await page.waitForChanges();
              expect(await calciteInputOrSlider.getProperty("value")).toBe(
                ensureValueType(nudgeValue(currentValue, 1))
              );

              await page.keyboard.press("ArrowDown");
              await page.waitForChanges();
              expect(await calciteInputOrSlider.getProperty("value")).toBe(ensureValueType(currentValue));

              await page.keyboard.down("Shift");
              await page.keyboard.press("ArrowUp");
              await page.keyboard.up("Shift");
              await page.waitForChanges();
              expect(await calciteInputOrSlider.getProperty("value")).toBe(
                ensureValueType(nudgeValue(currentValue, 10))
              );

              await page.keyboard.down("Shift");
              await page.keyboard.press("ArrowDown");
              await page.keyboard.up("Shift");
              await page.waitForChanges();
              expect(await calciteInputOrSlider.getProperty("value")).toBe(ensureValueType(currentValue));
            };

            const page = await newE2EPage();
            await page.setContent("<calcite-color-picker alpha-enabled value='#40804880'></calcite-color-picker>");

            const [rgbModeButton, hsvModeButton] = await page.findAll(`calcite-color-picker >>> .${CSS.colorMode}`);
            const [rInput, gInput, bInput, hInput, sInput, vInput] = await page.findAll(
              `calcite-color-picker >>> calcite-input.${CSS.channel}`
            );

            await rgbModeButton.click();

            await assertChannelValueNudge(page, rInput);
            await assertChannelValueNudge(page, gInput);
            await assertChannelValueNudge(page, bInput);

            await hsvModeButton.click();

            await assertChannelValueNudge(page, hInput);
            await assertChannelValueNudge(page, sInput);
            await assertChannelValueNudge(page, vInput);

            const opacitySlider = await page.find(`calcite-color-picker >>> .${CSS.opacitySlider}`);
            const opacityInput = await page.find(`calcite-color-picker >>> .${CSS.opacityInput}`);

            await assertChannelValueNudge(page, opacitySlider);
            await assertChannelValueNudge(page, opacityInput);
          });
        });

        describe("when no-color", () => {
          it("color gets propagated to hex, RGB, HSV & opacity inputs", async () => {
            const page = await newE2EPage();
            await page.setContent("<calcite-color-picker alpha-enabled allow-empty value=''></calcite-color-picker>");

            const hexInput = await page.find(`calcite-color-picker >>> calcite-color-picker-hex-input`);

            expect(await hexInput.getProperty("value")).toBe(null);

            const [rgbModeButton, hsvModeButton] = await page.findAll(`calcite-color-picker >>> .${CSS.colorMode}`);
            const [rInput, gInput, bInput, hInput, sInput, vInput] = await page.findAll(
              `calcite-color-picker >>> calcite-input.${CSS.channel}`
            );

            await rgbModeButton.click();

            expect(await rInput.getProperty("value")).toBe("");
            expect(await gInput.getProperty("value")).toBe("");
            expect(await bInput.getProperty("value")).toBe("");

            await hsvModeButton.click();

            expect(await hInput.getProperty("value")).toBe("");
            expect(await sInput.getProperty("value")).toBe("");
            expect(await vInput.getProperty("value")).toBe("");

            const opacitySlider = await page.find(`calcite-color-picker >>> .${CSS.opacitySlider}`);
            const opacityInput = await page.find(`calcite-color-picker >>> .${CSS.opacityInput}`);

            expect(await opacitySlider.getProperty("value")).toBe(100); // cannot unset slider value
            expect(await opacityInput.getProperty("value")).toBe("");
          });

          describe("clearing color via supporting inputs", () => {
            it("clears color via hex input", async () => {
              const page = await newE2EPage();
              await page.setContent(
                "<calcite-color-picker alpha-enabled allow-empty value='#c0ff3333'></calcite-color-picker>"
              );
              const picker = await page.find("calcite-color-picker");

              const hexInput = await page.find(`calcite-color-picker >>> calcite-color-picker-hex-input`);
              await clearAndEnterHexOrChannelValue(page, hexInput, "");

              expect(await picker.getProperty("value")).toBe(null);
            });

            it("clears color via RGB channel inputs", async () => {
              const page = await newE2EPage();
              await page.setContent(
                "<calcite-color-picker alpha-enabled allow-empty value='#c0ff3333'></calcite-color-picker>"
              );
              const picker = await page.find("calcite-color-picker");

              const [rgbModeButton] = await page.findAll(`calcite-color-picker >>> .${CSS.colorMode}`);
              const [rInput, gInput, bInput] = await page.findAll(
                `calcite-color-picker >>> calcite-input.${CSS.channel}`
              );

              await rgbModeButton.click();

              await clearAndEnterHexOrChannelValue(page, rInput, "");

              // clearing one clears the rest
              expect(await gInput.getProperty("value")).toBe("");
              expect(await bInput.getProperty("value")).toBe("");

              expect(await picker.getProperty("value")).toBeNull();
            });

            it("clears color via HSV channel inputs", async () => {
              const page = await newE2EPage();
              await page.setContent(
                "<calcite-color-picker alpha-enabled allow-empty value='#c0ff3333'></calcite-color-picker>"
              );
              const picker = await page.find("calcite-color-picker");

              const [, hsvModeButton] = await page.findAll(`calcite-color-picker >>> .${CSS.colorMode}`);

              const [, , , hInput, sInput, vInput] = await page.findAll(
                `calcite-color-picker >>> calcite-input.${CSS.channel}`
              );

              await hsvModeButton.click();

              await clearAndEnterHexOrChannelValue(page, hInput, "");

              // clearing one clears the rest
              expect(await sInput.getProperty("value")).toBe("");
              expect(await vInput.getProperty("value")).toBe("");

              expect(await picker.getProperty("value")).toBeNull();
            });

            it("clears color via opacity input", async () => {
              const page = await newE2EPage();
              await page.setContent(
                "<calcite-color-picker alpha-enabled allow-empty value='#c0ff3333'></calcite-color-picker>"
              );
              const picker = await page.find("calcite-color-picker");

              const opacityInput = await page.find(`calcite-color-picker >>> .${CSS.opacityInput}`);
              await clearAndEnterHexOrChannelValue(page, opacityInput, "");

              expect(await picker.getProperty("value")).toBe(null);
            });
          });

          it("restores previous color value when a nudge key is pressed", async () => {
            const consistentRgbHsvChannelValue = "0";
            const initialValue = "#".padEnd(9, consistentRgbHsvChannelValue);

            const assertChannelValueNudge = async (
              page: E2EPage,
              calciteInputOrSlider: E2EElement,
              customValueClearingFn?: () => Promise<void>
            ): Promise<void> => {
              async function clearValue(): Promise<void> {
                customValueClearingFn
                  ? await customValueClearingFn()
                  : await clearAndEnterHexOrChannelValue(page, calciteInputOrSlider, "");
              }

              const initialInputValue = await calciteInputOrSlider.getProperty("value");

              function ensureValueType(value: string | number): number | string {
                return typeof initialInputValue === "string" ? `${value}` : Number(value);
              }

              await calciteInputOrSlider.callMethod("setFocus");
              await clearValue();

              // using page.waitForChanges as keyboard nudges occur in the next frame

              await page.keyboard.press("ArrowUp");
              await page.waitForChanges();

              expect(await calciteInputOrSlider.getProperty("value")).toBe(
                ensureValueType(consistentRgbHsvChannelValue)
              );

              await clearValue();

              await page.keyboard.press("ArrowDown");
              await page.waitForChanges();
              expect(await calciteInputOrSlider.getProperty("value")).toBe(
                ensureValueType(consistentRgbHsvChannelValue)
              );

              await clearValue();

              await page.keyboard.down("Shift");
              await page.keyboard.press("ArrowUp");
              await page.keyboard.up("Shift");
              await page.waitForChanges();
              expect(await calciteInputOrSlider.getProperty("value")).toBe(
                ensureValueType(consistentRgbHsvChannelValue)
              );

              await clearValue();

              await page.keyboard.down("Shift");
              await page.keyboard.press("ArrowDown");
              await page.keyboard.up("Shift");
              await page.waitForChanges();
              expect(await calciteInputOrSlider.getProperty("value")).toBe(
                ensureValueType(consistentRgbHsvChannelValue)
              );
            };

            const page = await newE2EPage();
            await page.setContent(
              `<calcite-color-picker alpha-enabled allow-empty value='${initialValue}'></calcite-color-picker>`
            );

            const [rgbModeButton, hsvModeButton] = await page.findAll(`calcite-color-picker >>> .${CSS.colorMode}`);
            const [rInput, gInput, bInput, hInput, sInput, vInput] = await page.findAll(
              `calcite-color-picker >>> calcite-input.${CSS.channel}`
            );

            await rgbModeButton.click();

            await assertChannelValueNudge(page, rInput);
            await assertChannelValueNudge(page, gInput);
            await assertChannelValueNudge(page, bInput);

            await hsvModeButton.click();

            await assertChannelValueNudge(page, hInput);
            await assertChannelValueNudge(page, sInput);
            await assertChannelValueNudge(page, vInput);

            const opacityInput = await page.find(`calcite-color-picker >>> .${CSS.opacityInput}`);
            await assertChannelValueNudge(page, opacityInput);

            const opacitySlider = await page.find(`calcite-color-picker >>> .${CSS.opacitySlider}`);
            await assertChannelValueNudge(page, opacitySlider, async (): Promise<void> => {
              // we clear reusing the opacity input since we can't do it with the slider
              await clearAndEnterHexOrChannelValue(page, opacityInput, "");
            });
          });

          it("changes the value to the specified format after being empty", async () => {
            const page = await newE2EPage();
            await page.setContent(
              "<calcite-color-picker alpha-enabled allow-empty value='' format='rgba'></calcite-color-picker>"
            );
            const color = await page.find("calcite-color-picker");

            const hexInput = await page.find(`calcite-color-picker >>> calcite-color-picker-hex-input`);
            await clearAndEnterHexOrChannelValue(page, hexInput, supportedAlphaFormatToSampleValue.hexa);

            expect(await color.getProperty("value")).toEqual(supportedAlphaFormatToSampleValue.rgba);
          });
        });
      });
    });
  });

  describe("color storage", () => {
    describe("default", () => {
      const storageId = "test-storage-id";
      const color1 = "#ff00ff";
      const color2 = "#beefee";

      async function clearStorage(): Promise<void> {
        const storageKey = `${DEFAULT_STORAGE_KEY_PREFIX}${storageId}`;
        const page = await newE2EPage();
        await page.setContent("<calcite-color-picker></calcite-color-picker>");
        await page.evaluate((storageKey) => localStorage.removeItem(storageKey), [storageKey]);
      }

      beforeAll(clearStorage);
      afterAll(clearStorage);

      it("allows saving unique colors", async () => {
        const page = await newE2EPage();
        await page.setContent(`<calcite-color-picker storage-id=${storageId}></calcite-color-picker>`);

        const picker = await page.find("calcite-color-picker");
        const saveColor = await page.find(`calcite-color-picker >>> .${CSS.saveColor}`);
        await saveColor.click();

        picker.setProperty("value", color1);
        await page.waitForChanges();
        await saveColor.click();

        picker.setProperty("value", color2);
        await page.waitForChanges();
        await saveColor.click();

        picker.setProperty("value", color1);
        await page.waitForChanges();
        await saveColor.click();

        picker.setProperty("value", color2);
        await page.waitForChanges();
        await saveColor.click();

        const savedColors = await page.findAll(
          `calcite-color-picker >>> .${CSS.savedColors} calcite-color-picker-swatch`
        );
        expect(savedColors).toHaveLength(3);
      });

      it("loads saved colors", async () => {
        const page = await newE2EPage();
        await page.setContent(`<calcite-color-picker storage-id=${storageId}></calcite-color-picker>`);

        const savedColors = await page.findAll(
          `calcite-color-picker >>> .${CSS.savedColors} calcite-color-picker-swatch`
        );
        expect(savedColors).toHaveLength(3);
      });

      it("allows removing stored colors", async () => {
        const page = await newE2EPage();
        await page.setContent(`<calcite-color-picker storage-id=${storageId}></calcite-color-picker>`);

        const picker = await page.find("calcite-color-picker");
        const saveColor = await page.find(`calcite-color-picker >>> .${CSS.saveColor}`);
        await saveColor.click();

        picker.setProperty("value", color1);
        await page.waitForChanges();
        await saveColor.click();

        picker.setProperty("value", color2);
        await page.waitForChanges();
        await saveColor.click();

        const saved: E2EElement[] = await page.findAll(
          `calcite-color-picker >>> .${CSS.savedColors} calcite-color-picker-swatch`
        );
        let expectedSaved = 3;

        const removeColor = await page.find(`calcite-color-picker >>> .${CSS.deleteColor}`);

        for (const swatch of saved) {
          await swatch.click();
          await removeColor.click();

          expect(
            await page.findAll(`calcite-color-picker >>> .${CSS.savedColors} calcite-color-picker-swatch`)
          ).toHaveLength(--expectedSaved);
        }
      });

      it("does not allow saving/removing when no-color is set", async () => {
        const page = await newE2EPage();
        await page.setContent(`<calcite-color-picker allow-empty value=""></calcite-color-picker>`);

        const saveColor = await page.find(`calcite-color-picker >>> .${CSS.saveColor}`);
        const removeColor = await page.find(`calcite-color-picker >>> .${CSS.deleteColor}`);

        expect(await saveColor.getProperty("disabled")).toBe(true);
        expect(await removeColor.getProperty("disabled")).toBe(true);
      });
    });

    describe("alpha enabled", () => {
      const storageId = "test-storage-id";
      const color1 = "#ff00ff00";
      const color2 = "#beefeeff";

      async function clearStorage(): Promise<void> {
        const storageKey = `${DEFAULT_STORAGE_KEY_PREFIX}${storageId}`;
        const page = await newE2EPage();
        await page.setContent("<calcite-color-picker></calcite-color-picker>");
        await page.evaluate((storageKey) => localStorage.removeItem(storageKey), [storageKey]);
      }

      beforeAll(clearStorage);
      afterAll(clearStorage);

      it("allows saving unique colors", async () => {
        const page = await newE2EPage();
        await page.setContent(`<calcite-color-picker alpha-enabled storage-id=${storageId}></calcite-color-picker>`);

        const picker = await page.find("calcite-color-picker");
        const saveColor = await page.find(`calcite-color-picker >>> .${CSS.saveColor}`);
        await saveColor.click();

        picker.setProperty("value", color1);
        await page.waitForChanges();
        await saveColor.click();

        picker.setProperty("value", color2);
        await page.waitForChanges();
        await saveColor.click();

        picker.setProperty("value", color1);
        await page.waitForChanges();
        await saveColor.click();

        picker.setProperty("value", color2);
        await page.waitForChanges();
        await saveColor.click();

        const savedColors = await page.findAll(
          `calcite-color-picker >>> .${CSS.savedColors} calcite-color-picker-swatch`
        );
        expect(savedColors).toHaveLength(3);
      });

      it("loads saved colors", async () => {
        const page = await newE2EPage();
        await page.setContent(`<calcite-color-picker alpha-enabled storage-id=${storageId}></calcite-color-picker>`);

        const savedColors = await page.findAll(
          `calcite-color-picker >>> .${CSS.savedColors} calcite-color-picker-swatch`
        );
        expect(savedColors).toHaveLength(3);
      });

      it("allows removing stored colors", async () => {
        const page = await newE2EPage();
        await page.setContent(`<calcite-color-picker alpha-enabled storage-id=${storageId}></calcite-color-picker>`);

        const picker = await page.find("calcite-color-picker");
        const saveColor = await page.find(`calcite-color-picker >>> .${CSS.saveColor}`);
        await saveColor.click();

        picker.setProperty("value", color1);
        await page.waitForChanges();
        await saveColor.click();

        picker.setProperty("value", color2);
        await page.waitForChanges();
        await saveColor.click();

        const saved: E2EElement[] = await page.findAll(
          `calcite-color-picker >>> .${CSS.savedColors} calcite-color-picker-swatch`
        );
        let expectedSaved = 3;

        const removeColor = await page.find(`calcite-color-picker >>> .${CSS.deleteColor}`);

        for (const swatch of saved) {
          await swatch.click();
          await removeColor.click();

          expect(
            await page.findAll(`calcite-color-picker >>> .${CSS.savedColors} calcite-color-picker-swatch`)
          ).toHaveLength(--expectedSaved);
        }
      });

      it("does not allow saving/removing when no-color is set", async () => {
        const page = await newE2EPage();
        await page.setContent(`<calcite-color-picker alpha-enabled allow-empty value=""></calcite-color-picker>`);

        const saveColor = await page.find(`calcite-color-picker >>> .${CSS.saveColor}`);
        const removeColor = await page.find(`calcite-color-picker >>> .${CSS.deleteColor}`);

        expect(await saveColor.getProperty("disabled")).toBe(true);
        expect(await removeColor.getProperty("disabled")).toBe(true);
      });
    });
  });

  it("allows setting no-color", async () => {
    const page = await newE2EPage();
    await page.setContent(`<calcite-color-picker allow-empty></calcite-color-picker>`);

    const color = await page.find("calcite-color-picker");

    expect(await color.getProperty("value")).not.toBe(null);
    expect(await color.getProperty("color")).not.toBe(null);

    color.setProperty("value", null);
    await page.waitForChanges();

    expect(await color.getProperty("value")).toBe(null);
    expect(await color.getProperty("color")).toBe(null);

    expect(() => assertUnsupportedValueMessage(null, "auto")).toThrow();
  });

  it("allows hiding sections", async () => {
    const page = await newE2EPage();
    await page.setContent(`<calcite-color-picker></calcite-color-picker>`);

    type HiddenSection = "hex" | "channels" | "saved";

    async function assertHiddenSection(hiddenSections: HiddenSection[]): Promise<void> {
      const sectionVisibility: Record<HiddenSection, boolean> = {
        hex: true,
        channels: true,
        saved: true
      };

      hiddenSections.forEach((section) => (sectionVisibility[section] = false));

      const color = await page.find("calcite-color-picker");
      const sections = Object.keys(sectionVisibility);

      for (let i = 0; i < sections.length; i++) {
        const section = sections[i];
        const hideSectionProp = `hide${section.charAt(0).toUpperCase() + section.slice(1)}`;

        color.setProperty(hideSectionProp, !sectionVisibility[section]);
        await page.waitForChanges();
      }

      const [hex, channels, saved] = await Promise.all([
        page.find(`calcite-color-picker >>> .${CSS.hexOptions}`),
        page.find(`calcite-color-picker >>> .${CSS.colorModeContainer}`),
        page.find(`calcite-color-picker >>> .${CSS.savedColors}`)
      ]);

      const sectionNodes: Record<HiddenSection, E2EElement> = {
        hex,
        channels,
        saved
      };

      sections.forEach((section) => {
        const node = sectionNodes[section];
        const visible = sectionVisibility[section];

        expect(node)[visible ? "toBeDefined" : "toBeNull"]();
      });
    }

    await assertHiddenSection(["hex", "channels", "saved"]);
    await assertHiddenSection(["hex", "channels"]);
    await assertHiddenSection(["hex", "saved"]);
    await assertHiddenSection(["hex"]);
    await assertHiddenSection(["channels", "saved"]);
    await assertHiddenSection(["saved"]);
    await assertHiddenSection(["channels"]);
    await assertHiddenSection([]);
  });

  describe("scope keyboard interaction", () => {
    it("allows editing color field via keyboard", async () => {
      const page = await newE2EPage();
      await page.setContent(`<calcite-color-picker allow-empty value=""></calcite-color-picker>`);

      const picker = await page.find("calcite-color-picker");
      const scope = await page.find(`calcite-color-picker >>> .${CSS.scope}`);

      await scope.press("Tab");
      expect(await picker.getProperty("value")).toBeFalsy();
      await scope.press("ArrowDown");
      expect(await picker.getProperty("value")).toBe("#ffffff");
      await scope.press("ArrowDown");
      expect(await picker.getProperty("value")).toBe("#ededed");
      await scope.press("ArrowDown");
      expect(await picker.getProperty("value")).toBe("#dbdbdb");
      await scope.press("ArrowUp");
      expect(await picker.getProperty("value")).toBe("#ededed");
      await scope.press("ArrowRight");
      expect(await picker.getProperty("value")).toBe("#e4eaed");
      await scope.press("ArrowLeft");
      expect(await picker.getProperty("value")).toBe("#ededed");
    });

    it("allows nudging color's saturation even if it does not change RGB value", async () => {
<<<<<<< HEAD
      const page = await newE2EPage();
      await page.setContent(`<calcite-color-picker value="#000"></calcite-color-picker>`);
      const scope = await page.find(`calcite-color-picker >>> .${CSS.scope}`);
=======
      const page = await newE2EPage({
        html: `<calcite-color-picker value="#000"></calcite-color-picker>`
      });
      const scope = await page.find(`calcite-color-picker >>> .${CSS.colorFieldScope}`);
>>>>>>> 5718b8d3

      const initialStyle = await scope.getComputedStyle();
      expect(initialStyle.left).toBe("0px");

      await clickScope(page, "color-field");

      let nudgesToTheEdge = 25;

      while (nudgesToTheEdge--) {
        await scope.press("ArrowRight");
      }

      const finalStyle = await scope.getComputedStyle();
      expect(finalStyle.left).toBe(`${DIMENSIONS.m.colorField.width}px`);
    });

    it("allows nudging color's hue even if it does not change RGB value", async () => {
      const page = await newE2EPage();
      await page.setContent(`<calcite-color-picker value="#000"></calcite-color-picker>`);
      const scope = await page.find(`calcite-color-picker >>> .${CSS.hueScope}`);

      const nudgeAThirdOfSlider = async () => {
        let stepsToShiftNudgeToAThird = 18;

        while (stepsToShiftNudgeToAThird--) {
          // pressing shift to move faster across slider
          await page.keyboard.down("Shift");
          await scope.press("ArrowRight");
          await page.keyboard.up("Shift");
        }
      };

      const getScopeLeftOffset = async () => parseFloat((await scope.getComputedStyle()).left);

      expect(await getScopeLeftOffset()).toBe(0);

      await clickScope(page, "hue");
      await nudgeAThirdOfSlider();

      expect(await getScopeLeftOffset()).toBeCloseTo(DIMENSIONS.m.colorField.width / 2);

      await nudgeAThirdOfSlider();

      // hue wraps around, so we nudge it back to assert position at the edge
      await scope.press("ArrowLeft");
      expect(await getScopeLeftOffset()).toBeCloseTo(DIMENSIONS.m.colorField.width - 1, 0);

      // nudge it back to wrap around
      await scope.press("ArrowRight");
      expect(await getScopeLeftOffset()).toBeCloseTo(0);
    });

    it("allows editing hue slider via keyboard", async () => {
      const page = await newE2EPage();
      await page.setContent(`<calcite-color-picker allow-empty value=""></calcite-color-picker>`);

      const picker = await page.find("calcite-color-picker");
      const scopes = await page.findAll(`calcite-color-picker >>> .${CSS.scope}`);

      await scopes[0].press("Tab");
      await scopes[1].press("ArrowDown");
      expect(await picker.getProperty("value")).toBe("#007ec2");
      await scopes[1].press("ArrowRight");
      expect(await picker.getProperty("value")).toBe("#007bc2");
      await scopes[1].press("ArrowLeft");
      expect(await picker.getProperty("value")).toBe("#007ec2");

      await page.keyboard.press("Shift");
      await scopes[1].press("ArrowDown");
      expect(await picker.getProperty("value")).toBe("#0081c2");
      await scopes[1].press("ArrowUp");
      expect(await picker.getProperty("value")).toBe("#007ec2");
    });

    it("positions the scope correctly when the color is 000", async () => {
      const page = await newE2EPage();
      await page.setContent(`<calcite-color-picker value="#000"></calcite-color-picker>`);

      const [, hueSliderScope] = await page.findAll(`calcite-color-picker >>> .${CSS.scope}`);

      expect(await hueSliderScope.getComputedStyle()).toMatchObject({
        top: "157px",
        left: "0px"
      });
    });
  });
});<|MERGE_RESOLUTION|>--- conflicted
+++ resolved
@@ -202,11 +202,7 @@
     }
   });
 
-<<<<<<< HEAD
-  it("emits event when value changes via user interaction and not programmatically", async () => {
-=======
   it.skip("emits event when value changes via user interaction and not programmatically", async () => {
->>>>>>> 5718b8d3
     const page = await newE2EPage();
     await page.setContent("<calcite-color-picker></calcite-color-picker>");
     const picker = await page.find("calcite-color-picker");
@@ -357,7 +353,7 @@
   };
 
   function assertUnsupportedValueMessage(value: string | object | null, format: string): void {
-    expect(consoleSpy).toBeCalledTimes(1);
+    expect(consoleSpy).toHaveBeenCalledTimes(1);
     expect(consoleSpy).toHaveBeenCalledWith(
       expect.stringMatching(
         new RegExp(
@@ -1287,17 +1283,10 @@
           expect(() => assertUnsupportedValueMessage(hex, "auto")).toThrow();
         });
 
-<<<<<<< HEAD
         it("supports hexa", async () => {
           const hexa = supportedAlphaFormatToSampleValue.hexa;
           picker.setProperty("value", hexa);
           await page.waitForChanges();
-=======
-        it.skip("allows nudging values", async () => {
-          const assertChannelValueNudge = async (page: E2EPage, calciteInput: E2EElement): Promise<void> => {
-            await calciteInput.callMethod("setFocus");
-            const currentValue = await calciteInput.getProperty("value");
->>>>>>> 5718b8d3
 
           await updateColorWithAllInputs(page, async (value: ColorValue) => {
             expect(value).not.toBe(hexa);
@@ -1307,7 +1296,7 @@
           expect(() => assertUnsupportedValueMessage(hexa, "auto")).toThrow();
         });
 
-        it.only("supports rgb", async () => {
+        it("supports rgb", async () => {
           await page.waitForTimeout(30000);
           const rgbCss = supportedFormatToSampleValue["rgb-css"];
           picker.setProperty("value", rgbCss);
@@ -2127,16 +2116,11 @@
     });
 
     it("allows nudging color's saturation even if it does not change RGB value", async () => {
-<<<<<<< HEAD
-      const page = await newE2EPage();
-      await page.setContent(`<calcite-color-picker value="#000"></calcite-color-picker>`);
-      const scope = await page.find(`calcite-color-picker >>> .${CSS.scope}`);
-=======
       const page = await newE2EPage({
         html: `<calcite-color-picker value="#000"></calcite-color-picker>`
       });
+      await page.setContent(`<calcite-color-picker value="#000"></calcite-color-picker>`);
       const scope = await page.find(`calcite-color-picker >>> .${CSS.colorFieldScope}`);
->>>>>>> 5718b8d3
 
       const initialStyle = await scope.getComputedStyle();
       expect(initialStyle.left).toBe("0px");
