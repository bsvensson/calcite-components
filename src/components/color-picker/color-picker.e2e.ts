import { accessible, defaults, hidden, reflects, renders, focusable, disabled, t9n } from "../../tests/commonTests";
import { CSS, DEFAULT_COLOR, DEFAULT_STORAGE_KEY_PREFIX, DIMENSIONS } from "./resources";
import { E2EElement, E2EPage, EventSpy, newE2EPage } from "@stencil/core/testing";
import { ColorValue } from "./interfaces";
import SpyInstance = jest.SpyInstance;
import { GlobalTestProps, selectText, getElementXY } from "../../tests/utils";
describe("calcite-color-picker", () => {
  let consoleSpy: SpyInstance;

  async function clickScope(page: E2EPage, scope: "hue" | "color-field"): Promise<void> {
    // helps workaround puppeteer not being able to click on a 0x0 element
    // https://github.com/puppeteer/puppeteer/issues/4147#issuecomment-473208182
    await page.$eval(
      `calcite-color-picker`,
      (colorPicker: HTMLCalciteColorPickerElement, scopeSelector: string): void => {
        colorPicker.shadowRoot.querySelector<HTMLElement>(scopeSelector).click();
      },
      `.${scope === "hue" ? CSS.hueScope : CSS.colorFieldScope}`
    );
  }

  beforeEach(
    () =>
      (consoleSpy = jest.spyOn(console, "warn").mockImplementation(() => {
        // hide warning messages during test
      }))
  );

  afterEach(() => consoleSpy.mockClear());

  describe("is focusable", () => {
    it("should focus scope by default", async () =>
      focusable("<calcite-color-picker></calcite-color-picker>", {
        shadowFocusTargetSelector: `.${CSS.colorFieldScope}`
      }));
  });

  it("is accessible", async () => {
    await accessible("calcite-color-picker");
    await accessible("<calcite-color-picker allow-empty value=''></calcite-color-picker>");
  });

  it("can be hidden", async () => hidden("calcite-color-picker"));

  it("reflects", async () =>
    reflects("calcite-color-picker", [
      {
        propertyName: "scale",
        value: "m"
      }
    ]));

  it("renders", async () => renders("calcite-color-picker", { display: "inline-block" }));

  it("has defaults", async () =>
    defaults("calcite-color-picker", [
      {
        propertyName: "allowEmpty",
        defaultValue: false
      },
      {
<<<<<<< HEAD
        propertyName: "alphaEnabled",
        defaultValue: false
      },
      {
        propertyName: "appearance",
        defaultValue: "solid"
      },
      {
        propertyName: "channelsDisabled",
        defaultValue: false
      },
      {
=======
>>>>>>> 0921504e
        propertyName: "format",
        defaultValue: "auto"
      },
      {
        propertyName: "scale",
        defaultValue: "m"
      },
      {
        propertyName: "value",
        defaultValue: "#007ac2"
      }
    ]));

  // #408047 is a color in the middle of the color field
  it("can be disabled", () => disabled("<calcite-color-picker value='#408047'></calcite-color-picker>"));

  it("supports translations", () => t9n("<calcite-color-picker></calcite-color-picker>"));

  it(`should set all internal calcite-button types to 'button'`, async () => {
    const page = await newE2EPage();
    await page.setContent("<calcite-color-picker></calcite-color-picker>");

    const buttons = await page.findAll("calcite-color-picker >>> calcite-button");

    expect(buttons).toHaveLength(2);

    for (const button of buttons) {
      expect(await button.getProperty("type")).toBe("button");
    }
  });

  it("emits event when value changes via user interaction and not programmatically", async () => {
    const page = await newE2EPage();
    await page.setContent("<calcite-color-picker></calcite-color-picker>");
    const picker = await page.find("calcite-color-picker");
    const changeSpy = await picker.spyOnEvent("calciteColorPickerChange");
    const inputSpy = await picker.spyOnEvent("calciteColorPickerInput");
    const colorFieldCenterValueHex = "#408048";

    picker.setProperty("value", colorFieldCenterValueHex);
    await page.waitForChanges();

    expect(changeSpy).toHaveReceivedEventTimes(0);
    expect(inputSpy).toHaveReceivedEventTimes(0);

    // save for future test/assertion
    await (await page.find(`calcite-color-picker >>> .${CSS.saveColor}`)).click();

    // change by clicking on field
    await (await page.find(`calcite-color-picker >>> .${CSS.colorFieldAndSlider}`)).click();
    expect(changeSpy).toHaveReceivedEventTimes(1);
    expect(inputSpy).toHaveReceivedEventTimes(1);

    // change by clicking on hue
    let [hueScopeX, hueScopeY] = await getElementXY(page, "calcite-color-picker", `.${CSS.hueScope}`);
    await page.mouse.click(hueScopeX + 10, hueScopeY);
    await page.waitForChanges();
    expect(changeSpy).toHaveReceivedEventTimes(2);
    expect(inputSpy).toHaveReceivedEventTimes(2);

    // change by changing hex value
    const hexInput = await page.find(`calcite-color-picker >>> calcite-color-picker-hex-input`);
    await selectText(hexInput);
    await hexInput.type("fff");
    await hexInput.press("Enter");
    expect(changeSpy).toHaveReceivedEventTimes(3);
    expect(inputSpy).toHaveReceivedEventTimes(3);

    // change by changing color channels (we only test R and assume the same holds for G/B & H/S/V channels)
    const channelInput = await page.find(`calcite-color-picker >>> .${CSS.channel}`);
    await selectText(channelInput);
    await channelInput.type("254");
    await channelInput.press("Enter");
    expect(changeSpy).toHaveReceivedEventTimes(4);
    expect(inputSpy).toHaveReceivedEventTimes(4);

    // change by clicking stored color
    await (await page.find(`calcite-color-picker >>> .${CSS.savedColor}`)).click();
    expect(changeSpy).toHaveReceivedEventTimes(5);
    expect(inputSpy).toHaveReceivedEventTimes(5);

    // change by dragging color field thumb
    const mouseDragSteps = 10;
    const [colorFieldScopeX, colorFieldScopeY] = await getElementXY(
      page,
      "calcite-color-picker",
      `.${CSS.colorFieldScope}`
    );

    await page.mouse.move(colorFieldScopeX, colorFieldScopeY);
    await page.mouse.down();
    await page.mouse.move(colorFieldScopeX + 10, colorFieldScopeY, {
      steps: mouseDragSteps
    });
    await page.mouse.up();
    await page.waitForChanges();

    expect(changeSpy).toHaveReceivedEventTimes(6);
    expect(inputSpy.length).toBeGreaterThan(6); // input event fires more than once

    // change by dragging hue slider thumb
    [hueScopeX, hueScopeY] = await getElementXY(page, "calcite-color-picker", `.${CSS.hueScope}`);
    let previousInputEventLength = inputSpy.length;

    await page.mouse.move(hueScopeX, hueScopeY);
    await page.mouse.down();
    await page.mouse.move(hueScopeX + 10, hueScopeY, { steps: mouseDragSteps });
    await page.mouse.up();
    await page.waitForChanges();

    expect(changeSpy).toHaveReceivedEventTimes(7);
    expect(inputSpy.length).toBeGreaterThan(previousInputEventLength + 1); // input event fires more than once

    previousInputEventLength = inputSpy.length;

    // this portion covers an odd scenario where setting twice would cause the component to emit
    picker.setProperty("value", "colorFieldCenterValueHex");
    await page.waitForChanges();
    picker.setProperty("value", "#fff");
    await page.waitForChanges();

    expect(changeSpy).toHaveReceivedEventTimes(7);
    expect(inputSpy.length).toBe(previousInputEventLength);
  });

  it("does not emit on initialization", async () => {
    // initialize page with calcite-color-picker to make it available in the evaluate callback below
    const page = await newE2EPage({ html: "<calcite-color-picker></calcite-color-picker>" });
    await page.setContent("");

    const emitted = await page.evaluate(() => {
      const emitted = [];
      document.addEventListener("calciteColorPickerInput", () => emitted.push("input"));
      document.addEventListener("calciteColorPickerChange", () => emitted.push("change"));

      const picker = document.createElement("calcite-color-picker");
      picker.value = "rgb(255, 255, 255)";

      document.body.append(picker);

      return emitted;
    });

    expect(emitted).toHaveLength(0);
  });

  const supportedFormatToSampleValue = {
    hex: "#ffffff",
    "rgb-css": "rgb(255, 255, 255)",
    "hsl-css": "hsl(0, 0%, 100%)",
    rgb: { r: 255, g: 255, b: 255 },
    hsl: { h: 0, s: 0, l: 100 },
    hsv: { h: 0, s: 0, v: 100 }
  };

  const supportedAlphaFormatToSampleValue = {
    hexa: "#ffffffff",
    "rgba-css": "rgba(255, 255, 255, 1)",
    "hsla-css": "hsla(0, 0%, 100%, 1)",
    rgba: { r: 255, g: 255, b: 255, a: 1 },
    hsla: { h: 0, s: 0, l: 100, a: 1 },
    hsva: { h: 0, s: 0, v: 100, a: 1 }
  };

  const allSupportedFormatToSampleValue = {
    ...supportedFormatToSampleValue,
    ...supportedAlphaFormatToSampleValue
  };

  const clearAndEnterHexOrChannelValue = async (
    page: E2EPage,
    channelInputOrHexInput: E2EElement,
    value: string
  ): Promise<void> => {
    await channelInputOrHexInput.callMethod("setFocus");
    await selectText(channelInputOrHexInput);
    value === "" ? await page.keyboard.press("Delete") : await channelInputOrHexInput.type(value);
    await page.keyboard.press("Enter");
    await page.waitForChanges();
  };

  function assertUnsupportedValueMessage(value: string | object | null, format: string): void {
    expect(consoleSpy).toHaveBeenCalledTimes(1);
    expect(consoleSpy).toHaveBeenCalledWith(
      expect.stringMatching(
        new RegExp(
          `\\s*ignoring color value \\(${value}\\) as it is not compatible with the current format \\(${format}\\)\\s*`
        )
      )
    );
  }

  describe("color format", () => {
    describe("when set initially", () => {
      let page: E2EPage;
      let spy: EventSpy;

      beforeEach(async () => {
        page = await newE2EPage();
        spy = await page.spyOnEvent("calciteColorPickerChange");
      });

      function assertNoChangeEvents(): void {
        expect(spy).toHaveReceivedEventTimes(0);
      }

      // this suite uses a subset of supported formats as other tests cover the rest

      it("changes the default value to the format", async () => {
        await page.setContent("<calcite-color-picker format='rgb'></calcite-color-picker>");
        const color = await page.find("calcite-color-picker");

        expect(await color.getProperty("value")).toEqual(DEFAULT_COLOR.rgb().round().object());
        assertNoChangeEvents();
      });

      it("initial value and format are both set if compatible", async () => {
        const initialValue = "rgb(255, 128, 255)";
        await page.setContent(`<calcite-color-picker format='rgb-css' value='${initialValue}'></calcite-color-picker>`);
        const color = await page.find("calcite-color-picker");

        const initialValueIsRendered = await page.$eval(
          "calcite-color-picker",
          (picker: HTMLCalciteColorPickerElement, initialValue: string) =>
            // color prop is used to render the active color
            picker.color.string() === initialValue,
          initialValue
        );

        expect(await color.getProperty("value")).toEqual(initialValue);
        expect(initialValueIsRendered).toBe(true);
        assertNoChangeEvents();
      });

      it("falls back to format-compliant default if initial value is not compatible with initial format", async () => {
        await page.setContent("<calcite-color-picker format='hsl-css' value='#f00f00'></calcite-color-picker>");
        const color = await page.find("calcite-color-picker");

        expect(await color.getProperty("value")).toEqual(DEFAULT_COLOR.hsl().round().string());
        assertNoChangeEvents();
      });
    });

    it("allows specifying the color value format", async () => {
      const page = await newE2EPage();
      await page.setContent("<calcite-color-picker></calcite-color-picker>");

      const color = await page.find("calcite-color-picker");

      for (const format in supportedFormatToSampleValue) {
        const expectedValue = supportedFormatToSampleValue[format];

        // set base format and value to test setting different format values
        color.setProperty("format", format);
        color.setProperty("value", expectedValue);
        await page.waitForChanges();

        for (const format in supportedFormatToSampleValue) {
          const currentTestValue = supportedFormatToSampleValue[format];
          color.setProperty("value", currentTestValue);
          await page.waitForChanges();

          // non-matching formats are ignored
          expect(await color.getProperty("value")).toEqual(expectedValue);
        }
      }
    });

    it("changing format updates value", async () => {
      const page = await newE2EPage();
      await page.setContent(
        `<calcite-color-picker value=${supportedFormatToSampleValue["hex"]}></calcite-color-picker>`
      );
      const color = await page.find("calcite-color-picker");

      for (const format in supportedFormatToSampleValue) {
        color.setProperty("format", format);
        await page.waitForChanges();

        expect(await color.getProperty("value")).toEqual(supportedFormatToSampleValue[format]);
      }
    });
  });

  describe("accepts multiple color value formats", () => {
    it("default", async () => {
      const page = await newE2EPage();
      await page.setContent("<calcite-color-picker></calcite-color-picker>");
      const picker = await page.find("calcite-color-picker");

      const supportedStringFormats = [
        supportedFormatToSampleValue.hex,
        supportedFormatToSampleValue["rgb-css"],
        supportedFormatToSampleValue["hsl-css"]
      ];

      for (const value of supportedStringFormats) {
        picker.setProperty("value", value);
        await page.waitForChanges();

        expect(await picker.getProperty("value")).toBe(value);
      }

      const supportedObjectFormats = [
        supportedFormatToSampleValue.rgb,
        supportedFormatToSampleValue.hsl,
        supportedFormatToSampleValue.hsv
      ];

      for (const value of supportedObjectFormats) {
        picker.setProperty("value", value);
        await page.waitForChanges();

        expect(await picker.getProperty("value")).toMatchObject(value);
      }
    });

    it("alpha enabled", async () => {
      const page = await newE2EPage();
      await page.setContent("<calcite-color-picker alpha-enabled></calcite-color-picker>");
      const picker = await page.find("calcite-color-picker");

      const supportedStringFormats = [
        allSupportedFormatToSampleValue.hexa,
        allSupportedFormatToSampleValue["rgb-css"],
        allSupportedFormatToSampleValue["rgba-css"],
        allSupportedFormatToSampleValue["hsl-css"],
        allSupportedFormatToSampleValue["hsla-css"]
      ];

      for (const value of supportedStringFormats) {
        picker.setProperty("value", value);
        await page.waitForChanges();

        expect(await picker.getProperty("value")).toBe(value);
      }

      const supportedObjectFormats = [
        allSupportedFormatToSampleValue.rgb,
        allSupportedFormatToSampleValue.rgba,
        allSupportedFormatToSampleValue.hsl,
        allSupportedFormatToSampleValue.hsla,
        allSupportedFormatToSampleValue.hsv,
        allSupportedFormatToSampleValue.hsva
      ];

      for (const value of supportedObjectFormats) {
        picker.setProperty("value", value);
        await page.waitForChanges();

        expect(await picker.getProperty("value")).toMatchObject(value);
      }
    });
  });

  it("allows selecting colors via color field/slider", async () => {
    const page = await newE2EPage();
    await page.setContent("<calcite-color-picker value='#000' scale='m'></calcite-color-picker>");
    const picker = await page.find(`calcite-color-picker`);
    const spy = await picker.spyOnEvent("calciteColorPickerChange");
    let changes = 0;
    const mediumScaleDimensions = DIMENSIONS.m;
    const widthOffset = 0.5;
    const [fieldAndSliderX, fieldAndSliderY] = await getElementXY(page, "calcite-color-picker", "canvas");

    // clicking color field colors to pick a color
    await page.mouse.click(fieldAndSliderX, fieldAndSliderY);
    expect(await picker.getProperty("value")).toBe("#ffffff");
    expect(spy).toHaveReceivedEventTimes(++changes);

    await page.mouse.click(fieldAndSliderX, fieldAndSliderY + mediumScaleDimensions.colorField.height);
    expect(await picker.getProperty("value")).toBe("#000000");
    expect(spy).toHaveReceivedEventTimes(++changes);

    await page.mouse.click(fieldAndSliderX + mediumScaleDimensions.colorField.width - widthOffset, fieldAndSliderY);
    expect(await picker.getProperty("value")).toBe("#ff0000");
    expect(spy).toHaveReceivedEventTimes(++changes);

    await page.mouse.click(
      fieldAndSliderX + mediumScaleDimensions.colorField.width - widthOffset,
      fieldAndSliderY + mediumScaleDimensions.colorField.height
    );
    expect(await picker.getProperty("value")).toBe("#000000");
    expect(spy).toHaveReceivedEventTimes(++changes);

    // set to corner right value that's not red (first value)
    picker.setProperty("value", "#ff0");
    await page.waitForChanges();
    expect(spy).toHaveReceivedEventTimes(changes);

    // clicking on color slider to set hue
    const colorsToSample = 7;
    const offsetX = (mediumScaleDimensions.slider.width - widthOffset) / colorsToSample;
    let x = fieldAndSliderX;

    const sliderHeight =
      fieldAndSliderY + mediumScaleDimensions.colorField.height + mediumScaleDimensions.slider.height;

    const expectedColorSamples = [
      "#ff0000",
      "#ffd900",
      "#48ff00",
      "#00ff91",
      "#0095ff",
      "#4800ff",
      "#ff00dd",
      "#ff0004"
    ];

    for (let i = 0; i < expectedColorSamples.length; i++) {
      const expectedColor = expectedColorSamples[i];

      await page.mouse.click(x, sliderHeight);
      expect(await picker.getProperty("value")).toBe(expectedColor);
      expect(spy).toHaveReceivedEventTimes(++changes);

      x += offsetX;
    }

    // clicking on the slider when the color won't change by hue adjustments

    picker.setProperty("value", "#000");
    await page.waitForChanges();
    expect(spy).toHaveReceivedEventTimes(changes);

    x = 0;

    type TestWindow = GlobalTestProps<{
      internalColor: HTMLCalciteColorPickerElement["color"];
    }>;

    await page.evaluateHandle(() => {
      const color = document.querySelector("calcite-color-picker");
      (window as TestWindow).internalColor = color.color;
    });

    const middleOfSlider = mediumScaleDimensions.slider.width / 2;
    await page.mouse.click(x + middleOfSlider, sliderHeight);

    const internalColorChanged = await page.evaluate(() => {
      const color = document.querySelector("calcite-color-picker");
      return (window as TestWindow).internalColor !== color.color;
    });

    expect(internalColorChanged).toBe(true);
    expect(spy).toHaveReceivedEventTimes(++changes);
  });

  it("keeps tracking mouse movement when a thumb is actively dragged", async () => {
    const page = await newE2EPage();
    await page.setContent("<calcite-color-picker></calcite-color-picker>");
    const picker = await page.find(`calcite-color-picker`);
    const colorFieldAndSlider = await page.find(`calcite-color-picker >>> .${CSS.colorFieldAndSlider}`);

    await colorFieldAndSlider.click(); // click middle color

    let lastColor = await picker.getProperty("value");

    await page.mouse.down();
    await page.mouse.move(1000, -1000); // top-right

    // note that we move the mouse in this order to guarantee value changes (bottom row is #000)

    let currentColor = await picker.getProperty("value");
    expect(currentColor).not.toEqual(lastColor);
    lastColor = currentColor;

    await page.mouse.move(-1000, 1000); // bottom-left
    currentColor = await picker.getProperty("value");
    expect(currentColor).not.toEqual(lastColor);
    lastColor = currentColor;

    await page.mouse.move(-1000, -1000); // top-left
    currentColor = await picker.getProperty("value");
    expect(currentColor).not.toEqual(lastColor);
    lastColor = currentColor;

    await page.mouse.move(1000, 1000); // bottom-right
    currentColor = await picker.getProperty("value");
    expect(currentColor).not.toEqual(lastColor);
    lastColor = currentColor;

    // no longer tracks
    await page.mouse.up();

    await page.mouse.move(1000, -1000); // top-right

    currentColor = await picker.getProperty("value");
    expect(currentColor).toEqual(lastColor);
    lastColor = currentColor;

    await page.mouse.move(-1000, 1000); // bottom-left
    currentColor = await picker.getProperty("value");
    expect(currentColor).toEqual(lastColor);
    lastColor = currentColor;

    await page.mouse.move(-1000, -1000); // top-left
    currentColor = await picker.getProperty("value");
    expect(currentColor).toEqual(lastColor);
    lastColor = currentColor;

    await page.mouse.move(1000, 1000); // bottom-right
    currentColor = await picker.getProperty("value");
    expect(currentColor).toEqual(lastColor);
  });

  it(`mouse movement tracking is not offset by the component's padding (mimics issue from #3041 when the component was placed within another component's shadow DOM)`, async () => {
    const colorFieldCenterValueHsv = { h: 127, s: 50, v: 50 };

    const page = await newE2EPage();
    await page.setContent(`<calcite-color-picker style='padding: 10px;'></calcite-color-picker>`);
    const colorPicker = await page.find("calcite-color-picker");

    colorPicker.setProperty("value", colorFieldCenterValueHsv);
    await page.waitForChanges();

    // change by dragging color field thumb
    const [colorFieldScopeX, colorFieldScopeY] = await getElementXY(
      page,
      "calcite-color-picker",
      `.${CSS.colorFieldScope}`
    );

    await page.mouse.move(colorFieldScopeX, colorFieldScopeY);
    await page.mouse.down();
    await page.mouse.up();
    await page.waitForChanges();

    const beforeDragHsv = await colorPicker.getProperty("value");

    await page.mouse.down();
    await page.mouse.move(colorFieldScopeX + 10, colorFieldScopeY);
    await page.mouse.up();
    await page.waitForChanges();

    const afterDragHsv = await colorPicker.getProperty("value");

    expect(afterDragHsv.h).toBe(beforeDragHsv.h);
    expect(afterDragHsv.s).toBeGreaterThan(beforeDragHsv.s);
    expect(afterDragHsv.v).toBe(beforeDragHsv.v);
  });

  describe("unsupported value handling", () => {
    let page: E2EPage;

    async function assertUnsupportedValue(page: E2EPage, unsupportedValue: string | null): Promise<void> {
      const picker = await page.find("calcite-color-picker");
      const spy = await picker.spyOnEvent("calciteColorPickerChange");
      const currentValue = await picker.getProperty("value");
      const format = await picker.getProperty("format");
      picker.setProperty("value", unsupportedValue);
      await page.waitForChanges();

      expect(await picker.getProperty("value")).toBe(currentValue);
      expect(spy).toHaveReceivedEventTimes(0);

      assertUnsupportedValueMessage(unsupportedValue, format);
    }

    beforeEach(async () => {
      page = await newE2EPage();
      await page.setContent("<calcite-color-picker></calcite-color-picker>");
    });

    it("ignores unsupported value types", () => assertUnsupportedValue(page, "unsupported-color-format"));

    it("ignores null when not allowed", () => assertUnsupportedValue(page, null));
  });

  describe("normalizes shorthand CSS hex", () => {
    it("normal", async () => {
      const page = await newE2EPage();
      await page.setContent("<calcite-color-picker></calcite-color-picker>");
      const picker = await page.find("calcite-color-picker");

      picker.setProperty("value", "#ABC");
      await page.waitForChanges();

      expect(await picker.getProperty("value")).toBe("#aabbcc");
    });

    it("alpha enabled", async () => {
      const page = await newE2EPage();
      await page.setContent("<calcite-color-picker alpha-enabled></calcite-color-picker>");
      const picker = await page.find("calcite-color-picker");

      picker.setProperty("value", "#ABCD");
      await page.waitForChanges();

      expect(await picker.getProperty("value")).toBe("#aabbccdd");
    });
  });

  it("has backdoor color prop for advanced use cases", async () => {
    const page = await newE2EPage();
    await page.setContent("<calcite-color-picker></calcite-color-picker>");
    const picker = await page.find("calcite-color-picker");

    expect(await picker.getProperty("color")).toBeTruthy();
  });

  describe("initial value used to initialize internal color", () => {
    const initialColor = supportedFormatToSampleValue.hex;

    async function getInternalColorAsHex(page: E2EPage): Promise<string> {
      return page.$eval("calcite-color-picker", (picker: HTMLCalciteColorPickerElement) =>
        picker.color.hex().toLowerCase()
      );
    }

    it("value as attribute", async () => {
      const page = await newE2EPage();
      await page.setContent(`<calcite-color-picker value="${initialColor}"></calcite-color-picker>`);

      expect(await getInternalColorAsHex(page)).toBe(initialColor);
    });

    it("value as property", async () => {
      // initialize page with calcite-color-picker to make it available in the evaluate callback below
      const page = await newE2EPage({
        html: "<calcite-color-picker></calcite-color-picker>"
      });
      await page.setContent("");

      await page.evaluate(async (color) => {
        const picker = document.createElement("calcite-color-picker");
        picker.value = color;
        document.body.append(picker);

        await new Promise<void>((resolve) => requestAnimationFrame(() => resolve()));
      }, initialColor);

      expect(await getInternalColorAsHex(page)).toBe(initialColor);
    });
  });

  describe("color inputs", () => {
    // see https://jasmine.github.io/tutorials/custom_argument_matchers for more info
    function toBeInteger(): any {
      return {
        asymmetricMatch(abc): boolean {
          return Number.isInteger(abc);
        },

        jasmineToString(): string {
          return `Expected value to be an integer.`;
        }
      };
    }

    function toBeNumber(): any {
      return {
        asymmetricMatch(expected): boolean {
          return !isNaN(parseFloat(expected)) && isFinite(expected);
        },

        jasmineToString(): string {
          return `Expected value to be an number.`;
        }
      };
    }

    describe("default", () => {
      describe("keeps value in same format when applying updates", () => {
        let page: E2EPage;
        let picker: E2EElement;

        beforeEach(async () => {
          page = await newE2EPage();
          await page.setContent("<calcite-color-picker></calcite-color-picker>");
          picker = await page.find("calcite-color-picker");
        });

        const updateColorWithAllInputs = async (
          page: E2EPage,
          assertColorUpdate: (value: ColorValue) => void
        ): Promise<void> => {
          const hexInput = await page.find(`calcite-color-picker >>> calcite-color-picker-hex-input`);

          await clearAndEnterHexOrChannelValue(page, hexInput, "abc");

          assertColorUpdate(await picker.getProperty("value"));

          const [rgbModeButton, hsvModeButton] = await page.findAll(`calcite-color-picker >>> .${CSS.colorMode}`);
          const [rInput, gInput, bInput, hInput, sInput, vInput] = await page.findAll(
            `calcite-color-picker >>> calcite-input.${CSS.channel}`
          );

          await rgbModeButton.click();

          await clearAndEnterHexOrChannelValue(page, rInput, "128");
          await clearAndEnterHexOrChannelValue(page, gInput, "64");
          await clearAndEnterHexOrChannelValue(page, bInput, "32");

          assertColorUpdate(await picker.getProperty("value"));

          await hsvModeButton.click();

          await clearAndEnterHexOrChannelValue(page, hInput, "180");
          await clearAndEnterHexOrChannelValue(page, sInput, "90");
          await clearAndEnterHexOrChannelValue(page, vInput, "45");

          assertColorUpdate(await picker.getProperty("value"));
        };

        it("supports hex", async () => {
          const hex = supportedFormatToSampleValue.hex;
          picker.setProperty("value", hex);
          await page.waitForChanges();

          await updateColorWithAllInputs(page, (value: ColorValue) => {
            expect(value).not.toBe(hex);
            expect(value).toMatch(/^#[a-f0-9]{6}$/);
          });

          expect(() => assertUnsupportedValueMessage(hex, "auto")).toThrow();
        });

        it("supports rgb", async () => {
          const rgbCss = supportedFormatToSampleValue["rgb-css"];
          picker.setProperty("value", rgbCss);
          await page.waitForChanges();

          await updateColorWithAllInputs(page, (value: ColorValue) => {
            expect(value).not.toBe(rgbCss);
            expect(value).toMatch(/^rgb\(\d+, \d+, \d+\)/);
          });

          expect(() => assertUnsupportedValueMessage(rgbCss, "auto")).toThrow();
        });

        it("supports hsl", async () => {
          const hslCss = supportedFormatToSampleValue["hsl-css"];
          picker.setProperty("value", hslCss);
          await page.waitForChanges();

          await updateColorWithAllInputs(page, (value: ColorValue) => {
            expect(value).not.toBe(hslCss);
            expect(value).toMatch(/^hsl\([0-9.]+, [0-9.]+%, [0-9.]+%\)/);
          });

          expect(() => assertUnsupportedValueMessage(hslCss, "auto")).toThrow();
        });

        it("supports rgb (object)", async () => {
          const rgbObject = supportedFormatToSampleValue.rgb;
          picker.setProperty("value", rgbObject);
          await page.waitForChanges();

          await updateColorWithAllInputs(page, (value: ColorValue) => {
            expect(value).not.toMatchObject(rgbObject);
            expect(value).toMatchObject({
              r: toBeInteger(),
              g: toBeInteger(),
              b: toBeInteger()
            });
          });

          expect(() => assertUnsupportedValueMessage(rgbObject, "auto")).toThrow();
        });

        it("supports hsl (object)", async () => {
          const hslObject = supportedFormatToSampleValue.hsl;
          picker.setProperty("value", hslObject);
          await page.waitForChanges();

          await updateColorWithAllInputs(page, (value: ColorValue) => {
            expect(value).not.toMatchObject(hslObject);
            expect(value).toMatchObject({
              h: toBeInteger(),
              s: toBeInteger(),
              l: toBeInteger()
            });
          });

          expect(() => assertUnsupportedValueMessage(hslObject, "auto")).toThrow();
        });

        it("supports hsv (object)", async () => {
          const hsvObject = supportedFormatToSampleValue.hsv;
          picker.setProperty("value", hsvObject);
          await page.waitForChanges();

          await updateColorWithAllInputs(page, (value: ColorValue) => {
            expect(value).not.toMatchObject(hsvObject);
            expect(value).toMatchObject({
              h: toBeInteger(),
              s: toBeInteger(),
              v: toBeInteger()
            });
          });

          expect(() => assertUnsupportedValueMessage(hsvObject, "auto")).toThrow();
        });
      });

      describe("color gets propagated to support inputs", () => {
        describe("valid color", () => {
          it("color gets propagated to hex, RGB & HSV inputs", async () => {
            const page = await newE2EPage();
            await page.setContent("<calcite-color-picker value='#fff000'></calcite-color-picker>");

            const hexInput = await page.find(`calcite-color-picker >>> calcite-color-picker-hex-input`);

            expect(await hexInput.getProperty("value")).toBe("#fff000");

            const [rgbModeButton, hsvModeButton] = await page.findAll(`calcite-color-picker >>> .${CSS.colorMode}`);
            const [rInput, gInput, bInput, hInput, sInput, vInput] = await page.findAll(
              `calcite-color-picker >>> calcite-input.${CSS.channel}`
            );

            await rgbModeButton.click();

            expect(await rInput.getProperty("value")).toBe("255");
            expect(await gInput.getProperty("value")).toBe("240");
            expect(await bInput.getProperty("value")).toBe("0");

            await hsvModeButton.click();

            expect(await hInput.getProperty("value")).toBe("56");
            expect(await sInput.getProperty("value")).toBe("100");
            expect(await vInput.getProperty("value")).toBe("100");
          });

          it("allows modifying color via hex, RGB, HSV inputs", async () => {
            const page = await newE2EPage();
            await page.setContent("<calcite-color-picker value='#fff'></calcite-color-picker>");
            const picker = await page.find("calcite-color-picker");

            const hexInput = await page.find(`calcite-color-picker >>> calcite-color-picker-hex-input`);
            await clearAndEnterHexOrChannelValue(page, hexInput, "abc");

            expect(await picker.getProperty("value")).toBe("#aabbcc");

            const [rgbModeButton, hsvModeButton] = await page.findAll(`calcite-color-picker >>> .${CSS.colorMode}`);
            const [rInput, gInput, bInput, hInput, sInput, vInput] = await page.findAll(
              `calcite-color-picker >>> calcite-input.${CSS.channel}`
            );

            await rgbModeButton.click();

            await clearAndEnterHexOrChannelValue(page, rInput, "128");
            await clearAndEnterHexOrChannelValue(page, gInput, "64");
            await clearAndEnterHexOrChannelValue(page, bInput, "32");

            expect(await picker.getProperty("value")).toBe("#804020");

            await hsvModeButton.click();

            await clearAndEnterHexOrChannelValue(page, hInput, "180");
            await clearAndEnterHexOrChannelValue(page, sInput, "90");
            await clearAndEnterHexOrChannelValue(page, vInput, "45");

            expect(await picker.getProperty("value")).toBe("#0b7373");
          });

          it("allows nudging values", async () => {
            const page = await newE2EPage();
            await page.setContent("<calcite-color-picker value='#408048'></calcite-color-picker>");

            const [rgbModeButton, hsvModeButton] = await page.findAll(`calcite-color-picker >>> .${CSS.colorMode}`);
            const [rInput, gInput, bInput, hInput, sInput, vInput] = await page.findAll(
              `calcite-color-picker >>> calcite-input.${CSS.channel}`
            );

            await rgbModeButton.click();

            await rInput.callMethod("setFocus");
            const rValue = await rInput.getProperty("value");

            await page.keyboard.press("ArrowUp");
            expect(await rInput.getProperty("value")).toBe(`${Number(rValue) + 1}`);

            await page.keyboard.press("ArrowDown");
            expect(await rInput.getProperty("value")).toBe(rValue);

            await page.keyboard.down("Shift");
            await page.keyboard.press("ArrowUp");
            await page.keyboard.up("Shift");
            expect(await rInput.getProperty("value")).toBe(`${Number(rValue) + 10}`);

            await page.keyboard.down("Shift");
            await page.keyboard.press("ArrowDown");
            await page.keyboard.up("Shift");
            expect(await rInput.getProperty("value")).toBe(rValue);

            await gInput.callMethod("setFocus");
            const gValue = await gInput.getProperty("value");

            await page.keyboard.press("ArrowUp");
            expect(await gInput.getProperty("value")).toBe(`${Number(gValue) + 1}`);

            await page.keyboard.press("ArrowDown");
            expect(await gInput.getProperty("value")).toBe(gValue);

            await page.keyboard.down("Shift");
            await page.keyboard.press("ArrowUp");
            await page.keyboard.up("Shift");
            expect(await gInput.getProperty("value")).toBe(`${Number(gValue) + 10}`);

            await page.keyboard.down("Shift");
            await page.keyboard.press("ArrowDown");
            await page.keyboard.up("Shift");
            expect(await gInput.getProperty("value")).toBe(gValue);

            await bInput.callMethod("setFocus");
            const bValue = await bInput.getProperty("value");

            await page.keyboard.press("ArrowUp");
            expect(await bInput.getProperty("value")).toBe(`${Number(bValue) + 1}`);

            await page.keyboard.press("ArrowDown");
            expect(await bInput.getProperty("value")).toBe(bValue);

            await page.keyboard.down("Shift");
            await page.keyboard.press("ArrowUp");
            await page.keyboard.up("Shift");
            expect(await bInput.getProperty("value")).toBe(`${Number(bValue) + 10}`);

            await page.keyboard.down("Shift");
            await page.keyboard.press("ArrowDown");
            await page.keyboard.up("Shift");
            expect(await bInput.getProperty("value")).toBe(bValue);

            await hsvModeButton.click();

            await hInput.callMethod("setFocus");
            const hValue = await hInput.getProperty("value");

            await page.keyboard.press("ArrowUp");
            expect(await hInput.getProperty("value")).toBe(`${Number(hValue) + 1}`);

            await page.keyboard.press("ArrowDown");
            expect(await hInput.getProperty("value")).toBe(hValue);

            await page.keyboard.down("Shift");
            await page.keyboard.press("ArrowUp");
            await page.keyboard.up("Shift");
            expect(await hInput.getProperty("value")).toBe(`${Number(hValue) + 10}`);

            await page.keyboard.down("Shift");
            await page.keyboard.press("ArrowDown");
            await page.keyboard.up("Shift");
            expect(await hInput.getProperty("value")).toBe(hValue);

            await sInput.callMethod("setFocus");
            const sValue = await sInput.getProperty("value");

            await page.keyboard.press("ArrowUp");
            expect(await sInput.getProperty("value")).toBe(`${Number(sValue) + 1}`);

            await page.keyboard.press("ArrowDown");
            expect(await sInput.getProperty("value")).toBe(sValue);

            await page.keyboard.down("Shift");
            await page.keyboard.press("ArrowUp");
            await page.keyboard.up("Shift");
            expect(await sInput.getProperty("value")).toBe(`${Number(sValue) + 10}`);

            await page.keyboard.down("Shift");
            await page.keyboard.press("ArrowDown");
            await page.keyboard.up("Shift");
            expect(await sInput.getProperty("value")).toBe(sValue);

            await vInput.callMethod("setFocus");
            const vValue = await vInput.getProperty("value");

            await page.keyboard.press("ArrowUp");
            expect(await vInput.getProperty("value")).toBe(`${Number(vValue) + 1}`);

            await page.keyboard.press("ArrowDown");
            expect(await vInput.getProperty("value")).toBe(vValue);

            await page.keyboard.down("Shift");
            await page.keyboard.press("ArrowUp");
            await page.keyboard.up("Shift");
            expect(await vInput.getProperty("value")).toBe(`${Number(vValue) + 10}`);

            await page.keyboard.down("Shift");
            await page.keyboard.press("ArrowDown");
            await page.keyboard.up("Shift");
            expect(await vInput.getProperty("value")).toBe(vValue);
          });
        });

        describe("when no-color", () => {
          it("color gets propagated to hex, RGB & HSV inputs", async () => {
            const page = await newE2EPage();
            await page.setContent("<calcite-color-picker allow-empty value=''></calcite-color-picker>");

            const hexInput = await page.find(`calcite-color-picker >>> calcite-color-picker-hex-input`);

            expect(await hexInput.getProperty("value")).toBe(null);

            const [rgbModeButton, hsvModeButton] = await page.findAll(`calcite-color-picker >>> .${CSS.colorMode}`);
            const [rInput, gInput, bInput, hInput, sInput, vInput] = await page.findAll(
              `calcite-color-picker >>> calcite-input.${CSS.channel}`
            );

            await rgbModeButton.click();

            expect(await rInput.getProperty("value")).toBe("");
            expect(await gInput.getProperty("value")).toBe("");
            expect(await bInput.getProperty("value")).toBe("");

            await hsvModeButton.click();

            expect(await hInput.getProperty("value")).toBe("");
            expect(await sInput.getProperty("value")).toBe("");
            expect(await vInput.getProperty("value")).toBe("");
          });

          describe("clearing color via supporting inputs", () => {
            it("clears color via hex input", async () => {
              const page = await newE2EPage();
              await page.setContent("<calcite-color-picker allow-empty value='#c0ff33'></calcite-color-picker>");
              const picker = await page.find("calcite-color-picker");
              const hexInput = await page.find(`calcite-color-picker >>> calcite-color-picker-hex-input`);
              await clearAndEnterHexOrChannelValue(page, hexInput, "");
              expect(await picker.getProperty("value")).toBe(null);
            });

            it("clears color via RGB channel inputs", async () => {
              const page = await newE2EPage();
              await page.setContent("<calcite-color-picker allow-empty value='#c0ff33'></calcite-color-picker>");
              const picker = await page.find("calcite-color-picker");

              const [rgbModeButton] = await page.findAll(`calcite-color-picker >>> .${CSS.colorMode}`);
              const [rInput, gInput, bInput] = await page.findAll(
                `calcite-color-picker >>> calcite-input.${CSS.channel}`
              );

              await rgbModeButton.click();

              await clearAndEnterHexOrChannelValue(page, rInput, "");

              // clearing one clears the rest
              expect(await gInput.getProperty("value")).toBe("");
              expect(await bInput.getProperty("value")).toBe("");

              expect(await picker.getProperty("value")).toBeNull();
            });

            it("clears color via HSV channel inputs", async () => {
              const page = await newE2EPage();
              await page.setContent("<calcite-color-picker allow-empty value='#c0ff33'></calcite-color-picker>");
              const picker = await page.find("calcite-color-picker");

              const [, hsvModeButton] = await page.findAll(`calcite-color-picker >>> .${CSS.colorMode}`);

              const [, , , hInput, sInput, vInput] = await page.findAll(
                `calcite-color-picker >>> calcite-input.${CSS.channel}`
              );

              await hsvModeButton.click();

              await clearAndEnterHexOrChannelValue(page, hInput, "");

              // clearing one clears the rest
              expect(await sInput.getProperty("value")).toBe("");
              expect(await vInput.getProperty("value")).toBe("");

              expect(await picker.getProperty("value")).toBeNull();
            });
          });

          it("restores previous color value when a nudge key is pressed", async () => {
            const page = await newE2EPage();
            await page.setContent(`<calcite-color-picker allow-empty></calcite-color-picker>`);
            const element = await page.find("calcite-color-picker");
            const initialValue = await element.getProperty("value");
            const [rgbModeButton, hsvModeButton] = await page.findAll(`calcite-color-picker >>> .${CSS.colorMode}`);
            const [rInput, gInput, bInput, hInput, sInput, vInput] = await page.findAll(
              `calcite-color-picker >>> calcite-input.${CSS.channel}`
            );

            await rgbModeButton.click();

            // R Input
            await rInput.callMethod("setFocus");
            await selectText(rInput);
            await page.keyboard.press("Delete");
            await page.keyboard.press("Enter");
            await page.waitForChanges();

            expect(await rInput.getProperty("value")).toBe("");
            expect(await element.getProperty("value")).toBeNull();

            await rInput.callMethod("setFocus");
            await page.keyboard.press("ArrowUp");
            await page.waitForChanges();

            expect(await rInput.getProperty("value")).not.toBe("");
            expect(await element.getProperty("value")).toBe(initialValue);

            // G Input
            await gInput.callMethod("setFocus");
            await selectText(gInput);
            await page.keyboard.press("Delete");
            await page.keyboard.press("Enter");
            await page.waitForChanges();

            expect(await gInput.getProperty("value")).toBe("");
            expect(await element.getProperty("value")).toBeNull();

            await gInput.callMethod("setFocus");
            await page.keyboard.press("ArrowDown");
            await page.waitForChanges();

            expect(await gInput.getProperty("value")).not.toBe("");
            expect(await element.getProperty("value")).toBe(initialValue);

            // B Input
            await bInput.callMethod("setFocus");
            await selectText(bInput);
            await page.keyboard.press("Delete");
            await page.keyboard.press("Enter");
            await page.waitForChanges();

            expect(await bInput.getProperty("value")).toBe("");
            expect(await element.getProperty("value")).toBeNull();

            await bInput.callMethod("setFocus");
            await page.keyboard.down("Shift");
            await page.keyboard.press("ArrowUp");
            await page.keyboard.up("Shift");
            await page.waitForChanges();

            expect(await bInput.getProperty("value")).not.toBe("");
            expect(await element.getProperty("value")).toBe(initialValue);

            await hsvModeButton.click();

            // H Input
            await hInput.callMethod("setFocus");
            await selectText(hInput);
            await page.keyboard.press("Delete");
            await page.keyboard.press("Enter");
            await page.waitForChanges();

            expect(await hInput.getProperty("value")).toBe("");
            expect(await element.getProperty("value")).toBeNull();

            await hInput.callMethod("setFocus");
            await page.keyboard.press("ArrowUp");
            await page.waitForChanges();

            expect(await hInput.getProperty("value")).not.toBe("");
            expect(await element.getProperty("value")).toBe(initialValue);

            // S Input
            await sInput.callMethod("setFocus");
            await selectText(sInput);
            await page.keyboard.press("Delete");
            await page.keyboard.press("Enter");
            await page.waitForChanges();

            expect(await sInput.getProperty("value")).toBe("");
            expect(await element.getProperty("value")).toBeNull();

            await sInput.callMethod("setFocus");
            await page.keyboard.press("ArrowDown");
            await page.waitForChanges();

            expect(await sInput.getProperty("value")).not.toBe("");
            expect(await element.getProperty("value")).toBe(initialValue);

            // V Input
            await vInput.callMethod("setFocus");
            await selectText(vInput);
            await page.keyboard.press("Delete");
            await page.keyboard.press("Enter");
            await page.waitForChanges();

            expect(await vInput.getProperty("value")).toBe("");
            expect(await element.getProperty("value")).toBeNull();

            await vInput.callMethod("setFocus");
            await page.keyboard.down("Shift");
            await page.keyboard.press("ArrowDown");
            await page.keyboard.up("Shift");
            await page.waitForChanges();

            expect(await vInput.getProperty("value")).not.toBe("");
            expect(await element.getProperty("value")).toBe(initialValue);
          });

          it("changes the value to the specified format after being empty", async () => {
            const page = await newE2EPage();
            await page.setContent("<calcite-color-picker allow-empty value='' format='rgb'></calcite-color-picker>");
            const color = await page.find("calcite-color-picker");

            const hexInput = await page.find(`calcite-color-picker >>> calcite-color-picker-hex-input`);
            await clearAndEnterHexOrChannelValue(page, hexInput, supportedFormatToSampleValue.hex);

            expect(await color.getProperty("value")).toEqual(supportedFormatToSampleValue.rgb);
          });
        });
      });
    });

    describe("alpha enabled", () => {
      describe("keeps value in same format when applying updates", () => {
        it("supports hex", async () => {
          const page = await newE2EPage();
          await page.setContent("<calcite-color-picker></calcite-color-picker>");
          const picker = await page.find("calcite-color-picker");
          const hex = supportedFormatToSampleValue.hex;

          picker.setProperty("value", hex);
          await page.waitForChanges();

          const hexInput = await page.find(`calcite-color-picker >>> calcite-color-picker-hex-input`);
          await clearAndEnterHexOrChannelValue(page, hexInput, "abca");
          const pickerValue = await picker.getProperty("value");
          expect(pickerValue).toBe(hex);
          expect(pickerValue).toMatch(/^#[a-f0-9]{6}$/);

          const [rgbModeButton, hsvModeButton] = await page.findAll(`calcite-color-picker >>> .${CSS.colorMode}`);
          const [rInput, gInput, bInput, hInput, sInput, vInput] = await page.findAll(
            `calcite-color-picker >>> calcite-input.${CSS.channel}`
          );

          await rgbModeButton.click();

          await clearAndEnterHexOrChannelValue(page, rInput, "128");
          await clearAndEnterHexOrChannelValue(page, gInput, "64");
          await clearAndEnterHexOrChannelValue(page, bInput, "32");

          const rgbValue = await picker.getProperty("value");
          expect(rgbValue).toBe("#804020");
          expect(rgbValue).toMatch(/^#[a-f0-9]{6}$/);

          await hsvModeButton.click();

          await clearAndEnterHexOrChannelValue(page, hInput, "180");
          await clearAndEnterHexOrChannelValue(page, sInput, "90");
          await clearAndEnterHexOrChannelValue(page, vInput, "45");

          const hsvValue = await picker.getProperty("value");
          expect(hsvValue).toBe("#0b7373");
          expect(hsvValue).toMatch(/^#[a-f0-9]{6}$/);

          expect(() => assertUnsupportedValueMessage(hex, "auto")).toThrow();
        });

        it("supports hexa", async () => {
          const page = await newE2EPage();
          await page.setContent("<calcite-color-picker alpha-enabled></calcite-color-picker>");
          const picker = await page.find("calcite-color-picker");
          const hexa = supportedAlphaFormatToSampleValue.hexa;
          picker.setProperty("value", hexa);
          await page.waitForChanges();

          const hexInput = await page.find(`calcite-color-picker >>> calcite-color-picker-hex-input`);
          await clearAndEnterHexOrChannelValue(page, hexInput, "fff");
          const pickerValue = await picker.getProperty("value");
          expect(pickerValue).toBe(hexa);
          expect(pickerValue).toMatch(/^#[a-f0-9]{8}$/);

          const [rgbModeButton, hsvModeButton] = await page.findAll(`calcite-color-picker >>> .${CSS.colorMode}`);
          const [rInput, gInput, bInput, hInput, sInput, vInput] = await page.findAll(
            `calcite-color-picker >>> calcite-input.${CSS.channel}`
          );

          await rgbModeButton.click();

          await clearAndEnterHexOrChannelValue(page, rInput, "128");
          await clearAndEnterHexOrChannelValue(page, gInput, "64");
          await clearAndEnterHexOrChannelValue(page, bInput, "32");

          const rgbValue = await picker.getProperty("value");
          expect(rgbValue).toBe("#804020ff");
          expect(rgbValue).toMatch(/^#[a-f0-9]{8}$/);

          await hsvModeButton.click();

          await clearAndEnterHexOrChannelValue(page, hInput, "180");
          await clearAndEnterHexOrChannelValue(page, sInput, "90");
          await clearAndEnterHexOrChannelValue(page, vInput, "45");

          const hsvValue = await picker.getProperty("value");
          expect(hsvValue).toBe("#0b7373ff");
          expect(hsvValue).toMatch(/^#[a-f0-9]{8}$/);

          expect(() => assertUnsupportedValueMessage(hexa, "auto")).toThrow();
        });

        it("supports rgb", async () => {
          const page = await newE2EPage();
          await page.setContent("<calcite-color-picker></calcite-color-picker>");
          const picker = await page.find("calcite-color-picker");
          const hexInput = await page.find(`calcite-color-picker >>> calcite-color-picker-hex-input`);
          const rgbCss = supportedFormatToSampleValue["rgb-css"];
          await picker.setProperty("value", rgbCss);
          await page.waitForChanges();

          await clearAndEnterHexOrChannelValue(page, hexInput, "fff");
          const pickerValue = await picker.getProperty("value");
          expect(pickerValue).toBe(rgbCss);
          expect(pickerValue).toMatch(/^rgb\(\d+, \d+, \d+\)/);

          const [rgbModeButton, hsvModeButton] = await page.findAll(`calcite-color-picker >>> .${CSS.colorMode}`);
          const [rInput, gInput, bInput, hInput, sInput, vInput] = await page.findAll(
            `calcite-color-picker >>> calcite-input.${CSS.channel}`
          );

          await rgbModeButton.click();

          await clearAndEnterHexOrChannelValue(page, rInput, "128");
          await clearAndEnterHexOrChannelValue(page, gInput, "64");
          await clearAndEnterHexOrChannelValue(page, bInput, "32");

          const rgbValue = await picker.getProperty("value");
          expect(rgbValue).toBe("rgb(128, 64, 32)");
          expect(rgbValue).toMatch(/^rgb\(\d+, \d+, \d+\)/);

          await hsvModeButton.click();

          await clearAndEnterHexOrChannelValue(page, hInput, "180");
          await clearAndEnterHexOrChannelValue(page, sInput, "90");
          await clearAndEnterHexOrChannelValue(page, vInput, "45");

          const hsvValue = await picker.getProperty("value");
          expect(hsvValue).toBe("rgb(11, 115, 115)");
          expect(hsvValue).toMatch(/^rgb\(\d+, \d+, \d+\)/);

          expect(() => assertUnsupportedValueMessage(rgbCss, "auto")).toThrow();
        });

        it("supports rgba", async () => {
          // TODO: This requires a major refactor. The component does not currently allow rgba to be set either through attribute or programatically and will revert to defaults.
          const page = await newE2EPage();
          await page.setContent(`<calcite-color-picker alpha-enabled></calcite-color-picker>`);
          const picker = await page.find("calcite-color-picker");
          const hexInput = await page.find(`calcite-color-picker >>> calcite-color-picker-hex-input`);
          const rgbaCss = supportedAlphaFormatToSampleValue["rgba-css"];
          await picker.setProperty("value", "rgba(255, 255, 255, 0.1)");
          await page.waitForChanges();
          await clearAndEnterHexOrChannelValue(page, hexInput, "fff");

          const pickerValue = await picker.getProperty("value");
          expect(pickerValue).not.toBe(rgbaCss);
          expect(pickerValue).toMatch(/^rgb\((\d{1,3},?\s?){3}\)$/);

          const [rgbModeButton, hsvModeButton] = await page.findAll(`calcite-color-picker >>> .${CSS.colorMode}`);
          const [rInput, gInput, bInput, hInput, sInput, vInput] = await page.findAll(
            `calcite-color-picker >>> calcite-input.${CSS.channel}`
          );

          await rgbModeButton.click();

          await clearAndEnterHexOrChannelValue(page, rInput, "128");
          await clearAndEnterHexOrChannelValue(page, gInput, "64");
          await clearAndEnterHexOrChannelValue(page, bInput, "32");

          const rgbValue = await picker.getProperty("value");
          expect(rgbValue).not.toBe(rgbaCss);
          expect(rgbValue).toMatch(/^rgb\((\d{1,3},?\s?){3}\)$/);

          await hsvModeButton.click();

          await clearAndEnterHexOrChannelValue(page, hInput, "180");
          await clearAndEnterHexOrChannelValue(page, sInput, "90");
          await clearAndEnterHexOrChannelValue(page, vInput, "45");

          const hsvValue = await picker.getProperty("value");
          expect(hsvValue).not.toBe(rgbaCss);
          expect(hsvValue).toMatch(/^rgb\((\d{1,3},?\s?){3}\)$/);

          expect(() => assertUnsupportedValueMessage(rgbaCss, "auto")).toThrow();
        });

        it("supports hsl", async () => {
          const page = await newE2EPage();
          await page.setContent("<calcite-color-picker></calcite-color-picker>");
          const picker = await page.find("calcite-color-picker");
          const hexInput = await page.find(`calcite-color-picker >>> calcite-color-picker-hex-input`);
          const hslCss = supportedFormatToSampleValue["hsl-css"];
          await picker.setProperty("value", hslCss);
          await page.waitForChanges();

          await clearAndEnterHexOrChannelValue(page, hexInput, "fff");
          const pickerValue = await picker.getProperty("value");
          expect(pickerValue).toBe(hslCss);
          expect(pickerValue).toMatch(/^hsl\([0-9.]+, [0-9.]+%, [0-9.]+%\)/);

          const [rgbModeButton, hsvModeButton] = await page.findAll(`calcite-color-picker >>> .${CSS.colorMode}`);
          const [rInput, gInput, bInput, hInput, sInput, vInput] = await page.findAll(
            `calcite-color-picker >>> calcite-input.${CSS.channel}`
          );

          await rgbModeButton.click();

          await clearAndEnterHexOrChannelValue(page, rInput, "128");
          await clearAndEnterHexOrChannelValue(page, gInput, "64");
          await clearAndEnterHexOrChannelValue(page, bInput, "32");

          const rgbValue = await picker.getProperty("value");
          expect(rgbValue).toBe("hsl(20, 60%, 31%)");
          expect(rgbValue).toMatch(/^hsl\([0-9.]+, [0-9.]+%, [0-9.]+%\)/);

          await hsvModeButton.click();

          await clearAndEnterHexOrChannelValue(page, hInput, "180");
          await clearAndEnterHexOrChannelValue(page, sInput, "90");
          await clearAndEnterHexOrChannelValue(page, vInput, "45");

          const hsvValue = await picker.getProperty("value");
          expect(hsvValue).toBe("hsl(180, 82%, 25%)");
          expect(hsvValue).toMatch(/^hsl\([0-9.]+, [0-9.]+%, [0-9.]+%\)/);

          expect(() => assertUnsupportedValueMessage(hslCss, "auto")).toThrow();
        });

        it("supports hsla", async () => {
          const page = await newE2EPage();
          await page.setContent("<calcite-color-picker alpha-enabled></calcite-color-picker>");
          const picker = await page.find("calcite-color-picker");
          const hexInput = await page.find(`calcite-color-picker >>> calcite-color-picker-hex-input`);
          const hslaCss = supportedAlphaFormatToSampleValue["hsla-css"];
          await picker.setProperty("value", hslaCss);
          await page.waitForChanges();

          await clearAndEnterHexOrChannelValue(page, hexInput, "fff");
          const pickerValue = await picker.getProperty("value");
          expect(pickerValue).not.toBe(hslaCss);
          expect(pickerValue).toMatch(/^hsl\([0-9.]+, [0-9.]+%, [0-9.]+%\)/);

          const [rgbModeButton, hsvModeButton] = await page.findAll(`calcite-color-picker >>> .${CSS.colorMode}`);
          const [rInput, gInput, bInput, hInput, sInput, vInput] = await page.findAll(
            `calcite-color-picker >>> calcite-input.${CSS.channel}`
          );

          await rgbModeButton.click();

          await clearAndEnterHexOrChannelValue(page, rInput, "128");
          await clearAndEnterHexOrChannelValue(page, gInput, "64");
          await clearAndEnterHexOrChannelValue(page, bInput, "32");

          const rgbValue = await picker.getProperty("value");
          expect(rgbValue).not.toBe(hslaCss);
          expect(rgbValue).toMatch(/^hsl\([0-9.]+, [0-9.]+%, [0-9.]+%\)/);

          await hsvModeButton.click();

          await clearAndEnterHexOrChannelValue(page, hInput, "180");
          await clearAndEnterHexOrChannelValue(page, sInput, "90");
          await clearAndEnterHexOrChannelValue(page, vInput, "45");

          const hsvValue = await picker.getProperty("value");
          expect(hsvValue).not.toBe(hslaCss);
          expect(hsvValue).toMatch(/^hsl\([0-9.]+, [0-9.]+%, [0-9.]+%\)/);

          expect(() => assertUnsupportedValueMessage(hslaCss, "auto")).toThrow();
        });

        it("supports rgb (object)", async () => {
          const page = await newE2EPage();
          await page.setContent("<calcite-color-picker></calcite-color-picker>");
          const picker = await page.find("calcite-color-picker");
          const hexInput = await page.find(`calcite-color-picker >>> calcite-color-picker-hex-input`);
          const rgbObject = supportedFormatToSampleValue.rgb;
          await picker.setProperty("value", rgbObject);
          await page.waitForChanges();

          await clearAndEnterHexOrChannelValue(page, hexInput, "fff");
          const pickerValue = await picker.getProperty("value");
          expect(pickerValue).toMatchObject(rgbObject);
          expect(pickerValue).toMatchObject({
            r: toBeInteger(),
            g: toBeInteger(),
            b: toBeInteger()
          });

          const [rgbModeButton, hsvModeButton] = await page.findAll(`calcite-color-picker >>> .${CSS.colorMode}`);
          const [rInput, gInput, bInput, hInput, sInput, vInput] = await page.findAll(
            `calcite-color-picker >>> calcite-input.${CSS.channel}`
          );

          await rgbModeButton.click();

          await clearAndEnterHexOrChannelValue(page, rInput, "128");
          await clearAndEnterHexOrChannelValue(page, gInput, "64");
          await clearAndEnterHexOrChannelValue(page, bInput, "32");

          const rgbValue = await picker.getProperty("value");
          expect(rgbValue).not.toMatchObject(rgbObject);
          expect(rgbValue).toMatchObject({
            r: toBeInteger(),
            g: toBeInteger(),
            b: toBeInteger()
          });

          await hsvModeButton.click();

          await clearAndEnterHexOrChannelValue(page, hInput, "180");
          await clearAndEnterHexOrChannelValue(page, sInput, "90");
          await clearAndEnterHexOrChannelValue(page, vInput, "45");

          const hsvValue = await picker.getProperty("value");
          expect(hsvValue).not.toMatchObject(rgbObject);
          expect(hsvValue).toMatchObject({
            r: toBeInteger(),
            g: toBeInteger(),
            b: toBeInteger()
          });

          expect(() => assertUnsupportedValueMessage(rgbObject, "auto")).toThrow();
        });

        it("supports rgba (object)", async () => {
          const page = await newE2EPage();
          await page.setContent("<calcite-color-picker alpha-enabled></calcite-color-picker>");
          const picker = await page.find("calcite-color-picker");
          const hexInput = await page.find(`calcite-color-picker >>> calcite-color-picker-hex-input`);
          const rgbaObject = supportedAlphaFormatToSampleValue.rgba;
          await picker.setProperty("value", rgbaObject);
          await page.waitForChanges();

          await clearAndEnterHexOrChannelValue(page, hexInput, "fff");
          const pickerValue = await picker.getProperty("value");
          expect(pickerValue).toMatchObject(rgbaObject);
          expect(pickerValue).toMatchObject({
            r: toBeInteger(),
            g: toBeInteger(),
            b: toBeInteger(),
            a: toBeNumber()
          });

          const [rgbModeButton, hsvModeButton] = await page.findAll(`calcite-color-picker >>> .${CSS.colorMode}`);
          const [rInput, gInput, bInput, hInput, sInput, vInput] = await page.findAll(
            `calcite-color-picker >>> calcite-input.${CSS.channel}`
          );

          await rgbModeButton.click();

          await clearAndEnterHexOrChannelValue(page, rInput, "128");
          await clearAndEnterHexOrChannelValue(page, gInput, "64");
          await clearAndEnterHexOrChannelValue(page, bInput, "32");

          const rgbValue = await picker.getProperty("value");
          expect(rgbValue).not.toMatchObject(rgbaObject);
          expect(rgbValue).toMatchObject({
            r: toBeInteger(),
            g: toBeInteger(),
            b: toBeInteger(),
            a: toBeNumber()
          });

          await hsvModeButton.click();

          await clearAndEnterHexOrChannelValue(page, hInput, "180");
          await clearAndEnterHexOrChannelValue(page, sInput, "90");
          await clearAndEnterHexOrChannelValue(page, vInput, "45");

          const hsvValue = await picker.getProperty("value");
          expect(hsvValue).not.toMatchObject(rgbaObject);
          expect(hsvValue).toMatchObject({
            r: toBeInteger(),
            g: toBeInteger(),
            b: toBeInteger(),
            a: toBeNumber()
          });

          expect(() => assertUnsupportedValueMessage(rgbaObject, "auto")).toThrow();
        });

        it("supports hsl (object)", async () => {
          const page = await newE2EPage();
          await page.setContent("<calcite-color-picker></calcite-color-picker>");
          const picker = await page.find("calcite-color-picker");
          const hexInput = await page.find(`calcite-color-picker >>> calcite-color-picker-hex-input`);
          const hslObject = supportedFormatToSampleValue.hsl;
          await picker.setProperty("value", hslObject);
          await page.waitForChanges();

          await clearAndEnterHexOrChannelValue(page, hexInput, "fff");
          const pickerValue = await picker.getProperty("value");
          expect(pickerValue).toMatchObject(hslObject);
          expect(pickerValue).toMatchObject({
            h: toBeInteger(),
            s: toBeInteger(),
            l: toBeInteger()
          });

          const [rgbModeButton, hsvModeButton] = await page.findAll(`calcite-color-picker >>> .${CSS.colorMode}`);
          const [rInput, gInput, bInput, hInput, sInput, vInput] = await page.findAll(
            `calcite-color-picker >>> calcite-input.${CSS.channel}`
          );

          await rgbModeButton.click();

          await clearAndEnterHexOrChannelValue(page, rInput, "128");
          await clearAndEnterHexOrChannelValue(page, gInput, "64");
          await clearAndEnterHexOrChannelValue(page, bInput, "32");

          const rgbValue = await picker.getProperty("value");
          expect(rgbValue).not.toMatchObject(hslObject);
          expect(rgbValue).toMatchObject({
            h: toBeInteger(),
            s: toBeInteger(),
            l: toBeInteger()
          });

          await hsvModeButton.click();

          await clearAndEnterHexOrChannelValue(page, hInput, "180");
          await clearAndEnterHexOrChannelValue(page, sInput, "90");
          await clearAndEnterHexOrChannelValue(page, vInput, "45");

          const hsvValue = await picker.getProperty("value");
          expect(hsvValue).not.toMatchObject(hslObject);
          expect(hsvValue).toMatchObject({
            h: toBeInteger(),
            s: toBeInteger(),
            l: toBeInteger()
          });

          expect(() => assertUnsupportedValueMessage(hslObject, "auto")).toThrow();
        });

        it("supports hsla (object)", async () => {
          const page = await newE2EPage();
          await page.setContent("<calcite-color-picker alpha-enabled></calcite-color-picker>");
          const picker = await page.find("calcite-color-picker");
          const hexInput = await page.find(`calcite-color-picker >>> calcite-color-picker-hex-input`);
          const hslaObject = supportedAlphaFormatToSampleValue.hsla;
          await picker.setProperty("value", hslaObject);
          await page.waitForChanges();

          await clearAndEnterHexOrChannelValue(page, hexInput, "fff");
          const pickerValue = await picker.getProperty("value");
          expect(pickerValue).toMatchObject(hslaObject);
          expect(pickerValue).toMatchObject({
            h: toBeInteger(),
            s: toBeInteger(),
            l: toBeInteger(),
            a: toBeNumber()
          });

          const [rgbModeButton, hsvModeButton] = await page.findAll(`calcite-color-picker >>> .${CSS.colorMode}`);
          const [rInput, gInput, bInput, hInput, sInput, vInput] = await page.findAll(
            `calcite-color-picker >>> calcite-input.${CSS.channel}`
          );

          await rgbModeButton.click();

          await clearAndEnterHexOrChannelValue(page, rInput, "128");
          await clearAndEnterHexOrChannelValue(page, gInput, "64");
          await clearAndEnterHexOrChannelValue(page, bInput, "32");

          const rgbValue = await picker.getProperty("value");
          expect(rgbValue).not.toMatchObject(hslaObject);
          expect(rgbValue).toMatchObject({
            h: toBeInteger(),
            s: toBeInteger(),
            l: toBeInteger(),
            a: toBeNumber()
          });

          await hsvModeButton.click();

          await clearAndEnterHexOrChannelValue(page, hInput, "180");
          await clearAndEnterHexOrChannelValue(page, sInput, "90");
          await clearAndEnterHexOrChannelValue(page, vInput, "45");

          const hsvValue = await picker.getProperty("value");
          expect(hsvValue).not.toMatchObject(hslaObject);
          expect(hsvValue).toMatchObject({
            h: toBeInteger(),
            s: toBeInteger(),
            l: toBeInteger(),
            a: toBeNumber()
          });

          expect(() => assertUnsupportedValueMessage(hslaObject, "auto")).toThrow();
        });

        it("supports hsv (object)", async () => {
          const page = await newE2EPage();
          await page.setContent("<calcite-color-picker></calcite-color-picker>");
          const picker = await page.find("calcite-color-picker");
          const hexInput = await page.find(`calcite-color-picker >>> calcite-color-picker-hex-input`);
          const hsvObject = supportedFormatToSampleValue.hsv;
          await picker.setProperty("value", hsvObject);
          await page.waitForChanges();

          await clearAndEnterHexOrChannelValue(page, hexInput, "fff");
          const pickerValue = await picker.getProperty("value");
          expect(pickerValue).toMatchObject(hsvObject);
          expect(pickerValue).toMatchObject({
            h: toBeInteger(),
            s: toBeInteger(),
            v: toBeInteger()
          });

          const [rgbModeButton, hsvModeButton] = await page.findAll(`calcite-color-picker >>> .${CSS.colorMode}`);
          const [rInput, gInput, bInput, hInput, sInput, vInput] = await page.findAll(
            `calcite-color-picker >>> calcite-input.${CSS.channel}`
          );

          await rgbModeButton.click();

          await clearAndEnterHexOrChannelValue(page, rInput, "128");
          await clearAndEnterHexOrChannelValue(page, gInput, "64");
          await clearAndEnterHexOrChannelValue(page, bInput, "32");

          const rgbValue = await picker.getProperty("value");
          expect(rgbValue).not.toMatchObject(hsvObject);
          expect(rgbValue).toMatchObject({
            h: toBeInteger(),
            s: toBeInteger(),
            v: toBeInteger()
          });

          await hsvModeButton.click();

          await clearAndEnterHexOrChannelValue(page, hInput, "180");
          await clearAndEnterHexOrChannelValue(page, sInput, "90");
          await clearAndEnterHexOrChannelValue(page, vInput, "45");

          const hsvValue = await picker.getProperty("value");
          expect(hsvValue).not.toMatchObject(hsvObject);
          expect(hsvValue).toMatchObject({
            h: toBeInteger(),
            s: toBeInteger(),
            v: toBeInteger()
          });

          expect(() => assertUnsupportedValueMessage(hsvObject, "auto")).toThrow();
        });

        it("supports hsva (object)", async () => {
          const page = await newE2EPage();
          await page.setContent("<calcite-color-picker alpha-enabled></calcite-color-picker>");
          const picker = await page.find("calcite-color-picker");
          const hexInput = await page.find(`calcite-color-picker >>> calcite-color-picker-hex-input`);
          const hsvaObject = supportedAlphaFormatToSampleValue.hsva;
          await picker.setProperty("value", hsvaObject);
          await page.waitForChanges();

          await clearAndEnterHexOrChannelValue(page, hexInput, "fff");
          const pickerValue = await picker.getProperty("value");
          expect(pickerValue).toMatchObject(hsvaObject);
          console.log(pickerValue);
          expect(pickerValue).toMatchObject({
            h: toBeInteger(),
            s: toBeInteger(),
            v: toBeInteger(),
            a: toBeNumber()
          });

          const [rgbModeButton, hsvModeButton] = await page.findAll(`calcite-color-picker >>> .${CSS.colorMode}`);
          const [rInput, gInput, bInput, hInput, sInput, vInput] = await page.findAll(
            `calcite-color-picker >>> calcite-input.${CSS.channel}`
          );

          await rgbModeButton.click();

          await clearAndEnterHexOrChannelValue(page, rInput, "128");
          await clearAndEnterHexOrChannelValue(page, gInput, "64");
          await clearAndEnterHexOrChannelValue(page, bInput, "32");

          const rgbValue = await picker.getProperty("value");
          expect(rgbValue).not.toMatchObject(hsvaObject);
          console.log(rgbValue);
          expect(rgbValue).toMatchObject({
            h: toBeInteger(),
            s: toBeInteger(),
            v: toBeInteger(),
            a: toBeNumber()
          });

          await hsvModeButton.click();

          await clearAndEnterHexOrChannelValue(page, hInput, "180");
          await clearAndEnterHexOrChannelValue(page, sInput, "90");
          await clearAndEnterHexOrChannelValue(page, vInput, "45");

          const hsvValue = await picker.getProperty("value");
          expect(hsvValue).not.toMatchObject(hsvaObject);
          console.log(hsvValue);
          expect(hsvValue).toMatchObject({
            h: toBeInteger(),
            s: toBeInteger(),
            v: toBeInteger(),
            a: toBeNumber()
          });

          expect(() => assertUnsupportedValueMessage(hsvaObject, "auto")).toThrow();
        });
      });

      describe("color gets propagated to support inputs", () => {
        describe("valid color", () => {
          it("color gets propagated to hex, RGB, HSV & opacity inputs", async () => {
            const page = await newE2EPage();
            await page.setContent("<calcite-color-picker  alpha-enabled value='#fff00000'></calcite-color-picker>");

            const hexInput = await page.find(`calcite-color-picker >>> calcite-color-picker-hex-input`);

            expect(await hexInput.getProperty("value")).toBe("#fff00000");

            const [rgbModeButton, hsvModeButton] = await page.findAll(`calcite-color-picker >>> .${CSS.colorMode}`);
            const [rInput, gInput, bInput, hInput, sInput, vInput] = await page.findAll(
              `calcite-color-picker >>> calcite-input.${CSS.channel}`
            );

            await rgbModeButton.click();

            expect(await rInput.getProperty("value")).toBe("255");
            expect(await gInput.getProperty("value")).toBe("240");
            expect(await bInput.getProperty("value")).toBe("0");

            await hsvModeButton.click();

            expect(await hInput.getProperty("value")).toBe("56");
            expect(await sInput.getProperty("value")).toBe("100");
            expect(await vInput.getProperty("value")).toBe("100");

            const opacitySlider = await page.find(`calcite-color-picker >>> .${CSS.opacitySlider}`);
            const opacityInput = await page.find(`calcite-color-picker >>> .${CSS.opacityInput}`);

            expect(await opacitySlider.getProperty("value")).toBe(0);
            expect(await opacityInput.getProperty("value")).toBe("0");
          });

          it.skip("allows modifying color via hex, RGB, HSV, opacity inputs", async () => {
            const page = await newE2EPage();
            await page.setContent("<calcite-color-picker alpha-enabled value='#ffff'></calcite-color-picker>");
            const picker = await page.find("calcite-color-picker");

            const hexInput = await page.find(`calcite-color-picker >>> calcite-color-picker-hex-input`);
            await clearAndEnterHexOrChannelValue(page, hexInput, "abcf");

            expect(await picker.getProperty("value")).toBe("#aabbccff");

            const [rgbModeButton, hsvModeButton] = await page.findAll(`calcite-color-picker >>> .${CSS.colorMode}`);
            const [rInput, gInput, bInput, hInput, sInput, vInput] = await page.findAll(
              `calcite-color-picker >>> calcite-input.${CSS.channel}`
            );

            await rgbModeButton.click();

            await clearAndEnterHexOrChannelValue(page, rInput, "128");
            await clearAndEnterHexOrChannelValue(page, gInput, "64");
            await clearAndEnterHexOrChannelValue(page, bInput, "32");

            expect(await picker.getProperty("value")).toBe("#804020ff");

            await hsvModeButton.click();

            await clearAndEnterHexOrChannelValue(page, hInput, "180");
            await clearAndEnterHexOrChannelValue(page, sInput, "90");
            await clearAndEnterHexOrChannelValue(page, vInput, "45");

            expect(await picker.getProperty("value")).toBe("#0b7373ff");

            // TODO: Setting a number value on this specific input throws an error.
            const opacityInput = await page.find(`calcite-color-picker >>> .${CSS.opacityInput}`);
            await opacityInput.callMethod("setFocus");
            await selectText(opacityInput);
            await page.keyboard.type("0");
            await page.keyboard.press("Enter");
            await page.waitForChanges();
            expect(await picker.getProperty("value")).toBe("#0b737300");

            const opacitySlider = await page.find(`calcite-color-picker >>> .${CSS.opacitySlider}`);
            await opacitySlider.click();
            expect(await picker.getProperty("value")).toBe("#0b7373ff");
          });

          it.skip("allows nudging values", async () => {
            const assertChannelValueNudge = async (page: E2EPage, calciteInputOrSlider: E2EElement): Promise<void> => {
              await calciteInputOrSlider.callMethod("setFocus");
              const currentValue = await calciteInputOrSlider.getProperty("value");

              function ensureValueType(value: string | number): number | string {
                return typeof currentValue === "string" ? `${value}` : value;
              }

              function nudgeValue(value: string | number, amount: number): number | string {
                return Number(value) + amount;
              }

              await page.keyboard.press("ArrowUp");
              await page.waitForChanges();
              expect(await calciteInputOrSlider.getProperty("value")).toBe(
                ensureValueType(nudgeValue(currentValue, 1))
              );

              await page.keyboard.press("ArrowDown");
              await page.waitForChanges();
              expect(await calciteInputOrSlider.getProperty("value")).toBe(ensureValueType(currentValue));

              await page.keyboard.down("Shift");
              await page.keyboard.press("ArrowUp");
              await page.keyboard.up("Shift");
              await page.waitForChanges();
              expect(await calciteInputOrSlider.getProperty("value")).toBe(
                ensureValueType(nudgeValue(currentValue, 10))
              );

              await page.keyboard.down("Shift");
              await page.keyboard.press("ArrowDown");
              await page.keyboard.up("Shift");
              await page.waitForChanges();
              expect(await calciteInputOrSlider.getProperty("value")).toBe(ensureValueType(currentValue));
            };

            const page = await newE2EPage();
            await page.setContent("<calcite-color-picker alpha-enabled value='#40804880'></calcite-color-picker>");

            const [rgbModeButton, hsvModeButton] = await page.findAll(`calcite-color-picker >>> .${CSS.colorMode}`);
            const [rInput, gInput, bInput, hInput, sInput, vInput] = await page.findAll(
              `calcite-color-picker >>> calcite-input.${CSS.channel}`
            );

            await rgbModeButton.click();

            await assertChannelValueNudge(page, rInput);
            await assertChannelValueNudge(page, gInput);
            await assertChannelValueNudge(page, bInput);

            await hsvModeButton.click();

            await assertChannelValueNudge(page, hInput);
            await assertChannelValueNudge(page, sInput);
            await assertChannelValueNudge(page, vInput);

            const opacitySlider = await page.find(`calcite-color-picker >>> .${CSS.opacitySlider}`);
            // const opacityInput = await page.find(`calcite-color-picker >>> .${CSS.opacityInput}`);

            await assertChannelValueNudge(page, opacitySlider);
            // await assertChannelValueNudge(page, opacityInput);
          });
        });

        describe("when no-color", () => {
          it("color gets propagated to hex, RGB, HSV & opacity inputs", async () => {
            const page = await newE2EPage();
            await page.setContent("<calcite-color-picker alpha-enabled allow-empty value=''></calcite-color-picker>");

            const hexInput = await page.find(`calcite-color-picker >>> calcite-color-picker-hex-input`);

            expect(await hexInput.getProperty("value")).toBe(null);

            const [rgbModeButton, hsvModeButton] = await page.findAll(`calcite-color-picker >>> .${CSS.colorMode}`);
            const [rInput, gInput, bInput, hInput, sInput, vInput] = await page.findAll(
              `calcite-color-picker >>> calcite-input.${CSS.channel}`
            );

            await rgbModeButton.click();

            expect(await rInput.getProperty("value")).toBe("");
            expect(await gInput.getProperty("value")).toBe("");
            expect(await bInput.getProperty("value")).toBe("");

            await hsvModeButton.click();

            expect(await hInput.getProperty("value")).toBe("");
            expect(await sInput.getProperty("value")).toBe("");
            expect(await vInput.getProperty("value")).toBe("");

            const opacitySlider = await page.find(`calcite-color-picker >>> .${CSS.opacitySlider}`);
            const opacityInput = await page.find(`calcite-color-picker >>> .${CSS.opacityInput}`);

            // cannot unset opacity
            expect(await opacitySlider.getProperty("value")).toBe(100);
            expect(await opacityInput.getProperty("value")).toBe("100");
          });

          describe("clearing color via supporting inputs", () => {
            it("clears color via hex input", async () => {
              const page = await newE2EPage();
              await page.setContent(
                "<calcite-color-picker alpha-enabled allow-empty value='#c0ff3333'></calcite-color-picker>"
              );
              const picker = await page.find("calcite-color-picker");

              const hexInput = await page.find(`calcite-color-picker >>> calcite-color-picker-hex-input`);
              await clearAndEnterHexOrChannelValue(page, hexInput, "");

              expect(await picker.getProperty("value")).toBe(null);
            });

            it("clears color via RGB channel inputs", async () => {
              const page = await newE2EPage();
              await page.setContent(
                "<calcite-color-picker alpha-enabled allow-empty value='#c0ff3333'></calcite-color-picker>"
              );
              const picker = await page.find("calcite-color-picker");

              const [rgbModeButton] = await page.findAll(`calcite-color-picker >>> .${CSS.colorMode}`);
              const [rInput, gInput, bInput] = await page.findAll(
                `calcite-color-picker >>> calcite-input.${CSS.channel}`
              );

              await rgbModeButton.click();

              await clearAndEnterHexOrChannelValue(page, rInput, "");

              // clearing one clears the rest
              expect(await gInput.getProperty("value")).toBe("");
              expect(await bInput.getProperty("value")).toBe("");

              expect(await picker.getProperty("value")).toBeNull();
            });

            it("clears color via HSV channel inputs", async () => {
              const page = await newE2EPage();
              await page.setContent(
                "<calcite-color-picker alpha-enabled allow-empty value='#c0ff3333'></calcite-color-picker>"
              );
              const picker = await page.find("calcite-color-picker");

              const [, hsvModeButton] = await page.findAll(`calcite-color-picker >>> .${CSS.colorMode}`);

              const [, , , hInput, sInput, vInput] = await page.findAll(
                `calcite-color-picker >>> calcite-input.${CSS.channel}`
              );

              await hsvModeButton.click();

              await clearAndEnterHexOrChannelValue(page, hInput, "");

              // clearing one clears the rest
              expect(await sInput.getProperty("value")).toBe("");
              expect(await vInput.getProperty("value")).toBe("");

              expect(await picker.getProperty("value")).toBeNull();
            });

            // TODO: opacity input causing trouble yet again
            it.skip("clears color via opacity input", async () => {
              const page = await newE2EPage();
              await page.setContent(
                "<calcite-color-picker alpha-enabled allow-empty value='#c0ff3333'></calcite-color-picker>"
              );
              const picker = await page.find("calcite-color-picker");

              const opacityInput = await page.find(`calcite-color-picker >>> .${CSS.opacityInput}`);
              await clearAndEnterHexOrChannelValue(page, opacityInput, "");

              expect(await picker.getProperty("value")).toBe(null);
            });

            it.skip("restores previous color value when a nudge key is pressed", async () => {
              const page = await newE2EPage();
              await page.setContent(`<calcite-color-picker alpha-enabled allow-empty></calcite-color-picker>`);
              const element = await page.find("calcite-color-picker");
              const initialValue = await element.getProperty("value");
              // TODO: any attempt to keypress on opacity input results in a "Protocol error (Input.dispatchKeyEvent): Target closed." error. Manual tests appear to work however.

              const opacityInput = await page.find(`calcite-color-picker >>> .${CSS.opacityInput}`);
              const opacitySlider = await page.find(`calcite-color-picker >>> .${CSS.opacitySlider}`);

              // Opacity Input
              await opacityInput.callMethod("setFocus");
              await selectText(opacityInput);
              await page.keyboard.press("Delete");
              await page.keyboard.press("Enter");
              await page.waitForChanges();

              expect(await opacityInput.getProperty("value")).toBe("");
              expect(await element.getProperty("value")).toBeNull();

              await opacityInput.callMethod("setFocus");
              await page.keyboard.press("ArrowUp");
              await page.waitForChanges();

              expect(await opacityInput.getProperty("value")).not.toBe("");
              expect(await element.getProperty("value")).toBe(initialValue);

              // Opacity Slider
              await opacityInput.callMethod("setFocus");
              await selectText(opacityInput);
              await page.keyboard.press("Delete");
              await page.keyboard.press("Enter");
              await page.waitForChanges();
              await opacitySlider.click();

              expect(await opacityInput.getProperty("value")).not.toBe("");
              expect(await element.getProperty("value")).toBe(initialValue);
            });

            it.skip("changes the value to the specified format after being empty", async () => {
              const page = await newE2EPage();
              await page.setContent(
                "<calcite-color-picker alpha-enabled allow-empty value='' format='rgba'></calcite-color-picker>"
              );
              const color = await page.find("calcite-color-picker");

              const hexInput = await page.find(`calcite-color-picker >>> calcite-color-picker-hex-input`);
              await hexInput.callMethod("setFocus");
              await selectText(hexInput);
              await hexInput.type(supportedAlphaFormatToSampleValue.hexa);
              await page.keyboard.press("Enter");
              await page.waitForChanges();

              expect(await color.getProperty("value")).toEqual(supportedAlphaFormatToSampleValue.rgba);
            });
          });
        });
      });
    });
  });

  describe("color storage", () => {
    describe("default", () => {
      const storageId = "test-storage-id";
      const color1 = "#ff00ff";
      const color2 = "#beefee";

      async function clearStorage(): Promise<void> {
        const storageKey = `${DEFAULT_STORAGE_KEY_PREFIX}${storageId}`;
        const page = await newE2EPage();
        await page.setContent("<calcite-color-picker></calcite-color-picker>");
        await page.evaluate((storageKey) => localStorage.removeItem(storageKey), [storageKey]);
      }

      beforeAll(clearStorage);
      afterAll(clearStorage);

      it("allows saving unique colors", async () => {
        const page = await newE2EPage();
        await page.setContent(`<calcite-color-picker storage-id=${storageId}></calcite-color-picker>`);

        const picker = await page.find("calcite-color-picker");
        const saveColor = await page.find(`calcite-color-picker >>> .${CSS.saveColor}`);
        await saveColor.click();

        picker.setProperty("value", color1);
        await page.waitForChanges();
        await saveColor.click();

        picker.setProperty("value", color2);
        await page.waitForChanges();
        await saveColor.click();

        picker.setProperty("value", color1);
        await page.waitForChanges();
        await saveColor.click();

        picker.setProperty("value", color2);
        await page.waitForChanges();
        await saveColor.click();

        const savedColors = await page.findAll(
          `calcite-color-picker >>> .${CSS.savedColors} calcite-color-picker-swatch`
        );
        expect(savedColors).toHaveLength(3);
      });

      it("loads saved colors", async () => {
        const page = await newE2EPage();
        await page.setContent(`<calcite-color-picker storage-id=${storageId}></calcite-color-picker>`);

        const savedColors = await page.findAll(
          `calcite-color-picker >>> .${CSS.savedColors} calcite-color-picker-swatch`
        );
        expect(savedColors).toHaveLength(3);
      });

      it("allows removing stored colors", async () => {
        const page = await newE2EPage();
        await page.setContent(`<calcite-color-picker storage-id=${storageId}></calcite-color-picker>`);

        const picker = await page.find("calcite-color-picker");
        const saveColor = await page.find(`calcite-color-picker >>> .${CSS.saveColor}`);
        await saveColor.click();

        picker.setProperty("value", color1);
        await page.waitForChanges();
        await saveColor.click();

        picker.setProperty("value", color2);
        await page.waitForChanges();
        await saveColor.click();

        const saved: E2EElement[] = await page.findAll(
          `calcite-color-picker >>> .${CSS.savedColors} calcite-color-picker-swatch`
        );
        let expectedSaved = 3;

        const removeColor = await page.find(`calcite-color-picker >>> .${CSS.deleteColor}`);

        for (const swatch of saved) {
          await swatch.click();
          await removeColor.click();

          expect(
            await page.findAll(`calcite-color-picker >>> .${CSS.savedColors} calcite-color-picker-swatch`)
          ).toHaveLength(--expectedSaved);
        }
      });

      it("does not allow saving/removing when no-color is set", async () => {
        const page = await newE2EPage();
        await page.setContent(`<calcite-color-picker allow-empty value=""></calcite-color-picker>`);

        const saveColor = await page.find(`calcite-color-picker >>> .${CSS.saveColor}`);
        const removeColor = await page.find(`calcite-color-picker >>> .${CSS.deleteColor}`);

        expect(await saveColor.getProperty("disabled")).toBe(true);
        expect(await removeColor.getProperty("disabled")).toBe(true);
      });
    });

    describe("alpha enabled", () => {
      const storageId = "test-storage-id";
      const color1 = "#ff00ff00";
      const color2 = "#beefeeff";

      async function clearStorage(): Promise<void> {
        const storageKey = `${DEFAULT_STORAGE_KEY_PREFIX}${storageId}`;
        const page = await newE2EPage();
        await page.setContent("<calcite-color-picker></calcite-color-picker>");
        await page.evaluate((storageKey) => localStorage.removeItem(storageKey), [storageKey]);
      }

      beforeAll(clearStorage);
      afterAll(clearStorage);

      it("allows saving unique colors", async () => {
        const page = await newE2EPage();
        await page.setContent(`<calcite-color-picker alpha-enabled storage-id=${storageId}></calcite-color-picker>`);

        const picker = await page.find("calcite-color-picker");
        const saveColor = await page.find(`calcite-color-picker >>> .${CSS.saveColor}`);
        await saveColor.click();

        picker.setProperty("value", color1);
        await page.waitForChanges();
        await saveColor.click();

        picker.setProperty("value", color2);
        await page.waitForChanges();
        await saveColor.click();

        picker.setProperty("value", color1);
        await page.waitForChanges();
        await saveColor.click();

        picker.setProperty("value", color2);
        await page.waitForChanges();
        await saveColor.click();

        const savedColors = await page.findAll(
          `calcite-color-picker >>> .${CSS.savedColors} calcite-color-picker-swatch`
        );
        expect(savedColors).toHaveLength(3);
      });

      it("loads saved colors", async () => {
        const page = await newE2EPage();
        await page.setContent(`<calcite-color-picker alpha-enabled storage-id=${storageId}></calcite-color-picker>`);

        const savedColors = await page.findAll(
          `calcite-color-picker >>> .${CSS.savedColors} calcite-color-picker-swatch`
        );
        expect(savedColors).toHaveLength(3);
      });

      it("allows removing stored colors", async () => {
        const page = await newE2EPage();
        await page.setContent(`<calcite-color-picker alpha-enabled storage-id=${storageId}></calcite-color-picker>`);

        const picker = await page.find("calcite-color-picker");
        const saveColor = await page.find(`calcite-color-picker >>> .${CSS.saveColor}`);
        await saveColor.click();

        picker.setProperty("value", color1);
        await page.waitForChanges();
        await saveColor.click();

        picker.setProperty("value", color2);
        await page.waitForChanges();
        await saveColor.click();

        const saved: E2EElement[] = await page.findAll(
          `calcite-color-picker >>> .${CSS.savedColors} calcite-color-picker-swatch`
        );
        let expectedSaved = 3;

        const removeColor = await page.find(`calcite-color-picker >>> .${CSS.deleteColor}`);

        for (const swatch of saved) {
          await swatch.click();
          await removeColor.click();

          expect(
            await page.findAll(`calcite-color-picker >>> .${CSS.savedColors} calcite-color-picker-swatch`)
          ).toHaveLength(--expectedSaved);
        }
      });

      it("does not allow saving/removing when no-color is set", async () => {
        const page = await newE2EPage();
        await page.setContent(`<calcite-color-picker alpha-enabled allow-empty value=""></calcite-color-picker>`);

        const saveColor = await page.find(`calcite-color-picker >>> .${CSS.saveColor}`);
        const removeColor = await page.find(`calcite-color-picker >>> .${CSS.deleteColor}`);

        expect(await saveColor.getProperty("disabled")).toBe(true);
        expect(await removeColor.getProperty("disabled")).toBe(true);
      });
    });

    it("allows setting no-color", async () => {
      const page = await newE2EPage();
      await page.setContent(`<calcite-color-picker allow-empty></calcite-color-picker>`);

      const color = await page.find("calcite-color-picker");

      expect(await color.getProperty("value")).not.toBe(null);
      expect(await color.getProperty("color")).not.toBe(null);

      color.setProperty("value", null);
      await page.waitForChanges();

      expect(await color.getProperty("value")).toBe(null);
      expect(await color.getProperty("color")).toBe(null);

      expect(() => assertUnsupportedValueMessage(null, "auto")).toThrow();
    });

    describe("disabled sections", () => {
      it("should disable hex", async () => {
        const page = await newE2EPage({ html: `<calcite-color-picker hex-disabled></calcite-color-picker>` });
        const hexInput = await page.find(`calcite-color-picker >>> .${CSS.hexOptions}`);
        expect(hexInput).toBeNull();
      });

      it("should disable channels", async () => {
        const page = await newE2EPage({ html: `<calcite-color-picker channels-disabled></calcite-color-picker>` });
        const channelInput = await page.find(`calcite-color-picker >>> .${CSS.channel}`);
        expect(channelInput).toBeNull();
      });

      it("should disable saved colors", async () => {
        const page = await newE2EPage({ html: `<calcite-color-picker saved-disabled></calcite-color-picker>` });
        const saved = await page.find(`calcite-color-picker >>> .${CSS.savedColors}`);
        expect(saved).toBeNull();
      });
    });

    describe("scope keyboard interaction", () => {
      it("allows editing color field via keyboard", async () => {
        const page = await newE2EPage();
        await page.setContent(`<calcite-color-picker allow-empty value=""></calcite-color-picker>`);
        const picker = await page.find("calcite-color-picker");
        const scope = await page.find(`calcite-color-picker >>> .${CSS.scope}`);
        await scope.press("Tab");
        expect(await picker.getProperty("value")).toBeFalsy();
        await scope.press("ArrowDown");
        expect(await picker.getProperty("value")).toBe("#ffffff");
        await scope.press("ArrowDown");
        expect(await picker.getProperty("value")).toBe("#ededed");
        await scope.press("ArrowDown");
        expect(await picker.getProperty("value")).toBe("#dbdbdb");
        await scope.press("ArrowUp");
        expect(await picker.getProperty("value")).toBe("#ededed");
        await scope.press("ArrowRight");
        expect(await picker.getProperty("value")).toBe("#e4eaed");
        await scope.press("ArrowLeft");
        expect(await picker.getProperty("value")).toBe("#ededed");
      });
      it("allows nudging color's saturation even if it does not change RGB value", async () => {
        const page = await newE2EPage({
          html: `<calcite-color-picker value="#000"></calcite-color-picker>`
        });
        const scope = await page.find(`calcite-color-picker >>> .${CSS.colorFieldScope}`);
        const initialStyle = await scope.getComputedStyle();
        expect(initialStyle.left).toBe("0px");
        await clickScope(page, "color-field");
        let nudgesToTheEdge = 25;
        while (nudgesToTheEdge--) {
          await scope.press("ArrowRight");
        }
        const finalStyle = await scope.getComputedStyle();
        expect(finalStyle.left).toBe(`${DIMENSIONS.m.colorField.width}px`);
      });
      it("allows nudging color's hue even if it does not change RGB value", async () => {
        const page = await newE2EPage();
        await page.setContent(`<calcite-color-picker value="#000"></calcite-color-picker>`);
        const scope = await page.find(`calcite-color-picker >>> .${CSS.hueScope}`);
        const nudgeAThirdOfSlider = async () => {
          let stepsToShiftNudgeToAThird = 18;
          while (stepsToShiftNudgeToAThird--) {
            // pressing shift to move faster across slider
            await page.keyboard.down("Shift");
            await scope.press("ArrowRight");
            await page.keyboard.up("Shift");
          }
        };
        const getScopeLeftOffset = async () => parseFloat((await scope.getComputedStyle()).left);
        expect(await getScopeLeftOffset()).toBe(0);
        await clickScope(page, "hue");
        await nudgeAThirdOfSlider();
        expect(await getScopeLeftOffset()).toBeCloseTo(DIMENSIONS.m.colorField.width / 2);
        await nudgeAThirdOfSlider();
        // hue wraps around, so we nudge it back to assert position at the edge
        await scope.press("ArrowLeft");
        expect(await getScopeLeftOffset()).toBeCloseTo(DIMENSIONS.m.colorField.width - 1, 0);
        // nudge it back to wrap around
        await scope.press("ArrowRight");
        expect(await getScopeLeftOffset()).toBeCloseTo(0);
      });
      it("allows editing hue slider via keyboard", async () => {
        const page = await newE2EPage();
        await page.setContent(`<calcite-color-picker allow-empty value=""></calcite-color-picker>`);
        const picker = await page.find("calcite-color-picker");
        const scopes = await page.findAll(`calcite-color-picker >>> .${CSS.scope}`);
        await scopes[0].press("Tab");
        await scopes[1].press("ArrowDown");
        expect(await picker.getProperty("value")).toBe("#007ec2");
        await scopes[1].press("ArrowRight");
        expect(await picker.getProperty("value")).toBe("#007bc2");
        await scopes[1].press("ArrowLeft");
        expect(await picker.getProperty("value")).toBe("#007ec2");
        await page.keyboard.press("Shift");
        await scopes[1].press("ArrowDown");
        expect(await picker.getProperty("value")).toBe("#0081c2");
        await scopes[1].press("ArrowUp");
        expect(await picker.getProperty("value")).toBe("#007ec2");
      });
      it("positions the scope correctly when the color is 000", async () => {
        const page = await newE2EPage();
        await page.setContent(`<calcite-color-picker value="#000"></calcite-color-picker>`);
        const [, hueSliderScope] = await page.findAll(`calcite-color-picker >>> .${CSS.scope}`);
        expect(await hueSliderScope.getComputedStyle()).toMatchObject({
          top: "157px",
          left: "0px"
        });
      });
    });
  });
});<|MERGE_RESOLUTION|>--- conflicted
+++ resolved
@@ -59,7 +59,6 @@
         defaultValue: false
       },
       {
-<<<<<<< HEAD
         propertyName: "alphaEnabled",
         defaultValue: false
       },
@@ -72,8 +71,6 @@
         defaultValue: false
       },
       {
-=======
->>>>>>> 0921504e
         propertyName: "format",
         defaultValue: "auto"
       },
