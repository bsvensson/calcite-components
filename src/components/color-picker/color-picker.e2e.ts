--- conflicted
+++ resolved
@@ -79,7 +79,6 @@
         defaultValue: "auto"
       },
       {
-<<<<<<< HEAD
         propertyName: "hexDisabled",
         defaultValue: false
       },
@@ -176,8 +175,6 @@
         defaultValue: false
       },
       {
-=======
->>>>>>> c90745d2
         propertyName: "scale",
         defaultValue: "m"
       },
