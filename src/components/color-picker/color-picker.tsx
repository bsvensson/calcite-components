import {
  Component,
  Element,
  Event,
  EventEmitter,
  h,
  Listen,
  Method,
  Prop,
  State,
  VNode,
  Watch
} from "@stencil/core";

import Color from "color";
<<<<<<< HEAD
import { ColorMode, ColorValue, HSLA, HSVA, InternalColor, RGBA } from "./interfaces";
=======
import { throttle } from "lodash-es";
import { Direction, getElementDir, isPrimaryPointerButton } from "../../utils/dom";
>>>>>>> 6253ef4f
import { Appearance, Scale } from "../interfaces";
import { ColorMode, ColorValue, InternalColor } from "./interfaces";
import {
  CSS,
  DEFAULT_COLOR,
  DEFAULT_STORAGE_KEY_PREFIX,
  DIMENSIONS,
  HSV_LIMITS,
  RGB_LIMITS
} from "./resources";
<<<<<<< HEAD

import { Direction, getElementDir, isPrimaryPointerButton } from "../../utils/dom";
import {
  alphaCompatible,
  alphaToOpacity,
  colorEqual,
  CSSColorMode,
  Format,
  hexify,
  normalizeAlpha,
  normalizeColor,
  normalizeHex,
  opacityToAlpha,
  parseMode,
  SupportedMode,
  toAlphaMode,
  toNonAlphaMode
} from "./utils";
import { throttle } from "lodash-es";
=======
import { colorEqual, CSSColorMode, Format, normalizeHex, parseMode, SupportedMode } from "./utils";
>>>>>>> 6253ef4f

import { InteractiveComponent, updateHostInteraction } from "../../utils/interactive";
import { isActivationKey } from "../../utils/key";
import {
  componentLoaded,
  LoadableComponent,
  setComponentLoaded,
  setUpLoadableComponent
} from "../../utils/loadable";
import {
  connectLocalized,
  disconnectLocalized,
  LocalizedComponent,
  NumberingSystem
} from "../../utils/locale";
import { clamp } from "../../utils/math";
import {
  connectMessages,
  disconnectMessages,
  setUpMessages,
  T9nComponent,
  updateMessages
} from "../../utils/t9n";
import { ColorPickerMessages } from "./assets/color-picker/t9n";

const throttleFor60FpsInMs = 16;

@Component({
  tag: "calcite-color-picker",
  styleUrl: "color-picker.scss",
  shadow: {
    delegatesFocus: true
  },
  assetsDirs: ["assets"]
})
export class ColorPicker
  implements InteractiveComponent, LoadableComponent, LocalizedComponent, T9nComponent
{
  //--------------------------------------------------------------------------
  //
  //  Element
  //
  //--------------------------------------------------------------------------

  @Element() el: HTMLCalciteColorPickerElement;

  //--------------------------------------------------------------------------
  //
  //  Public properties
  //
  //--------------------------------------------------------------------------

  /**
   * When `false`, an empty color (`null`) will be allowed as a `value`. Otherwise, a color value is enforced on the component.
   *
   * When `true`, a color value is enforced, and clearing the input or blurring will restore the last valid `value`. When `false`, an empty color (`null`) will be allowed as a `value`.
   */
  @Prop({ reflect: true }) allowEmpty = false;

  /**
   * When true, the color picker will process and display alpha characters.
   */
  @Prop() alphaEnabled = false;

  @Watch("alphaEnabled")
  handleAlphaEnabledChange(alphaEnabled: boolean): void {
    const { format } = this;

    if (alphaEnabled && format !== "auto" && !alphaCompatible(format)) {
      console.warn(
        `ignoring alphaEnabled as the current format (${format}) does not support alpha`
      );
      this.alphaEnabled = false;
    }
  }

  /**
   * Specifies the appearance style of the component -
   */
  @Prop({ reflect: true }) appearance: Extract<"minimal" | "solid", Appearance> = "solid";

  /**
   * Internal prop for advanced use-cases.
   *
   * @internal
   */
  @Prop({ mutable: true }) color: InternalColor | null = DEFAULT_COLOR;

  @Watch("color")
  handleColorChange(color: Color | null, oldColor: Color | null): void {
    this.drawColorFieldAndSlider();
    this.updateChannelsFromColor(color);
    this.previousColor = oldColor;
  }

  /** When true, hides the RGB/HSV channel inputs */
  @Prop() channelsDisabled = false;

  /**
   * When `true`, interaction is prevented and the component is displayed with lower opacity.
   */
  @Prop({ reflect: true }) disabled = false;

  /**
   * The format of `value`.
   *
   * When `"auto"`, the format will be inferred from `value` when set.
   *
   * @default "auto"
   */
  @Prop({ reflect: true }) format: Format = "auto";

  @Watch("format")
  handleFormatChange(format: Format): void {
    this.setMode(format);
    this.internalColorSet(this.color, false, "internal");
  }

  /** When true, hides the hex input */
  @Prop() hexDisabled = false;

  /** When true, hides the saved colors section */
  @Prop({ reflect: true }) savedDisabled = false;

  /** Specifies the size of the component. */
  @Prop({ reflect: true }) scale: Scale = "m";

  @Watch("scale")
  handleScaleChange(scale: Scale = "m"): void {
    this.updateDimensions(scale);
    this.updateCanvasSize(this.fieldAndSliderRenderingContext?.canvas);
  }

  /** Specifies the storage ID for colors. */
  @Prop({ reflect: true }) storageId: string;

  /**
   * Use this property to override individual strings used by the component.
   */
  @Prop({ mutable: true }) messageOverrides: Partial<ColorPickerMessages>;

  @Watch("messageOverrides")
  onMessagesChange(): void {
    /* wired up by t9n util */
  }

  /** Specifies the Unicode numeral system used by the component for localization. */
  @Prop({ reflect: true }) numberingSystem: NumberingSystem;

  /**
   * The component's value, where the value can be a CSS color string, or a RGB, HSL or HSV object.
   *
   * The type will be preserved as the color is updated.
   *
   * @default "#007ac2"
   * @see [CSS Color](https://developer.mozilla.org/en-US/docs/Web/CSS/color)
   * @see [ColorValue](https://github.com/Esri/calcite-components/blob/master/src/components/color-picker/interfaces.ts#L10)
   */
  @Prop({ mutable: true }) value: ColorValue | null = normalizeHex(
    hexify(DEFAULT_COLOR, this.alphaEnabled)
  );

  @Watch("value")
  handleValueChange(value: ColorValue | null, oldValue: ColorValue | null): void {
    const { allowEmpty, format } = this;
    const checkMode = !allowEmpty || value;
    let modeChanged = false;

    if (checkMode) {
      const nextMode = parseMode(value);

      if (!nextMode || (format !== "auto" && nextMode !== format)) {
        this.showIncompatibleColorWarning(value, format);
        this.value = oldValue;
        return;
      }

      modeChanged = this.mode !== nextMode;
      this.setMode(nextMode, true, this.internalColorUpdateContext === null);
    }

    const dragging = this.sliderThumbState === "drag" || this.hueThumbState === "drag";

    if (this.internalColorUpdateContext === "initial") {
      return;
    }

    if (this.internalColorUpdateContext === "user-interaction") {
      this.calciteColorPickerInput.emit();

      if (!dragging) {
        this.calciteColorPickerChange.emit();
      }
      return;
    }

    const color =
      allowEmpty && !value
        ? null
        : Color(
            value != null && typeof value === "object" && alphaCompatible(this.mode)
              ? normalizeColor(value as RGBA | HSVA | HSLA)
              : value
          );
    const colorChanged = !colorEqual(color, this.color);

    if (modeChanged || colorChanged) {
      this.internalColorSet(color, true, "internal");
    }
  }
  //--------------------------------------------------------------------------
  //
  //  Internal State/Props
  //
  //--------------------------------------------------------------------------

  private get baseColorFieldColor(): Color {
    return this.color || this.previousColor || DEFAULT_COLOR;
  }

  private activeColorFieldAndSliderRect: DOMRect;

  private colorFieldAndSliderHovered = false;

  private fieldAndSliderRenderingContext: CanvasRenderingContext2D;

  private colorFieldScopeNode: HTMLDivElement;

  private hueThumbState: "idle" | "hover" | "drag" = "idle";

  private hueScopeNode: HTMLDivElement;

  private internalColorUpdateContext: "internal" | "initial" | "user-interaction" | null = null;

  private previousColor: InternalColor | null;

  private mode: SupportedMode = CSSColorMode.HEX;

  private shiftKeyChannelAdjustment = 0;

  private sliderThumbState: "idle" | "hover" | "drag" = "idle";

  @State() defaultMessages: ColorPickerMessages;

  @State() colorFieldAndSliderInteractive = false;

  @State() channelMode: ColorMode = "rgb";

  @State() channels: [number, number, number] = this.toChannels(DEFAULT_COLOR);

  @State() dimensions = DIMENSIONS.m;

  @State() effectiveLocale = "";

  @Watch("effectiveLocale")
  effectiveLocaleChange(): void {
    updateMessages(this, this.effectiveLocale);
  }

  /**
   * Made into a prop for testing purposes only
   *
   * @internal
   */
  @Prop({ mutable: true }) messages: ColorPickerMessages;

  @State() savedColors: string[] = [];

  @State() colorFieldScopeTop: number;

  @State() colorFieldScopeLeft: number;

  @State() scopeOrientation: "vertical" | "horizontal";

  @State() hueScopeLeft: number;

  @State() hueScopeTop: number;

  //--------------------------------------------------------------------------
  //
  //  Events
  //
  //--------------------------------------------------------------------------

  /**
   * Fires when the color value has changed.
   */
  @Event({ cancelable: false }) calciteColorPickerChange: EventEmitter<void>;

  /**
   * Fires as the color value changes.
   *
   * Similar to the `calciteColorPickerChange` event with the exception of dragging. When dragging the color field or hue slider thumb, this event fires as the thumb is moved.
   */
  @Event({ cancelable: false }) calciteColorPickerInput: EventEmitter<void>;

  private handleTabActivate = (event: Event): void => {
    this.channelMode = (event.currentTarget as HTMLElement).getAttribute(
      "data-color-mode"
    ) as ColorMode;

    this.updateChannelsFromColor(this.color);
  };

  private handleColorFieldScopeKeyDown = (event: KeyboardEvent): void => {
    const { key } = event;
    const arrowKeyToXYOffset = {
      ArrowUp: { x: 0, y: -10 },
      ArrowRight: { x: 10, y: 0 },
      ArrowDown: { x: 0, y: 10 },
      ArrowLeft: { x: -10, y: 0 }
    };

    if (arrowKeyToXYOffset[key]) {
      event.preventDefault();
      this.scopeOrientation = key === "ArrowDown" || key === "ArrowUp" ? "vertical" : "horizontal";
      this.captureColorFieldColor(
        this.colorFieldScopeLeft + arrowKeyToXYOffset[key].x || 0,
        this.colorFieldScopeTop + arrowKeyToXYOffset[key].y || 0,
        false
      );
    }
  };

  private handleHueScopeKeyDown = (event: KeyboardEvent): void => {
    const modifier = event.shiftKey ? 10 : 1;
    const { key } = event;
    const arrowKeyToXOffset = {
      ArrowUp: 1,
      ArrowRight: 1,
      ArrowDown: -1,
      ArrowLeft: -1
    };

    if (arrowKeyToXOffset[key]) {
      event.preventDefault();
      const delta = arrowKeyToXOffset[key] * modifier;
      const hue = this.baseColorFieldColor.hue();
      const color = this.baseColorFieldColor.hue(hue + delta);
      this.internalColorSet(color, false);
    }
  };

  private handleHexInputChange = (event: Event): void => {
    event.stopPropagation();
    const { allowEmpty, color } = this;
    const input = event.target as HTMLCalciteColorPickerHexInputElement;
    const hex = input.value;

    if (allowEmpty && !hex) {
      this.internalColorSet(null);
      return;
    }

    const normalizedHex = color && normalizeHex(hexify(color, alphaCompatible(this.mode)));

    if (hex !== normalizedHex) {
      this.internalColorSet(Color(hex));
    }
  };

  private handleSavedColorSelect = (event: Event): void => {
    const swatch = event.currentTarget as HTMLCalciteColorPickerSwatchElement;
    this.internalColorSet(Color(swatch.color));
  };

  private handleChannelInput = (event: CustomEvent): void => {
    const input = event.currentTarget as HTMLCalciteInputElement;
    const channelIndex = Number(input.getAttribute("data-channel-index"));

    const limit =
      this.channelMode === "rgb"
        ? RGB_LIMITS[Object.keys(RGB_LIMITS)[channelIndex]]
        : HSV_LIMITS[Object.keys(HSV_LIMITS)[channelIndex]];

    let inputValue: string;

    if (this.allowEmpty && !input.value) {
      inputValue = "";
    } else {
      const value = Number(input.value) + this.shiftKeyChannelAdjustment;
      const clamped = clamp(value, 0, limit);

      inputValue = clamped.toString();
    }

    input.value = inputValue;

    // TODO: refactor calcite-input so we don't need to sync the internals
    // https://github.com/Esri/calcite-components/issues/6100
    input.internalSyncChildElValue();
  };

  // using @Listen as a workaround for VDOM listener not firing
  @Listen("keydown", { capture: true })
  @Listen("keyup", { capture: true })
  protected handleChannelKeyUpOrDown(event: KeyboardEvent): void {
    this.shiftKeyChannelAdjustment = 0;
    const { key } = event;

    if (
      (key !== "ArrowUp" && key !== "ArrowDown") ||
      !event
        .composedPath()
        .some(
          (node: HTMLElement) =>
            node.classList?.contains(CSS.channel) ||
            node.classList?.contains(CSS.opacityInput) ||
            node.classList?.contains(CSS.opacitySlider)
        )
    ) {
      return;
    }

    const { shiftKey } = event;
    event.preventDefault();

    if (!this.color) {
      this.internalColorSet(this.previousColor);
      event.stopPropagation();
      return;
    }

    // this gets applied to the input's up/down arrow increment/decrement
    const complementaryBump = 9;

    this.shiftKeyChannelAdjustment =
      key === "ArrowUp" && shiftKey
        ? complementaryBump
        : key === "ArrowDown" && shiftKey
        ? -complementaryBump
        : 0;
  }

  private handleChannelChange = (event: CustomEvent): void => {
    const input = event.currentTarget as HTMLCalciteInputElement;
    const channelIndex = Number(input.getAttribute("data-channel-index"));
    const channels = [...this.channels] as this["channels"];

    const shouldClearChannels = this.allowEmpty && !input.value;

    if (shouldClearChannels) {
      this.channels = [null, null, null];
      this.internalColorSet(null);
      return;
    }

    channels[channelIndex] = Number(input.value);
    this.updateColorFromChannels(channels);
  };

  private handleOpacityInputChange = (event: CustomEvent): void => {
    const input = event.currentTarget as HTMLCalciteInputElement;
    const shouldClearInput = this.allowEmpty && !input.value;

    if (shouldClearInput) {
      this.value = "";
      this.internalColorSet(null);
      return;
    }

    const alpha = Number(input.value);

    if (!this.color) {
      this.internalColorSet(this.previousColor.alpha(opacityToAlpha(alpha)));
      event.stopPropagation();
      return;
    }

    this.color = this.color.alpha(opacityToAlpha(alpha));
  };

  private handleOpacityInputInput = (event: CustomEvent): void => {
    const input = event.currentTarget as HTMLCalciteInputElement;
    const internalInput = event.detail.nativeEvent.target as HTMLInputElement;
    const limit = 100;

    let inputValue: string;

    if (this.allowEmpty && !input.value) {
      inputValue = "";
    } else {
      const value = Number(input.value) + this.shiftKeyChannelAdjustment;
      const clamped = clamp(value, 0, limit);

      inputValue = clamped.toString();
    }

    input.value = inputValue;
    internalInput.value = inputValue;
  };

  private handleOpacitySliderInput = (event: CustomEvent): void => {
    const alpha =
      Number((event.currentTarget as HTMLCalciteInputElement).value) +
      this.shiftKeyChannelAdjustment;
    const clamped = clamp(alpha, 0, 100);

    if (!this.color) {
      this.internalColorSet(this.previousColor.alpha(opacityToAlpha(clamped)));
      event.stopPropagation();
      return;
    }

    this.color = this.color.alpha(opacityToAlpha(clamped));
  };

  private handleSavedColorKeyDown = (event: KeyboardEvent): void => {
    if (isActivationKey(event.key)) {
      event.preventDefault();
      this.handleSavedColorSelect(event);
    }
  };

  private handleColorFieldAndSliderPointerLeave = (): void => {
    this.colorFieldAndSliderInteractive = false;
    this.colorFieldAndSliderHovered = false;

    if (this.sliderThumbState !== "drag" && this.hueThumbState !== "drag") {
      this.hueThumbState = "idle";
      this.sliderThumbState = "idle";
      this.drawColorFieldAndSlider();
    }
  };

  private handleColorFieldAndSliderPointerDown = (event: PointerEvent): void => {
    if (!isPrimaryPointerButton(event)) {
      return;
    }

    const { offsetX, offsetY } = event;
    const region = this.getCanvasRegion(offsetY);

    if (region === "color-field") {
      this.hueThumbState = "drag";
      this.captureColorFieldColor(offsetX, offsetY);
      this.colorFieldScopeNode?.focus();
    } else if (region === "slider") {
      this.sliderThumbState = "drag";
      this.captureHueSliderColor(offsetX);
      this.hueScopeNode?.focus();
    }

    // prevent text selection outside of color field & slider area
    event.preventDefault();

    document.addEventListener("pointermove", this.globalPointerMoveHandler);
    document.addEventListener("pointerup", this.globalPointerUpHandler, { once: true });

    this.activeColorFieldAndSliderRect =
      this.fieldAndSliderRenderingContext.canvas.getBoundingClientRect();
  };

  private globalPointerUpHandler = (event: PointerEvent): void => {
    if (!isPrimaryPointerButton(event)) {
      return;
    }

    const previouslyDragging = this.sliderThumbState === "drag" || this.hueThumbState === "drag";

    this.hueThumbState = "idle";
    this.sliderThumbState = "idle";
    this.activeColorFieldAndSliderRect = null;
    this.drawColorFieldAndSlider();

    if (previouslyDragging) {
      this.calciteColorPickerChange.emit();
    }
  };

  private globalPointerMoveHandler = (event: PointerEvent): void => {
    const { el, dimensions } = this;
    const sliderThumbDragging = this.sliderThumbState === "drag";
    const hueThumbDragging = this.hueThumbState === "drag";

    if (!el.isConnected || (!sliderThumbDragging && !hueThumbDragging)) {
      return;
    }

    let samplingX: number;
    let samplingY: number;

    const colorFieldAndSliderRect = this.activeColorFieldAndSliderRect;
    const { clientX, clientY } = event;

    if (this.colorFieldAndSliderHovered) {
      samplingX = clientX - colorFieldAndSliderRect.x;
      samplingY = clientY - colorFieldAndSliderRect.y;
    } else {
      const colorFieldWidth = dimensions.colorField.width;
      const colorFieldHeight = dimensions.colorField.height;
      const hueSliderHeight = dimensions.slider.height;

      if (
        clientX < colorFieldAndSliderRect.x + colorFieldWidth &&
        clientX > colorFieldAndSliderRect.x
      ) {
        samplingX = clientX - colorFieldAndSliderRect.x;
      } else if (clientX < colorFieldAndSliderRect.x) {
        samplingX = 0;
      } else {
        samplingX = colorFieldWidth - 1;
      }

      if (
        clientY < colorFieldAndSliderRect.y + colorFieldHeight + hueSliderHeight &&
        clientY > colorFieldAndSliderRect.y
      ) {
        samplingY = clientY - colorFieldAndSliderRect.y;
      } else if (clientY < colorFieldAndSliderRect.y) {
        samplingY = 0;
      } else {
        samplingY = colorFieldHeight + hueSliderHeight;
      }
    }

    if (hueThumbDragging) {
      this.captureColorFieldColor(samplingX, samplingY, false);
    } else {
      this.captureHueSliderColor(samplingX);
    }
  };

  private handleColorFieldAndSliderPointerEnterOrMove = ({
    offsetX,
    offsetY
  }: PointerEvent): void => {
    const {
      dimensions: { colorField, slider, thumb }
    } = this;

    this.colorFieldAndSliderInteractive = offsetY <= colorField.height + slider.height;
    this.colorFieldAndSliderHovered = true;

    const region = this.getCanvasRegion(offsetY);

    if (region === "color-field") {
      const prevHueThumbState = this.hueThumbState;
      const color = this.baseColorFieldColor.hsv();

      const centerX = Math.round(color.saturationv() / (HSV_LIMITS.s / colorField.width));
      const centerY = Math.round(
        colorField.height - color.value() / (HSV_LIMITS.v / colorField.height)
      );

      const hoveringThumb = this.containsPoint(offsetX, offsetY, centerX, centerY, thumb.radius);

      let transitionedBetweenHoverAndIdle = false;

      if (prevHueThumbState === "idle" && hoveringThumb) {
        this.hueThumbState = "hover";
        transitionedBetweenHoverAndIdle = true;
      } else if (prevHueThumbState === "hover" && !hoveringThumb) {
        this.hueThumbState = "idle";
        transitionedBetweenHoverAndIdle = true;
      }

      if (this.hueThumbState !== "drag") {
        if (transitionedBetweenHoverAndIdle) {
          // refresh since we won't update color and thus no redraw
          this.drawColorFieldAndSlider();
        }
      }
    } else if (region === "slider") {
      const sliderThumbColor = this.baseColorFieldColor.hsv().saturationv(100).value(100);

      const prevSliderThumbState = this.sliderThumbState;
      const sliderThumbCenterX = Math.round(sliderThumbColor.hue() / (360 / slider.width));
      const sliderThumbCenterY =
        Math.round((slider.height + this.getSliderCapSpacing()) / 2) + colorField.height;

      const hoveringSliderThumb = this.containsPoint(
        offsetX,
        offsetY,
        sliderThumbCenterX,
        sliderThumbCenterY,
        thumb.radius
      );

      let sliderThumbTransitionedBetweenHoverAndIdle = false;

      if (prevSliderThumbState === "idle" && hoveringSliderThumb) {
        this.sliderThumbState = "hover";
        sliderThumbTransitionedBetweenHoverAndIdle = true;
      } else if (prevSliderThumbState === "hover" && !hoveringSliderThumb) {
        this.sliderThumbState = "idle";
        sliderThumbTransitionedBetweenHoverAndIdle = true;
      }

      if (this.sliderThumbState !== "drag") {
        if (sliderThumbTransitionedBetweenHoverAndIdle) {
          // refresh since we won't update color and thus no redraw
          this.drawColorFieldAndSlider();
        }
      }
    }
  };

  //--------------------------------------------------------------------------
  //
  //  Public Methods
  //
  //--------------------------------------------------------------------------

  /** Sets focus on the component's first focusable element. */
  @Method()
  async setFocus(): Promise<void> {
    await componentLoaded(this);
    this.el.focus();
  }

  //--------------------------------------------------------------------------
  //
  //  Lifecycle
  //
  //--------------------------------------------------------------------------

  async componentWillLoad(): Promise<void> {
    setUpLoadableComponent(this);

    const { allowEmpty, color, format, value } = this;

    const willSetNoColor = allowEmpty && !value;
    const parsedMode = parseMode(value);
    const valueIsCompatible =
      willSetNoColor || (format === "auto" && parsedMode) || format === parsedMode;
    const initialColor = willSetNoColor ? null : valueIsCompatible ? Color(value) : color;

    if (!valueIsCompatible) {
      this.showIncompatibleColorWarning(value, format);
    }

    this.setMode(format, false, false);
    this.internalColorSet(initialColor, false, "initial");

    this.updateDimensions(this.scale);

    const storageKey = `${DEFAULT_STORAGE_KEY_PREFIX}${this.storageId}`;

    if (this.storageId && localStorage.getItem(storageKey)) {
      this.savedColors = JSON.parse(localStorage.getItem(storageKey));
    }

    await setUpMessages(this);
  }

  connectedCallback(): void {
    connectLocalized(this);
    connectMessages(this);
  }

  componentDidLoad(): void {
    setComponentLoaded(this);
  }

  disconnectedCallback(): void {
    document.removeEventListener("pointermove", this.globalPointerMoveHandler);
    document.removeEventListener("pointerup", this.globalPointerUpHandler);
    disconnectLocalized(this);
    disconnectMessages(this);
  }

  componentDidRender(): void {
    updateHostInteraction(this);
  }

  //--------------------------------------------------------------------------
  //
  //  Render Methods
  //
  //--------------------------------------------------------------------------

  render(): VNode {
    const { alphaEnabled, allowEmpty, color, savedColors, scale } = this;
    const selectedColorInHex = color ? hexify(color, alphaEnabled) : null;
    const hexInputScale = scale === "l" ? "m" : "s";
    const {
      colorFieldAndSliderInteractive,
      colorFieldScopeTop,
      colorFieldScopeLeft,
      hueScopeLeft,
      hueScopeTop,
      scopeOrientation,
      dimensions: {
        colorField: { height: colorFieldHeight, width: colorFieldWidth },
        slider: { height: sliderHeight }
      }
    } = this;
    const hueTop = hueScopeTop ?? sliderHeight / 2 + colorFieldHeight;
    const hueLeft = hueScopeLeft ?? (colorFieldWidth * DEFAULT_COLOR.hue()) / HSV_LIMITS.h;
    const noColor = color === null;
    const vertical = scopeOrientation === "vertical";

    return (
      <div class={CSS.container}>
        <div class={CSS.colorFieldAndSliderWrap}>
          <canvas
            class={{
              [CSS.colorFieldAndSlider]: true,
              [CSS.colorFieldAndSliderInteractive]: colorFieldAndSliderInteractive
            }}
            onPointerDown={this.handleColorFieldAndSliderPointerDown}
            onPointerEnter={this.handleColorFieldAndSliderPointerEnterOrMove}
            onPointerLeave={this.handleColorFieldAndSliderPointerLeave}
            onPointerMove={this.handleColorFieldAndSliderPointerEnterOrMove}
            ref={this.initColorFieldAndSlider}
          />
          <div
            aria-label={vertical ? this.messages.value : this.messages.saturation}
            aria-valuemax={vertical ? HSV_LIMITS.v : HSV_LIMITS.s}
            aria-valuemin="0"
            aria-valuenow={(vertical ? color?.saturationv() : color?.value()) || "0"}
            class={{ [CSS.scope]: true, [CSS.colorFieldScope]: true }}
            onKeyDown={this.handleColorFieldScopeKeyDown}
            ref={this.storeColorFieldScope}
            role="slider"
            style={{ top: `${colorFieldScopeTop || 0}px`, left: `${colorFieldScopeLeft || 0}px` }}
            tabindex="0"
          />
          <div
            aria-label={this.messages.hue}
            aria-valuemax={HSV_LIMITS.h}
            aria-valuemin="0"
            aria-valuenow={color?.round().hue() || DEFAULT_COLOR.round().hue()}
            class={{ [CSS.scope]: true, [CSS.hueScope]: true }}
            onKeyDown={this.handleHueScopeKeyDown}
            ref={this.storeHueScope}
            role="slider"
            style={{ top: `${hueTop}px`, left: `${hueLeft}px` }}
            tabindex="0"
          />
        </div>
        {this.hexDisabled && this.channelsDisabled ? null : (
          <div
            class={{
              [CSS.controlSection]: true,
              [CSS.section]: true
            }}
          >
            <div class={CSS.hexAndChannelsGroup}>
              {this.hexDisabled ? null : (
                <div class={CSS.hexOptions}>
                  <span
                    class={{
                      [CSS.header]: true,
                      [CSS.headerSpaced]: true
                    }}
                  >
                    {this.messages.hex}
                  </span>
                  <calcite-color-picker-hex-input
                    allowEmpty={allowEmpty}
                    alphaEnabled={this.alphaEnabled}
                    class={CSS.control}
                    hexLabel={this.messages.hex}
                    numberingSystem={this.numberingSystem}
                    onCalciteColorPickerHexInputChange={this.handleHexInputChange}
                    scale={hexInputScale}
                    value={selectedColorInHex}
                  />
                </div>
              )}
              {this.channelsDisabled ? null : (
                <calcite-tabs
                  class={{
                    [CSS.colorModeContainer]: true,
                    [CSS.splitSection]: true
                  }}
                  scale={hexInputScale}
                >
                  <calcite-tab-nav slot="title-group">
                    {this.renderChannelsTabTitle("rgb")}
                    {this.renderChannelsTabTitle("hsv")}
                  </calcite-tab-nav>
                  {this.renderChannelsTab("rgb")}
                  {this.renderChannelsTab("hsv")}
                </calcite-tabs>
              )}
            </div>
            {this.alphaEnabled ? this.renderOpacitySection() : null}
          </div>
        )}
        {this.savedDisabled ? null : (
          <div class={{ [CSS.savedColorsSection]: true, [CSS.section]: true }}>
            <div class={CSS.header}>
              <label>{this.messages.saved}</label>
              <div class={CSS.savedColorsButtons}>
                <calcite-button
                  appearance="transparent"
                  class={CSS.deleteColor}
                  disabled={noColor}
                  iconStart="minus"
                  kind="neutral"
                  label={this.messages.deleteColor}
                  onClick={this.deleteColor}
                  scale={hexInputScale}
                  type="button"
                />
                <calcite-button
                  appearance="transparent"
                  class={CSS.saveColor}
                  disabled={noColor}
                  iconStart="plus"
                  kind="neutral"
                  label={this.messages.saveColor}
                  onClick={this.saveColor}
                  scale={hexInputScale}
                  type="button"
                />
              </div>
            </div>
            {savedColors.length > 0 ? (
              <div class={CSS.savedColors}>
                {[
                  ...savedColors.map((color) => (
                    <calcite-color-picker-swatch
                      active={selectedColorInHex === color}
                      class={CSS.savedColor}
                      color={color}
                      key={color}
                      onClick={this.handleSavedColorSelect}
                      onKeyDown={this.handleSavedColorKeyDown}
                      scale={scale}
                      tabIndex={0}
                    />
                  ))
                ]}
              </div>
            ) : null}
          </div>
        )}
      </div>
    );
  }

  private renderOpacitySection(): VNode {
    const colorValue = alphaToOpacity((this.color ? this.color : this.previousColor).alpha());
    return (
      <div class={CSS.hexOptions} key="opacity">
        <span
          class={{
            [CSS.header]: true,
            [CSS.headerSpaced]: true
          }}
        >
          {this.messages.opacity}
        </span>
        <div class={CSS.opacityControlGroup}>
          <calcite-slider
            aria-label={this.messages.opacity}
            class={CSS.opacitySlider}
            max={100}
            min={0}
            onCalciteSliderInput={this.handleOpacitySliderInput}
            step={1}
            value={colorValue}
          />
          <calcite-input
            aria-label={this.messages.opacity}
            class={CSS.opacityInput}
            max={100}
            min={0}
            numberButtonType="none"
            onCalciteInputChange={this.handleOpacityInputChange}
            onCalciteInputInput={this.handleOpacityInputInput}
            scale={this.scale === "l" ? "m" : "s"}
            step={1}
            suffixText="%"
            type="number"
            value={colorValue.toString()}
          />
        </div>
      </div>
    );
  }

  private storeColorFieldScope = (node: HTMLDivElement): void => {
    this.colorFieldScopeNode = node;
  };

  private storeHueScope = (node: HTMLDivElement): void => {
    this.hueScopeNode = node;
  };

  private renderChannelsTabTitle = (channelMode: this["channelMode"]): VNode => {
    const { channelMode: activeChannelMode, messages } = this;
    const selected = channelMode === activeChannelMode;
    const label = channelMode === "rgb" ? messages.rgb : messages.hsv;

    return (
      <calcite-tab-title
        class={CSS.colorMode}
        data-color-mode={channelMode}
        key={channelMode}
        onCalciteTabsActivate={this.handleTabActivate}
        selected={selected}
      >
        {label}
      </calcite-tab-title>
    );
  };

  private renderChannelsTab = (channelMode: this["channelMode"]): VNode => {
    const { channelMode: activeChannelMode, channels, messages } = this;
    const selected = channelMode === activeChannelMode;
    const isRgb = channelMode === "rgb";
    const channelLabels = isRgb
      ? [messages.r, messages.g, messages.b]
      : [messages.h, messages.s, messages.v];
    const channelAriaLabels = isRgb
      ? [messages.red, messages.green, messages.blue]
      : [messages.hue, messages.saturation, messages.value];
    const direction = getElementDir(this.el);

    return (
      <calcite-tab class={CSS.control} key={channelMode} selected={selected}>
        {/* channel order should not be mirrored */}
        <div class={CSS.channels} dir="ltr">
          {channels.map((channel, index) =>
            /* the channel container is ltr, so we apply the host's direction */
            this.renderChannel(
              channel,
              index,
              channelLabels[index],
              channelAriaLabels[index],
              direction
            )
          )}
        </div>
      </calcite-tab>
    );
  };

  private renderChannel = (
    value: number | null,
    index: number,
    label: string,
    ariaLabel: string,
    direction: Direction
  ): VNode => (
    <calcite-input
      class={CSS.channel}
      data-channel-index={index}
      dir={direction}
      label={ariaLabel}
      lang={this.effectiveLocale}
      numberButtonType="none"
      numberingSystem={this.numberingSystem}
      onCalciteInputChange={this.handleChannelChange}
      onCalciteInputInput={this.handleChannelInput}
      onKeyDown={this.handleKeyDown}
      prefixText={label}
      scale={this.scale === "l" ? "m" : "s"}
      type="number"
      value={value?.toString()}
    />
  );

  // --------------------------------------------------------------------------
  //
  //  Private Methods
  //
  //--------------------------------------------------------------------------

  handleKeyDown(event: KeyboardEvent): void {
    if (event.key === "Enter") {
      event.preventDefault();
    }
  }

  private showIncompatibleColorWarning(value: ColorValue, format: Format): void {
    console.warn(
      `ignoring color value (${value}) as it is not compatible with the current format (${format})`
    );
  }

  private setMode(format: ColorPicker["format"], _force = false, warn = true): void {
    const mode = format === "auto" ? this.mode : format;
    this.mode = this.ensureCompatibleMode(mode, warn);
  }

  private ensureCompatibleMode(mode: SupportedMode, warn): SupportedMode {
    const { alphaEnabled } = this;
    const isAlphaCompatible = alphaCompatible(mode);

    if (alphaEnabled && !isAlphaCompatible) {
      const alphaMode = toAlphaMode(mode);

      if (warn) {
        console.warn(
          `setting format to (${alphaMode}) as the provided one (${mode}) does not support alpha`
        );
      }

      return alphaMode;
    }

    if (!alphaEnabled && isAlphaCompatible) {
      const nonAlphaMode = toNonAlphaMode(mode);

      if (warn) {
        console.warn(
          `setting format to (${nonAlphaMode}) as the provided one (${mode}) does not support alpha`
        );
      }

      return nonAlphaMode;
    }

    return mode;
  }

  private captureHueSliderColor(x: number): void {
    const {
      dimensions: {
        slider: { width }
      }
    } = this;
    const hue = (360 / width) * x;

    this.internalColorSet(this.baseColorFieldColor.hue(hue), false);
  }

  private getCanvasRegion(y: number): "color-field" | "slider" | "none" {
    const {
      dimensions: {
        colorField: { height: colorFieldHeight },
        slider: { height: sliderHeight }
      }
    } = this;

    if (y <= colorFieldHeight) {
      return "color-field";
    }

    if (y <= colorFieldHeight + sliderHeight) {
      return "slider";
    }

    return "none";
  }

  private internalColorSet(
    color: Color | null,
    skipEqual = true,
    context: ColorPicker["internalColorUpdateContext"] = "user-interaction"
  ): void {
    if (skipEqual && colorEqual(color, this.color)) {
      return;
    }

    this.internalColorUpdateContext = context;
    this.color = color;
    this.value = this.toValue(color);
    this.internalColorUpdateContext = null;
  }

  private toValue(color: Color | null, format: SupportedMode = this.mode): ColorValue | null {
    if (!color) {
      return null;
    }

    const hexMode = "hex";

    if (format.includes(hexMode)) {
      const hasAlpha = format === CSSColorMode.HEXA;
      return normalizeHex(hexify(color.round(), hasAlpha), hasAlpha);
    }

    if (format.includes("-css")) {
      return color[format.replace("-css", "").replace("a", "")]().round().string();
    }

    const colorObject =
      /* Color() does not support hsva, hsla nor rgba, so we use the non-alpha mode */
      color[toNonAlphaMode(format)]().round().object();

    if (format.endsWith("a")) {
      return normalizeAlpha(colorObject);
    }

    return colorObject;
  }

  private getSliderCapSpacing(): number {
    const {
      dimensions: {
        slider: { height },
        thumb: { radius }
      }
    } = this;

    return radius * 2 - height;
  }

  private updateDimensions(scale: Scale = "m"): void {
    this.dimensions = DIMENSIONS[scale];
  }

  private deleteColor = (): void => {
    const colorToDelete = hexify(this.color, this.alphaEnabled);
    const inStorage = this.savedColors.indexOf(colorToDelete) > -1;

    if (!inStorage) {
      return;
    }

    const savedColors = this.savedColors.filter((color) => color !== colorToDelete);

    this.savedColors = savedColors;

    const storageKey = `${DEFAULT_STORAGE_KEY_PREFIX}${this.storageId}`;

    if (this.storageId) {
      localStorage.setItem(storageKey, JSON.stringify(savedColors));
    }
  };

  private saveColor = (): void => {
    const colorToSave = hexify(this.color, this.alphaEnabled);
    const alreadySaved = this.savedColors.indexOf(colorToSave) > -1;

    if (alreadySaved) {
      return;
    }

    const savedColors = [...this.savedColors, colorToSave];

    this.savedColors = savedColors;

    const storageKey = `${DEFAULT_STORAGE_KEY_PREFIX}${this.storageId}`;

    if (this.storageId) {
      localStorage.setItem(storageKey, JSON.stringify(savedColors));
    }
  };

  private drawColorFieldAndSlider = throttle((): void => {
    if (!this.fieldAndSliderRenderingContext) {
      return;
    }

    this.drawColorField();
    this.drawHueSlider();
  }, throttleFor60FpsInMs);

  private drawColorField(): void {
    const context = this.fieldAndSliderRenderingContext;
    const {
      dimensions: {
        colorField: { height, width }
      }
    } = this;

    context.fillStyle = this.baseColorFieldColor
      .hsv()
      .saturationv(100)
      .value(100)
      .alpha(1)
      .string();
    context.fillRect(0, 0, width, height);

    const whiteGradient = context.createLinearGradient(0, 0, width, 0);
    whiteGradient.addColorStop(0, "rgba(255,255,255,1)");
    whiteGradient.addColorStop(1, "rgba(255,255,255,0)");
    context.fillStyle = whiteGradient;
    context.fillRect(0, 0, width, height);

    const blackGradient = context.createLinearGradient(0, 0, 0, height);
    blackGradient.addColorStop(0, "rgba(0,0,0,0)");
    blackGradient.addColorStop(1, "rgba(0,0,0,1)");
    context.fillStyle = blackGradient;
    context.fillRect(0, 0, width, height);

    this.drawActiveColorFieldColor();
  }

  private setCanvasContextSize(
    canvas: HTMLCanvasElement,
    { height, width }: { height: number; width: number }
  ): void {
    const devicePixelRatio = window.devicePixelRatio || 1;

    canvas.width = width * devicePixelRatio;
    canvas.height = height * devicePixelRatio;
    canvas.style.height = `${height}px`;
    canvas.style.width = `${width}px`;

    const context = canvas.getContext("2d");
    context.scale(devicePixelRatio, devicePixelRatio);
  }

  private captureColorFieldColor = (x: number, y: number, skipEqual = true): void => {
    const {
      dimensions: {
        colorField: { height, width }
      }
    } = this;
    const saturation = Math.round((HSV_LIMITS.s / width) * x);
    const value = Math.round((HSV_LIMITS.v / height) * (height - y));

    this.internalColorSet(
      this.baseColorFieldColor.hsv().saturationv(saturation).value(value),
      skipEqual
    );
  };

  private initColorFieldAndSlider = (canvas: HTMLCanvasElement): void => {
    this.fieldAndSliderRenderingContext = canvas.getContext("2d");
    this.updateCanvasSize(canvas);
  };

  private updateCanvasSize(canvas: HTMLCanvasElement) {
    if (!canvas) {
      return;
    }

    this.setCanvasContextSize(canvas, {
      width: this.dimensions.colorField.width,
      height:
        this.dimensions.colorField.height +
        this.dimensions.slider.height +
        this.getSliderCapSpacing() * 2
    });

    this.drawColorFieldAndSlider();
  }

  private containsPoint(
    testPointX: number,
    testPointY: number,
    boundsX: number,
    boundsY: number,
    boundsRadius: number
  ): boolean {
    return (
      Math.pow(testPointX - boundsX, 2) + Math.pow(testPointY - boundsY, 2) <=
      Math.pow(boundsRadius, 2)
    );
  }

  private drawActiveColorFieldColor(): void {
    const { color } = this;

    if (!color) {
      return;
    }

    const hsvColor = color.hsv();

    const {
      dimensions: {
        colorField: { height, width },
        thumb: { radius }
      }
    } = this;

    const x = hsvColor.saturationv() / (HSV_LIMITS.s / width);
    const y = height - hsvColor.value() / (HSV_LIMITS.v / height);

    requestAnimationFrame(() => {
      this.colorFieldScopeLeft = x;
      this.colorFieldScopeTop = y;
    });

    this.drawThumb(this.fieldAndSliderRenderingContext, radius, x, y, hsvColor, this.hueThumbState);
  }

  private drawThumb(
    context: CanvasRenderingContext2D,
    radius: number,
    x: number,
    y: number,
    color: Color,
    state: "idle" | "hover" | "drag"
  ): void {
    const startAngle = 0;
    const endAngle = 2 * Math.PI;

    context.beginPath();
    context.arc(x, y, radius, startAngle, endAngle);
    context.shadowBlur = state === "hover" ? 32 : 16;
    context.shadowColor = `rgba(0, 0, 0, ${state === "drag" ? 0.32 : 0.16})`;
    context.fillStyle = "#fff";
    context.fill();

    context.beginPath();
    context.arc(x, y, radius - 3, startAngle, endAngle);
    context.shadowBlur = 0;
    context.shadowColor = "transparent";
    context.fillStyle = color.rgb().alpha(1).string();
    context.fill();
  }

  private drawActiveHueSliderColor(): void {
    const { color } = this;

    if (!color) {
      return;
    }

    const hsvColor = color.hsv().saturationv(100).value(100);

    const {
      dimensions: {
        colorField: { height: colorFieldHeight },
        slider: { height, width },
        thumb: { radius }
      }
    } = this;

    const x = hsvColor.hue() / (360 / width);
    const y = height / 2 + colorFieldHeight;

    requestAnimationFrame(() => {
      this.hueScopeLeft = x;
      this.hueScopeTop = y;
    });

    this.drawThumb(
      this.fieldAndSliderRenderingContext,
      radius,
      x,
      y,
      hsvColor,
      this.sliderThumbState
    );
  }

  private drawHueSlider(): void {
    const context = this.fieldAndSliderRenderingContext;
    const {
      dimensions: {
        colorField: { height: colorFieldHeight },
        slider: { height, width }
      }
    } = this;

    const gradient = context.createLinearGradient(0, 0, width, 0);

    const hueSliderColorStopKeywords = ["red", "yellow", "lime", "cyan", "blue", "magenta", "red"];

    const offset = 1 / (hueSliderColorStopKeywords.length - 1);
    let currentOffset = 0;

    hueSliderColorStopKeywords.forEach((keyword) => {
      gradient.addColorStop(currentOffset, Color(keyword).string());
      currentOffset += offset;
    });

    context.fillStyle = gradient;
    context.clearRect(0, colorFieldHeight, width, height + this.getSliderCapSpacing() * 2);
    context.fillRect(0, colorFieldHeight, width, height);

    this.drawActiveHueSliderColor();
  }

  private updateColorFromChannels(channels: this["channels"]): void {
    this.internalColorSet(
      Color(
        this.alphaEnabled && this.color ? [...channels, this.color.alpha()] : channels,
        this.channelMode
      )
    );
  }

  private updateChannelsFromColor(color: Color | null): void {
    this.channels = color ? this.toChannels(color) : [null, null, null];
  }

  private toChannels(color: Color): [number, number, number] {
    const { channelMode } = this;

    return color[channelMode]()
      .array()
      .slice(0, 3) // drop any alpha channel value since we have a slider for that
      .map((value) => Math.floor(value)) as [number, number, number];
  }
}<|MERGE_RESOLUTION|>--- conflicted
+++ resolved
@@ -13,14 +13,8 @@
 } from "@stencil/core";
 
 import Color from "color";
-<<<<<<< HEAD
 import { ColorMode, ColorValue, HSLA, HSVA, InternalColor, RGBA } from "./interfaces";
-=======
-import { throttle } from "lodash-es";
-import { Direction, getElementDir, isPrimaryPointerButton } from "../../utils/dom";
->>>>>>> 6253ef4f
 import { Appearance, Scale } from "../interfaces";
-import { ColorMode, ColorValue, InternalColor } from "./interfaces";
 import {
   CSS,
   DEFAULT_COLOR,
@@ -29,7 +23,6 @@
   HSV_LIMITS,
   RGB_LIMITS
 } from "./resources";
-<<<<<<< HEAD
 
 import { Direction, getElementDir, isPrimaryPointerButton } from "../../utils/dom";
 import {
@@ -49,9 +42,6 @@
   toNonAlphaMode
 } from "./utils";
 import { throttle } from "lodash-es";
-=======
-import { colorEqual, CSSColorMode, Format, normalizeHex, parseMode, SupportedMode } from "./utils";
->>>>>>> 6253ef4f
 
 import { InteractiveComponent, updateHostInteraction } from "../../utils/interactive";
 import { isActivationKey } from "../../utils/key";
