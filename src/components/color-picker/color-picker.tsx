--- conflicted
+++ resolved
@@ -188,7 +188,6 @@
    */
   @Prop({ reflect: true }) hideSaved = false;
 
-<<<<<<< HEAD
   /**
    * Accessible name for the RGB section's blue channel.
    *
@@ -333,8 +332,6 @@
   /** When true, hides the saved colors section */
   @Prop({ reflect: true }) savedDisabled = false;
 
-=======
->>>>>>> c90745d2
   /** Specifies the size of the component. */
   @Prop({ reflect: true }) scale: Scale = "m";
 
@@ -983,7 +980,6 @@
   //--------------------------------------------------------------------------
 
   render(): VNode {
-<<<<<<< HEAD
     const {
       alphaEnabled,
       allowEmpty,
@@ -1002,11 +998,6 @@
       scale
     } = this;
     const selectedColorInHex = color ? hexify(color, alphaEnabled) : null;
-=======
-    const { allowEmpty, color, messages, hideHex, hideChannels, hideSaved, savedColors, scale } =
-      this;
-    const selectedColorInHex = color ? color.hex() : null;
->>>>>>> c90745d2
     const hexInputScale = scale === "l" ? "m" : "s";
     const {
       colorFieldAndSliderInteractive,
@@ -1102,7 +1093,6 @@
                     [CSS.colorModeContainer]: true,
                     [CSS.splitSection]: true
                   }}
-<<<<<<< HEAD
                   scale={hexInputScale}
                 >
                   <calcite-tab-nav slot="tab-nav">
@@ -1115,38 +1105,6 @@
               )}
             </div>
             {alphaEnabled ? this.renderOpacitySection() : null}
-=======
-                >
-                  {messages.hex}
-                </span>
-                <calcite-color-picker-hex-input
-                  allowEmpty={allowEmpty}
-                  class={CSS.control}
-                  numberingSystem={this.numberingSystem}
-                  onCalciteColorPickerHexInputChange={this.handleHexInputChange}
-                  scale={hexInputScale}
-                  value={selectedColorInHex}
-                />
-              </div>
-            )}
-            {hideChannels ? null : (
-              <calcite-tabs
-                class={{
-                  [CSS.colorModeContainer]: true,
-                  [CSS.splitSection]: true
-                }}
-                scale={hexInputScale}
-              >
-                <calcite-tab-nav slot="title-group">
-                  {this.renderChannelsTabTitle("rgb")}
-                  {this.renderChannelsTabTitle("hsv")}
-                </calcite-tab-nav>
-                {this.renderChannelsTab("rgb")}
-                {this.renderChannelsTab("hsv")}
-              </calcite-tabs>
-            )}
->>>>>>> c90745d2
-          </div>
         )}
         {noSaved ? null : (
           <div class={{ [CSS.savedColorsSection]: true, [CSS.section]: true }}>
