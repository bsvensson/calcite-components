import {
  Component,
  Element,
  Event,
  EventEmitter,
  h,
  Listen,
  Method,
  Prop,
  State,
  VNode,
  Watch
} from "@stencil/core";

import Color from "color";
import {
  ColorAppearance,
  ColorMode,
  ColorValue,
  HSLA,
  HSVA,
  InternalColor,
  RGBA
} from "./interfaces";
import { Scale } from "../interfaces";
import {
  CSS,
  DEFAULT_COLOR,
  DEFAULT_STORAGE_KEY_PREFIX,
  DIMENSIONS,
  HSV_LIMITS,
  RGB_LIMITS,
  TEXT
} from "./resources";
<<<<<<< HEAD
import { Direction, focusElement, getElementDir } from "../../utils/dom";
import {
  alphaCompatible,
  alphaToOpacity,
  colorEqual,
  CSSColorMode,
  Format,
  hexify,
  normalizeAlpha,
  normalizeColor,
  normalizeHex,
  opacityToAlpha,
  parseMode,
  SupportedMode,
  toAlphaMode,
  toNonAlphaMode
} from "./utils";

import { clamp } from "../../utils/math";
import { InteractiveComponent, updateHostInteraction } from "../../utils/interactive";
import { throttle } from "lodash-es";
=======
import { Direction, focusElement, getElementDir, isPrimaryPointerButton } from "../../utils/dom";
import { colorEqual, CSSColorMode, Format, normalizeHex, parseMode, SupportedMode } from "./utils";
import { throttle } from "lodash-es";

import { clamp } from "../../utils/math";
import { InteractiveComponent, updateHostInteraction } from "../../utils/interactive";
import { isActivationKey } from "../../utils/key";
import { NumberingSystem } from "../../utils/locale";
>>>>>>> 5718b8d3

const throttleFor60FpsInMs = 16;

@Component({
  tag: "calcite-color-picker",
  styleUrl: "color-picker.scss",
  shadow: true
})
export class ColorPicker implements InteractiveComponent {
  //--------------------------------------------------------------------------
  //
  //  Element
  //
  //--------------------------------------------------------------------------

  @Element() el: HTMLCalciteColorPickerElement;

  //--------------------------------------------------------------------------
  //
  //  Public properties
  //
  //--------------------------------------------------------------------------

  /**
   * When `false`, an empty color (`null`) will be allowed as a `value`. Otherwise, a color value is enforced on the component.
   *
   * When `true`, a color value is enforced, and clearing the input or blurring will restore the last valid `value`. When `false`, an empty color (`null`) will be allowed as a `value`.
   */
  @Prop({ reflect: true }) allowEmpty = false;

  /**
<<<<<<< HEAD
   * When true, the color picker will process and display alpha characters.
   */
  @Prop() alphaEnabled = false;

  @Watch("alphaEnabled")
  handleAlphaEnabledChange(alphaEnabled: boolean): void {
    const { format } = this;

    if (alphaEnabled && format !== "auto" && !alphaCompatible(format)) {
      console.warn(
        `ignoring alphaEnabled as the current format (${format}) does not support alpha`
      );
      this.alphaEnabled = false;
    }
  }

  /** specify the appearance - default (containing border), or minimal (no containing border) */
  @Prop({ reflect: true }) appearance: ColorAppearance = "default";
=======
   * Specifies the appearance style of the component -
   *
   * `"solid"` (containing border) or `"minimal"` (no containing border).
   */
  @Prop({ reflect: true }) appearance: ColorAppearance = "solid";
>>>>>>> 5718b8d3

  /**
   * Internal prop for advanced use-cases.
   *
   * @internal
   */
  @Prop({ mutable: true }) color: InternalColor | null = DEFAULT_COLOR;

  @Watch("color")
  handleColorChange(color: Color | null, oldColor: Color | null): void {
    this.drawColorFieldAndSlider();
    this.updateChannelsFromColor(color);
    this.previousColor = oldColor;
  }

  /** When true, hides the RGB/HSV channel inputs */
  @Prop() channelsDisabled = false;

  /**
   * When `true`, interaction is prevented and the component is displayed with lower opacity.
   */
  @Prop({ reflect: true }) disabled = false;

  /**
   * The format of `value`.
   *
   * When `"auto"`, the format will be inferred from `value` when set.
   *
   * @default "auto"
   */
<<<<<<< HEAD
  @Prop() format: Format = "auto";
=======
  @Prop({ reflect: true }) format: Format = defaultFormat;
>>>>>>> 5718b8d3

  @Watch("format")
  handleFormatChange(format: Format): void {
    this.setMode(format);
    this.internalColorSet(this.color, false, "internal");
  }

<<<<<<< HEAD
  /** When true, hides the hex input */
  @Prop() hexDisabled = false;

  /**
   * When true, hides the hex input
   *
   * @deprecated use `hexDisabled` instead
   */
  @Prop() hideHex = false;

  /**
   * When true, hides the RGB/HSV channel inputs
   *
   * @deprecated use `channelsDisabled` instead
   */
  @Prop() hideChannels = false;

  /**
   * When true, hides the saved colors section
   *
   * @deprecated use `saveDisabled` instead
   */
  @Prop() hideSaved = false;
=======
  /** When `true`, hides the Hex input. */
  @Prop({ reflect: true }) hideHex = false;

  /** When `true`, hides the RGB/HSV channel inputs. */
  @Prop({ reflect: true }) hideChannels = false;

  /** When `true`, hides the saved colors section. */
  @Prop({ reflect: true }) hideSaved = false;
>>>>>>> 5718b8d3

  /**
   * Accessible name for the RGB section's blue channel.
   *
   * @default "B"
   */
  @Prop() intlB = TEXT.b;

  /**
   * Accessible name for the RGB section's blue channel description.
   *
   * @default "Blue"
   */
  @Prop() intlBlue = TEXT.blue;

  /**
   * Accessible name for the delete color button.
   *
   * @default "Delete color"
   */
  @Prop() intlDeleteColor = TEXT.deleteColor;

  /**
   * Accessible name for the RGB section's green channel.
   *
   * @default "G"
   */
  @Prop() intlG = TEXT.g;

  /**
   * Accessible name for the RGB section's green channel description.
   *
   * @default "Green"
   */
  @Prop() intlGreen = TEXT.green;

  /**
   * Accessible name for the HSV section's hue channel.
   *
   * @default "H"
   */
  @Prop() intlH = TEXT.h;

  /**
   * Accessible name for the HSV mode.
   *
   * @default "HSV"
   */
  @Prop() intlHsv = TEXT.hsv;

  /**
   * Accessible name for the Hex input.
   *
   * @default "Hex"
   */
  @Prop() intlHex = TEXT.hex;

  /**
   * Accessible name for the HSV section's hue channel description.
   *
   * @default "Hue"
   */
  @Prop() intlHue = TEXT.hue;

  /**
   * Accessible name for the Hex input when there is no color selected.
   *
   * @default "No color"
   */
  @Prop() intlNoColor = TEXT.noColor;

  /**
<<<<<<< HEAD
   * Label used for the opacity description.
   * @default "Opacity"
   */
  @Prop() intlOpacity = TEXT.opacity;

  /** Label used for the red channel
=======
   * Accessible name for the RGB section's red channel.
   *
>>>>>>> 5718b8d3
   * @default "R"
   */
  @Prop() intlR = TEXT.r;

  /**
   * Accessible name for the RGB section's red channel description.
   *
   * @default "Red"
   */
  @Prop() intlRed = TEXT.red;

  /**
   * Accessible name for the RGB mode.
   *
   * @default "RGB"
   */
  @Prop() intlRgb = TEXT.rgb;

  /**
   * Accessible name for the HSV section's saturation channel.
   *
   * @default "S"
   */
  @Prop() intlS = TEXT.s;

  /**
   * Accessible name for the HSV section's saturation channel description.
   *
   * @default "Saturation"
   */
  @Prop() intlSaturation = TEXT.saturation;

  /**
   * Accessible name for the save color button.
   *
   * @default "Save color"
   */
  @Prop() intlSaveColor = TEXT.saveColor;

  /**
   * Accessible name for the saved colors section.
   *
   * @default "Saved"
   */
  @Prop() intlSaved = TEXT.saved;

  /**
   * Accessible name for the HSV section's value channel.
   *
   * @default "V"
   */
  @Prop() intlV = TEXT.v;

  /**
   * Accessible name for the HSV section's value channel description.
   *
   * @default "Value"
   */
  @Prop() intlValue = TEXT.value;

<<<<<<< HEAD
  /** When true, hides the saved colors section */
  @Prop() savedDisabled = false;

  /**
   * The scale of the color picker.
   */
=======
  /** Specifies the size of the component. */
>>>>>>> 5718b8d3
  @Prop({ reflect: true }) scale: Scale = "m";

  @Watch("scale")
  handleScaleChange(scale: Scale = "m"): void {
    this.updateDimensions(scale);
    this.updateCanvasSize(this.fieldAndSliderRenderingContext?.canvas);
  }

  /** Specifies the storage ID for colors. */
  @Prop({ reflect: true }) storageId: string;

  /** Specifies the Unicode numeral system used by the component for localization. */
  @Prop({ reflect: true }) numberingSystem?: NumberingSystem;

  /**
<<<<<<< HEAD
   * The color value.
   *
   * This value can be either a [CSS string](https://developer.mozilla.org/en-US/docs/Web/CSS/color)
   * a RGB, HSL or HSV object.
=======
   * The component's value, where the value can be a CSS color string, or a RGB, HSL or HSV object.
>>>>>>> 5718b8d3
   *
   * The type will be preserved as the color is updated.
   *
   * @default "#007ac2"
   * @see [CSS Color](https://developer.mozilla.org/en-US/docs/Web/CSS/color)
   * @see [ColorValue](https://github.com/Esri/calcite-components/blob/master/src/components/color-picker/interfaces.ts#L10)
   */
  @Prop({ mutable: true }) value: ColorValue | null = normalizeHex(
    hexify(DEFAULT_COLOR, this.alphaEnabled)
  );

  @Watch("value")
  handleValueChange(value: ColorValue | null, oldValue: ColorValue | null): void {
    const { allowEmpty, format } = this;
    const checkMode = !allowEmpty || value;
    let modeChanged = false;

    if (checkMode) {
      const nextMode = parseMode(value);

      if (!nextMode || (format !== "auto" && nextMode !== format)) {
        this.showIncompatibleColorWarning(value, format);
        this.value = oldValue;
        return;
      }

      modeChanged = this.mode !== nextMode;
      this.setMode(nextMode, true, this.internalColorUpdateContext === null);
    }

    const dragging = this.sliderThumbState === "drag" || this.hueThumbState === "drag";

    if (this.internalColorUpdateContext === "initial") {
      return;
    }

    if (this.internalColorUpdateContext === "user-interaction") {
      this.calciteColorPickerInput.emit();

      if (!dragging) {
        this.calciteColorPickerChange.emit();
      }
      return;
    }

    const color =
      allowEmpty && !value
        ? null
        : Color(
            value != null && typeof value === "object" && alphaCompatible(this.mode)
              ? normalizeColor(value as RGBA | HSVA | HSLA)
              : value
          );
    const colorChanged = !colorEqual(color, this.color);

    if (modeChanged || colorChanged) {
      this.internalColorSet(color, true, "internal");
    }
  }
  //--------------------------------------------------------------------------
  //
  //  Internal State/Props
  //
  //--------------------------------------------------------------------------

  private get baseColorFieldColor(): Color {
    return this.color || this.previousColor || DEFAULT_COLOR;
  }

  private activeColorFieldAndSliderRect: DOMRect;

  private colorFieldAndSliderHovered = false;

  private fieldAndSliderRenderingContext: CanvasRenderingContext2D;

  private colorFieldScopeNode: HTMLDivElement;

  private hueThumbState: "idle" | "hover" | "drag" = "idle";

  private hueScopeNode: HTMLDivElement;

  private internalColorUpdateContext: "internal" | "initial" | "user-interaction" | null = null;

  private previousColor: InternalColor | null;

  private mode: SupportedMode = CSSColorMode.HEX;

  private shiftKeyChannelAdjustment = 0;

  private sliderThumbState: "idle" | "hover" | "drag" = "idle";

  @State() colorFieldAndSliderInteractive = false;

  @State() channelMode: ColorMode = "rgb";

  @State() channels: [number, number, number] = this.toChannels(DEFAULT_COLOR);

  @State() dimensions = DIMENSIONS.m;

  @State() savedColors: string[] = [];

  @State() colorFieldScopeTop: number;

  @State() colorFieldScopeLeft: number;

  @State() scopeOrientation: "vertical" | "horizontal";

  @State() hueScopeLeft: number;

  @State() hueScopeTop: number;

  //--------------------------------------------------------------------------
  //
  //  Events
  //
  //--------------------------------------------------------------------------

  /**
   * Fires when the color value has changed.
   */
  @Event({ cancelable: false }) calciteColorPickerChange: EventEmitter<void>;

  /**
   * Fires as the color value changes.
   *
   * Similar to the `calciteColorPickerChange` event with the exception of dragging. When dragging the color field or hue slider thumb, this event fires as the thumb is moved.
   */
  @Event({ cancelable: false }) calciteColorPickerInput: EventEmitter<void>;

  private handleTabActivate = (event: Event): void => {
    this.channelMode = (event.currentTarget as HTMLElement).getAttribute(
      "data-color-mode"
    ) as ColorMode;

    this.updateChannelsFromColor(this.color);
  };

  private handleColorFieldScopeKeyDown = (event: KeyboardEvent): void => {
    const { key } = event;
    const arrowKeyToXYOffset = {
      ArrowUp: { x: 0, y: -10 },
      ArrowRight: { x: 10, y: 0 },
      ArrowDown: { x: 0, y: 10 },
      ArrowLeft: { x: -10, y: 0 }
    };

    if (arrowKeyToXYOffset[key]) {
      event.preventDefault();
      this.scopeOrientation = key === "ArrowDown" || key === "ArrowUp" ? "vertical" : "horizontal";
      this.captureColorFieldColor(
        this.colorFieldScopeLeft + arrowKeyToXYOffset[key].x || 0,
        this.colorFieldScopeTop + arrowKeyToXYOffset[key].y || 0,
        false
      );
    }
  };

  private handleHueScopeKeyDown = (event: KeyboardEvent): void => {
    const modifier = event.shiftKey ? 10 : 1;
    const { key } = event;
    const arrowKeyToXOffset = {
      ArrowUp: 1,
      ArrowRight: 1,
      ArrowDown: -1,
      ArrowLeft: -1
    };

    if (arrowKeyToXOffset[key]) {
      event.preventDefault();
      const delta = arrowKeyToXOffset[key] * modifier;
      const hue = this.baseColorFieldColor.hue();
      const color = this.baseColorFieldColor.hue(hue + delta);
      this.internalColorSet(color, false);
    }
  };

  private handleHexInputChange = (event: Event): void => {
    event.stopPropagation();
    const { allowEmpty, color } = this;
    const input = event.target as HTMLCalciteColorPickerHexInputElement;
    const hex = input.value;

    if (allowEmpty && !hex) {
      this.internalColorSet(null);
      return;
    }

    const normalizedHex = color && normalizeHex(hexify(color, alphaCompatible(this.mode)));

    if (hex !== normalizedHex) {
      this.internalColorSet(Color(hex));
    }
  };

  private handleSavedColorSelect = (event: Event): void => {
    const swatch = event.currentTarget as HTMLCalciteColorPickerSwatchElement;
    this.internalColorSet(Color(swatch.color));
  };

  private handleChannelInput = (event: CustomEvent): void => {
    const input = event.currentTarget as HTMLCalciteInputElement;
    const internalInput = event.detail.nativeEvent.target as HTMLInputElement;
    const channelIndex = Number(input.getAttribute("data-channel-index"));

    const limit =
      this.channelMode === "rgb"
        ? RGB_LIMITS[Object.keys(RGB_LIMITS)[channelIndex]]
        : HSV_LIMITS[Object.keys(HSV_LIMITS)[channelIndex]];

    let inputValue: string;

    if (this.allowEmpty && !input.value) {
      inputValue = "";
    } else {
      const value = Number(input.value) + this.shiftKeyChannelAdjustment;
      const clamped = clamp(value, 0, limit);

      inputValue = clamped.toString();
    }

    input.value = inputValue;
    internalInput.value = inputValue;
  };

  // using @Listen as a workaround for VDOM listener not firing
  @Listen("keydown", { capture: true })
  @Listen("keyup", { capture: true })
  protected handleChannelKeyUpOrDown(event: KeyboardEvent): void {
    this.shiftKeyChannelAdjustment = 0;
    const { key } = event;

    if (
      (key !== "ArrowUp" && key !== "ArrowDown") ||
      !event
        .composedPath()
        .some(
          (node: HTMLElement) =>
            node.classList?.contains(CSS.channel) ||
            node.classList?.contains(CSS.opacityInput) ||
            node.classList?.contains(CSS.opacitySlider)
        )
    ) {
      return;
    }

    const { shiftKey } = event;
    event.preventDefault();

    if (!this.color) {
      this.internalColorSet(this.previousColor);
      event.stopPropagation();
      return;
    }

    // this gets applied to the input's up/down arrow increment/decrement
    const complementaryBump = 9;

    this.shiftKeyChannelAdjustment =
      key === "ArrowUp" && shiftKey
        ? complementaryBump
        : key === "ArrowDown" && shiftKey
        ? -complementaryBump
        : 0;
  }

  private handleChannelChange = (event: CustomEvent): void => {
    const input = event.currentTarget as HTMLCalciteInputElement;
    const channelIndex = Number(input.getAttribute("data-channel-index"));
    const channels = [...this.channels] as this["channels"];

    const shouldClearChannels = this.allowEmpty && !input.value;

    if (shouldClearChannels) {
      this.channels = [null, null, null];
      this.internalColorSet(null);
      return;
    }

    channels[channelIndex] = Number(input.value);
    this.updateColorFromChannels(channels);
  };

  private handleOpacityInputChange = (event: CustomEvent): void => {
    const input = event.currentTarget as HTMLCalciteInputElement;
    const shouldClearInput = this.allowEmpty && !input.value;

    if (shouldClearInput) {
      this.value = "";
      this.internalColorSet(null);
      return;
    }

    const alpha = Number(input.value);

    if (!this.color) {
      this.internalColorSet(this.previousColor.alpha(opacityToAlpha(alpha)));
      event.stopPropagation();
      return;
    }

    this.color = this.color.alpha(opacityToAlpha(alpha));
  };

  private handleOpacityInputInput = (event: CustomEvent): void => {
    const input = event.currentTarget as HTMLCalciteInputElement;
    const internalInput = event.detail.nativeEvent.target as HTMLInputElement;
    const limit = 100;

    let inputValue: string;

    if (this.allowEmpty && !input.value) {
      inputValue = "";
    } else {
      const value = Number(input.value) + this.shiftKeyChannelAdjustment;
      const clamped = clamp(value, 0, limit);

      inputValue = clamped.toString();
    }

    input.value = inputValue;
    internalInput.value = inputValue;
  };

  private handleOpacitySliderInput = (event: CustomEvent): void => {
    const alpha =
      Number((event.currentTarget as HTMLCalciteInputElement).value) +
      this.shiftKeyChannelAdjustment;
    const clamped = clamp(alpha, 0, 100);

    if (!this.color) {
      this.internalColorSet(this.previousColor.alpha(opacityToAlpha(clamped)));
      event.stopPropagation();
      return;
    }

    this.color = this.color.alpha(opacityToAlpha(clamped));
  };

  private handleSavedColorKeyDown = (event: KeyboardEvent): void => {
    if (isActivationKey(event.key)) {
      event.preventDefault();
      this.handleSavedColorSelect(event);
    }
  };

  private handleColorFieldAndSliderPointerLeave = (): void => {
    this.colorFieldAndSliderInteractive = false;
    this.colorFieldAndSliderHovered = false;

    if (this.sliderThumbState !== "drag" && this.hueThumbState !== "drag") {
      this.hueThumbState = "idle";
      this.sliderThumbState = "idle";
      this.drawColorFieldAndSlider();
    }
  };

  private handleColorFieldAndSliderPointerDown = (event: PointerEvent): void => {
    if (!isPrimaryPointerButton(event)) {
      return;
    }

    const { offsetX, offsetY } = event;
    const region = this.getCanvasRegion(offsetY);

    if (region === "color-field") {
      this.hueThumbState = "drag";
      this.captureColorFieldColor(offsetX, offsetY);
      this.colorFieldScopeNode?.focus();
    } else if (region === "slider") {
      this.sliderThumbState = "drag";
      this.captureHueSliderColor(offsetX);
      this.hueScopeNode?.focus();
    }

    // prevent text selection outside of color field & slider area
    event.preventDefault();

    document.addEventListener("pointermove", this.globalPointerMoveHandler);
    document.addEventListener("pointerup", this.globalPointerUpHandler, { once: true });

    this.activeColorFieldAndSliderRect =
      this.fieldAndSliderRenderingContext.canvas.getBoundingClientRect();
  };

  private globalPointerUpHandler = (event: PointerEvent): void => {
    if (!isPrimaryPointerButton(event)) {
      return;
    }

    const previouslyDragging = this.sliderThumbState === "drag" || this.hueThumbState === "drag";

    this.hueThumbState = "idle";
    this.sliderThumbState = "idle";
    this.activeColorFieldAndSliderRect = null;
    this.drawColorFieldAndSlider();

    if (previouslyDragging) {
      this.calciteColorPickerChange.emit();
    }
  };

  private globalPointerMoveHandler = (event: PointerEvent): void => {
    const { el, dimensions } = this;
    const sliderThumbDragging = this.sliderThumbState === "drag";
    const hueThumbDragging = this.hueThumbState === "drag";

    if (!el.isConnected || (!sliderThumbDragging && !hueThumbDragging)) {
      return;
    }

    let samplingX: number;
    let samplingY: number;

    const colorFieldAndSliderRect = this.activeColorFieldAndSliderRect;
    const { clientX, clientY } = event;

    if (this.colorFieldAndSliderHovered) {
      samplingX = clientX - colorFieldAndSliderRect.x;
      samplingY = clientY - colorFieldAndSliderRect.y;
    } else {
      const colorFieldWidth = dimensions.colorField.width;
      const colorFieldHeight = dimensions.colorField.height;
      const hueSliderHeight = dimensions.slider.height;

      if (
        clientX < colorFieldAndSliderRect.x + colorFieldWidth &&
        clientX > colorFieldAndSliderRect.x
      ) {
        samplingX = clientX - colorFieldAndSliderRect.x;
      } else if (clientX < colorFieldAndSliderRect.x) {
        samplingX = 0;
      } else {
        samplingX = colorFieldWidth - 1;
      }

      if (
        clientY < colorFieldAndSliderRect.y + colorFieldHeight + hueSliderHeight &&
        clientY > colorFieldAndSliderRect.y
      ) {
        samplingY = clientY - colorFieldAndSliderRect.y;
      } else if (clientY < colorFieldAndSliderRect.y) {
        samplingY = 0;
      } else {
        samplingY = colorFieldHeight + hueSliderHeight;
      }
    }

    if (hueThumbDragging) {
      this.captureColorFieldColor(samplingX, samplingY, false);
    } else {
      this.captureHueSliderColor(samplingX);
    }
  };

  private handleColorFieldAndSliderPointerEnterOrMove = ({
    offsetX,
    offsetY
  }: PointerEvent): void => {
    const {
      dimensions: { colorField, slider, thumb }
    } = this;

    this.colorFieldAndSliderInteractive = offsetY <= colorField.height + slider.height;
    this.colorFieldAndSliderHovered = true;

    const region = this.getCanvasRegion(offsetY);

    if (region === "color-field") {
      const prevHueThumbState = this.hueThumbState;
      const color = this.baseColorFieldColor.hsv();

      const centerX = Math.round(color.saturationv() / (HSV_LIMITS.s / colorField.width));
      const centerY = Math.round(
        colorField.height - color.value() / (HSV_LIMITS.v / colorField.height)
      );

      const hoveringThumb = this.containsPoint(offsetX, offsetY, centerX, centerY, thumb.radius);

      let transitionedBetweenHoverAndIdle = false;

      if (prevHueThumbState === "idle" && hoveringThumb) {
        this.hueThumbState = "hover";
        transitionedBetweenHoverAndIdle = true;
      } else if (prevHueThumbState === "hover" && !hoveringThumb) {
        this.hueThumbState = "idle";
        transitionedBetweenHoverAndIdle = true;
      }

      if (this.hueThumbState !== "drag") {
        if (transitionedBetweenHoverAndIdle) {
          // refresh since we won't update color and thus no redraw
          this.drawColorFieldAndSlider();
        }
      }
    } else if (region === "slider") {
      const sliderThumbColor = this.baseColorFieldColor.hsv().saturationv(100).value(100);

      const prevSliderThumbState = this.sliderThumbState;
      const sliderThumbCenterX = Math.round(sliderThumbColor.hue() / (360 / slider.width));
      const sliderThumbCenterY =
        Math.round((slider.height + this.getSliderCapSpacing()) / 2) + colorField.height;

      const hoveringSliderThumb = this.containsPoint(
        offsetX,
        offsetY,
        sliderThumbCenterX,
        sliderThumbCenterY,
        thumb.radius
      );

      let sliderThumbTransitionedBetweenHoverAndIdle = false;

      if (prevSliderThumbState === "idle" && hoveringSliderThumb) {
        this.sliderThumbState = "hover";
        sliderThumbTransitionedBetweenHoverAndIdle = true;
      } else if (prevSliderThumbState === "hover" && !hoveringSliderThumb) {
        this.sliderThumbState = "idle";
        sliderThumbTransitionedBetweenHoverAndIdle = true;
      }

      if (this.sliderThumbState !== "drag") {
        if (sliderThumbTransitionedBetweenHoverAndIdle) {
          // refresh since we won't update color and thus no redraw
          this.drawColorFieldAndSlider();
        }
      }
    }
  };

  //--------------------------------------------------------------------------
  //
  //  Public Methods
  //
  //--------------------------------------------------------------------------

  /** Sets focus on the component. */
  @Method()
  async setFocus(): Promise<void> {
    return focusElement(this.colorFieldScopeNode);
  }

  //--------------------------------------------------------------------------
  //
  //  Lifecycle
  //
  //--------------------------------------------------------------------------

  componentWillLoad(): void {
    const { allowEmpty, color, format, value } = this;

    const willSetNoColor = allowEmpty && !value;
    const parsedMode = parseMode(value);
    const valueIsCompatible =
      willSetNoColor || (format === "auto" && parsedMode) || format === parsedMode;
    const initialColor = willSetNoColor ? null : valueIsCompatible ? Color(value) : color;

    if (!valueIsCompatible) {
      this.showIncompatibleColorWarning(value, format);
    }

    this.setMode(format, false, false);
    this.internalColorSet(initialColor, false, "initial");

    this.updateDimensions(this.scale);

    const storageKey = `${DEFAULT_STORAGE_KEY_PREFIX}${this.storageId}`;

    if (this.storageId && localStorage.getItem(storageKey)) {
      this.savedColors = JSON.parse(localStorage.getItem(storageKey));
    }
  }

  disconnectedCallback(): void {
    document.removeEventListener("pointermove", this.globalPointerMoveHandler);
    document.removeEventListener("pointerup", this.globalPointerUpHandler);
  }

  componentDidRender(): void {
    updateHostInteraction(this);
  }

  //--------------------------------------------------------------------------
  //
  //  Render Methods
  //
  //--------------------------------------------------------------------------

  render(): VNode {
    const {
      alphaEnabled,
      allowEmpty,
      channelsDisabled,
      color,
      intlDeleteColor,
      hexDisabled,
      hideHex,
      hideChannels,
      hideSaved,
      intlHex,
      intlSaved,
      intlSaveColor,
      savedColors,
      savedDisabled,
      scale
    } = this;
    const selectedColorInHex = color ? hexify(color, alphaEnabled) : null;
    const hexInputScale = scale === "l" ? "m" : "s";
    const {
      colorFieldAndSliderInteractive,
      colorFieldScopeTop,
      colorFieldScopeLeft,
      hueScopeLeft,
      hueScopeTop,
      scopeOrientation,
      dimensions: {
        colorField: { height: colorFieldHeight, width: colorFieldWidth },
        slider: { height: sliderHeight }
      }
    } = this;
    const hueTop = hueScopeTop ?? sliderHeight / 2 + colorFieldHeight;
    const hueLeft = hueScopeLeft ?? (colorFieldWidth * DEFAULT_COLOR.hue()) / HSV_LIMITS.h;
    const noColor = color === null;
    const vertical = scopeOrientation === "vertical";
    const noHex = hexDisabled || hideHex;
    const noChannels = channelsDisabled || hideChannels;
    const noSaved = savedDisabled || hideSaved;

    return (
      <div class={CSS.container}>
        <div class={CSS.colorFieldAndSliderWrap}>
          <canvas
            class={{
              [CSS.colorFieldAndSlider]: true,
              [CSS.colorFieldAndSliderInteractive]: colorFieldAndSliderInteractive
            }}
            onPointerDown={this.handleColorFieldAndSliderPointerDown}
            onPointerEnter={this.handleColorFieldAndSliderPointerEnterOrMove}
            onPointerLeave={this.handleColorFieldAndSliderPointerLeave}
            onPointerMove={this.handleColorFieldAndSliderPointerEnterOrMove}
            ref={this.initColorFieldAndSlider}
          />
          <div
            aria-label={vertical ? this.intlValue : this.intlSaturation}
            aria-valuemax={vertical ? HSV_LIMITS.v : HSV_LIMITS.s}
            aria-valuemin="0"
            aria-valuenow={(vertical ? color?.saturationv() : color?.value()) || "0"}
            class={{ [CSS.scope]: true, [CSS.colorFieldScope]: true }}
            onKeyDown={this.handleColorFieldScopeKeyDown}
            ref={this.storeColorFieldScope}
            role="slider"
            style={{ top: `${colorFieldScopeTop || 0}px`, left: `${colorFieldScopeLeft || 0}px` }}
            tabindex="0"
          />
          <div
            aria-label={this.intlHue}
            aria-valuemax={HSV_LIMITS.h}
            aria-valuemin="0"
            aria-valuenow={color?.round().hue() || DEFAULT_COLOR.round().hue()}
            class={{ [CSS.scope]: true, [CSS.hueScope]: true }}
            onKeyDown={this.handleHueScopeKeyDown}
            ref={this.storeHueScope}
            role="slider"
            style={{ top: `${hueTop}px`, left: `${hueLeft}px` }}
            tabindex="0"
          />
        </div>
        {noHex && noChannels ? null : (
          <div
            class={{
              [CSS.controlSection]: true,
              [CSS.section]: true
            }}
          >
            <div class={CSS.hexAndChannelsGroup}>
              {noHex ? null : (
                <div class={CSS.hexOptions}>
                  <span
                    class={{
                      [CSS.header]: true,
                      [CSS.headerSpaced]: true
                    }}
                  >
                    {intlHex}
                  </span>
                  <calcite-color-picker-hex-input
                    allowEmpty={allowEmpty}
                    alphaEnabled={alphaEnabled}
                    class={CSS.control}
                    onCalciteColorPickerHexInputChange={this.handleHexInputChange}
                    scale={hexInputScale}
                    value={selectedColorInHex}
                  />
                </div>
              )}
              {noChannels ? null : (
                <calcite-tabs
                  class={{
                    [CSS.colorModeContainer]: true,
                    [CSS.splitSection]: true
                  }}
<<<<<<< HEAD
=======
                >
                  {intlHex}
                </span>
                <calcite-color-picker-hex-input
                  allowEmpty={allowEmpty}
                  class={CSS.control}
                  numberingSystem={this.numberingSystem}
                  onCalciteColorPickerHexInputChange={this.handleHexInputChange}
>>>>>>> 5718b8d3
                  scale={hexInputScale}
                >
                  <calcite-tab-nav slot="tab-nav">
                    {this.renderChannelsTabTitle("rgb")}
                    {this.renderChannelsTabTitle("hsv")}
                  </calcite-tab-nav>
                  {this.renderChannelsTab("rgb")}
                  {this.renderChannelsTab("hsv")}
                </calcite-tabs>
              )}
            </div>
            {alphaEnabled ? this.renderOpacitySection() : null}
          </div>
        )}
        {noSaved ? null : (
          <div class={{ [CSS.savedColorsSection]: true, [CSS.section]: true }}>
            <div class={CSS.header}>
              <label>{intlSaved}</label>
              <div class={CSS.savedColorsButtons}>
                <calcite-button
                  appearance="transparent"
                  class={CSS.deleteColor}
                  color="neutral"
                  disabled={noColor}
                  iconStart="minus"
                  label={intlDeleteColor}
                  onClick={this.deleteColor}
                  scale={hexInputScale}
                  type="button"
                />
                <calcite-button
                  appearance="transparent"
                  class={CSS.saveColor}
                  color="neutral"
                  disabled={noColor}
                  iconStart="plus"
                  label={intlSaveColor}
                  onClick={this.saveColor}
                  scale={hexInputScale}
                  type="button"
                />
              </div>
            </div>
            {savedColors.length > 0 ? (
              <div class={CSS.savedColors}>
                {[
                  ...savedColors.map((color) => (
                    <calcite-color-picker-swatch
                      active={selectedColorInHex === color}
                      class={CSS.savedColor}
                      color={color}
                      key={color}
                      onClick={this.handleSavedColorSelect}
                      onKeyDown={this.handleSavedColorKeyDown}
                      scale={scale}
                      tabIndex={0}
                    />
                  ))
                ]}
              </div>
            ) : null}
          </div>
        )}
      </div>
    );
  }

  private renderOpacitySection(): VNode {
    const { color, intlOpacity, previousColor } = this;
    const sliderOpacity = alphaToOpacity((color ? color : previousColor).alpha()); // slider keeps previous alpha when null
    const inputOpacity = color ? alphaToOpacity(color.alpha()).toString() : undefined;

    return (
      <div class={CSS.hexOptions} key="opacity">
        <span
          class={{
            [CSS.header]: true,
            [CSS.headerSpaced]: true
          }}
        >
          {intlOpacity}
        </span>
        <div class={CSS.opacityControlGroup}>
          <calcite-slider
            aria-label={intlOpacity}
            class={CSS.opacitySlider}
            max={100}
            min={0}
            onCalciteSliderInput={this.handleOpacitySliderInput}
            step={1}
            value={sliderOpacity}
          />
          <calcite-input
            aria-label={intlOpacity}
            class={CSS.opacityInput}
            max={100}
            min={0}
            numberButtonType="none"
            onCalciteInputChange={this.handleOpacityInputChange}
            onCalciteInputInput={this.handleOpacityInputInput}
            scale={this.scale === "l" ? "m" : "s"}
            step={1}
            suffixText="%"
            type="number"
            value={inputOpacity}
          />
        </div>
      </div>
    );
  }

  private storeColorFieldScope = (node: HTMLDivElement): void => {
    this.colorFieldScopeNode = node;
  };

  private storeHueScope = (node: HTMLDivElement): void => {
    this.hueScopeNode = node;
  };

  private renderChannelsTabTitle = (channelMode: this["channelMode"]): VNode => {
    const { channelMode: activeChannelMode, intlRgb, intlHsv } = this;
    const active = channelMode === activeChannelMode;
    const label = channelMode === "rgb" ? intlRgb : intlHsv;

    return (
      <calcite-tab-title
        active={active}
        class={CSS.colorMode}
        data-color-mode={channelMode}
        key={channelMode}
        onCalciteTabsActivate={this.handleTabActivate}
      >
        {label}
      </calcite-tab-title>
    );
  };

  private renderChannelsTab = (channelMode: this["channelMode"]): VNode => {
    const {
      channelMode: activeChannelMode,
      channels,
      intlB,
      intlBlue,
      intlG,
      intlGreen,
      intlH,
      intlHue,
      intlR,
      intlRed,
      intlS,
      intlSaturation,
      intlV,
      intlValue
    } = this;

    const active = channelMode === activeChannelMode;
    const isRgb = channelMode === "rgb";
    const channelLabels = isRgb ? [intlR, intlG, intlB] : [intlH, intlS, intlV];
    const channelAriaLabels = isRgb
      ? [intlRed, intlGreen, intlBlue]
      : [intlHue, intlSaturation, intlValue];
    const direction = getElementDir(this.el);

    return (
      <calcite-tab active={active} class={CSS.control} key={channelMode}>
        {/* channel order should not be mirrored */}
        <div class={CSS.channels} dir="ltr">
          {channels.map((channel, index) =>
            /* the channel container is ltr, so we apply the host's direction */
            this.renderChannel(
              channel,
              index,
              channelLabels[index],
              channelAriaLabels[index],
              direction
            )
          )}
        </div>
      </calcite-tab>
    );
  };

  private renderChannel = (
    value: number | null,
    index: number,
    label: string,
    ariaLabel: string,
    direction: Direction
  ): VNode => (
    <calcite-input
      class={CSS.channel}
      data-channel-index={index}
      dir={direction}
      label={ariaLabel}
      numberButtonType="none"
      numberingSystem={this.numberingSystem}
      onCalciteInputChange={this.handleChannelChange}
      onCalciteInputInput={this.handleChannelInput}
      onKeyDown={this.handleKeyDown}
      prefixText={label}
      scale={this.scale === "l" ? "m" : "s"}
      type="number"
      value={value?.toString()}
    />
  );

  // --------------------------------------------------------------------------
  //
  //  Private Methods
  //
  //--------------------------------------------------------------------------

  handleKeyDown(event: KeyboardEvent): void {
    if (event.key === "Enter") {
      event.preventDefault();
    }
  }

  private showIncompatibleColorWarning(value: ColorValue, format: Format): void {
    console.warn(
      `ignoring color value (${value}) as it is not compatible with the current format (${format})`
    );
  }

  private setMode(format: ColorPicker["format"], _force = false, warn = true): void {
    const mode = format === "auto" ? this.mode : format;
    this.mode = this.ensureCompatibleMode(mode, warn);
  }

  private ensureCompatibleMode(mode: SupportedMode, warn): SupportedMode {
    const { alphaEnabled } = this;
    const isAlphaCompatible = alphaCompatible(mode);

    if (alphaEnabled && !isAlphaCompatible) {
      const alphaMode = toAlphaMode(mode);

      if (warn) {
        console.warn(
          `setting format to (${alphaMode}) as the provided one (${mode}) does not support alpha`
        );
      }

      return alphaMode;
    }

    if (!alphaEnabled && isAlphaCompatible) {
      const nonAlphaMode = toNonAlphaMode(mode);

      if (warn) {
        console.warn(
          `setting format to (${nonAlphaMode}) as the provided one (${mode}) does not support alpha`
        );
      }

      return nonAlphaMode;
    }

    return mode;
  }

  private captureHueSliderColor(x: number): void {
    const {
      dimensions: {
        slider: { width }
      }
    } = this;
    const hue = (360 / width) * x;

    this.internalColorSet(this.baseColorFieldColor.hue(hue), false);
  }

  private getCanvasRegion(y: number): "color-field" | "slider" | "none" {
    const {
      dimensions: {
        colorField: { height: colorFieldHeight },
        slider: { height: sliderHeight }
      }
    } = this;

    if (y <= colorFieldHeight) {
      return "color-field";
    }

    if (y <= colorFieldHeight + sliderHeight) {
      return "slider";
    }

    return "none";
  }

  private internalColorSet(
    color: Color | null,
    skipEqual = true,
    context: ColorPicker["internalColorUpdateContext"] = "user-interaction"
  ): void {
    if (skipEqual && colorEqual(color, this.color)) {
      return;
    }

    this.internalColorUpdateContext = context;
    this.color = color;
    this.value = this.toValue(color);
    this.internalColorUpdateContext = null;
  }

  private toValue(color: Color | null, format: SupportedMode = this.mode): ColorValue | null {
    if (!color) {
      return null;
    }

    const hexMode = "hex";

    if (format.includes(hexMode)) {
      const hasAlpha = format === CSSColorMode.HEXA;
      return normalizeHex(hexify(color.round(), hasAlpha), hasAlpha);
    }

    if (format.includes("-css")) {
      return color[format.replace("-css", "").replace("a", "")]().round().string();
    }

    const colorObject =
      /* Color() does not support hsva, hsla nor rgba, so we use the non-alpha mode */
      color[toNonAlphaMode(format)]().round().object();

    if (format.endsWith("a")) {
      return normalizeAlpha(colorObject);
    }

    return colorObject;
  }

  private getSliderCapSpacing(): number {
    const {
      dimensions: {
        slider: { height },
        thumb: { radius }
      }
    } = this;

    return radius * 2 - height;
  }

  private updateDimensions(scale: Scale = "m"): void {
    this.dimensions = DIMENSIONS[scale];
  }

  private deleteColor = (): void => {
    const colorToDelete = hexify(this.color, this.alphaEnabled);
    const inStorage = this.savedColors.indexOf(colorToDelete) > -1;

    if (!inStorage) {
      return;
    }

    const savedColors = this.savedColors.filter((color) => color !== colorToDelete);

    this.savedColors = savedColors;

    const storageKey = `${DEFAULT_STORAGE_KEY_PREFIX}${this.storageId}`;

    if (this.storageId) {
      localStorage.setItem(storageKey, JSON.stringify(savedColors));
    }
  };

  private saveColor = (): void => {
    const colorToSave = hexify(this.color, this.alphaEnabled);
    const alreadySaved = this.savedColors.indexOf(colorToSave) > -1;

    if (alreadySaved) {
      return;
    }

    const savedColors = [...this.savedColors, colorToSave];

    this.savedColors = savedColors;

    const storageKey = `${DEFAULT_STORAGE_KEY_PREFIX}${this.storageId}`;

    if (this.storageId) {
      localStorage.setItem(storageKey, JSON.stringify(savedColors));
    }
  };

  private drawColorFieldAndSlider = throttle((): void => {
    if (!this.fieldAndSliderRenderingContext) {
      return;
    }

    this.drawColorField();
    this.drawHueSlider();
  }, throttleFor60FpsInMs);

  private drawColorField(): void {
    const context = this.fieldAndSliderRenderingContext;
    const {
      dimensions: {
        colorField: { height, width }
      }
    } = this;

    context.fillStyle = this.baseColorFieldColor
      .hsv()
      .saturationv(100)
      .value(100)
      .alpha(1)
      .string();
    context.fillRect(0, 0, width, height);

    const whiteGradient = context.createLinearGradient(0, 0, width, 0);
    whiteGradient.addColorStop(0, "rgba(255,255,255,1)");
    whiteGradient.addColorStop(1, "rgba(255,255,255,0)");
    context.fillStyle = whiteGradient;
    context.fillRect(0, 0, width, height);

    const blackGradient = context.createLinearGradient(0, 0, 0, height);
    blackGradient.addColorStop(0, "rgba(0,0,0,0)");
    blackGradient.addColorStop(1, "rgba(0,0,0,1)");
    context.fillStyle = blackGradient;
    context.fillRect(0, 0, width, height);

    this.drawActiveColorFieldColor();
  }

  private setCanvasContextSize(
    canvas: HTMLCanvasElement,
    { height, width }: { height: number; width: number }
  ): void {
    const devicePixelRatio = window.devicePixelRatio || 1;

    canvas.width = width * devicePixelRatio;
    canvas.height = height * devicePixelRatio;
    canvas.style.height = `${height}px`;
    canvas.style.width = `${width}px`;

    const context = canvas.getContext("2d");
    context.scale(devicePixelRatio, devicePixelRatio);
  }

  private captureColorFieldColor = (x: number, y: number, skipEqual = true): void => {
    const {
      dimensions: {
        colorField: { height, width }
      }
    } = this;
    const saturation = Math.round((HSV_LIMITS.s / width) * x);
    const value = Math.round((HSV_LIMITS.v / height) * (height - y));

    this.internalColorSet(
      this.baseColorFieldColor.hsv().saturationv(saturation).value(value),
      skipEqual
    );
  };

  private initColorFieldAndSlider = (canvas: HTMLCanvasElement): void => {
    this.fieldAndSliderRenderingContext = canvas.getContext("2d");
    this.updateCanvasSize(canvas);
  };

  private updateCanvasSize(canvas: HTMLCanvasElement) {
    if (!canvas) {
      return;
    }

    this.setCanvasContextSize(canvas, {
      width: this.dimensions.colorField.width,
      height:
        this.dimensions.colorField.height +
        this.dimensions.slider.height +
        this.getSliderCapSpacing() * 2
    });

    this.drawColorFieldAndSlider();
  }

  private containsPoint(
    testPointX: number,
    testPointY: number,
    boundsX: number,
    boundsY: number,
    boundsRadius: number
  ): boolean {
    return (
      Math.pow(testPointX - boundsX, 2) + Math.pow(testPointY - boundsY, 2) <=
      Math.pow(boundsRadius, 2)
    );
  }

  private drawActiveColorFieldColor(): void {
    const { color } = this;

    if (!color) {
      return;
    }

    const hsvColor = color.hsv();

    const {
      dimensions: {
        colorField: { height, width },
        thumb: { radius }
      }
    } = this;

    const x = hsvColor.saturationv() / (HSV_LIMITS.s / width);
    const y = height - hsvColor.value() / (HSV_LIMITS.v / height);

    requestAnimationFrame(() => {
      this.colorFieldScopeLeft = x;
      this.colorFieldScopeTop = y;
    });

    this.drawThumb(this.fieldAndSliderRenderingContext, radius, x, y, hsvColor, this.hueThumbState);
  }

  private drawThumb(
    context: CanvasRenderingContext2D,
    radius: number,
    x: number,
    y: number,
    color: Color,
    state: "idle" | "hover" | "drag"
  ): void {
    const startAngle = 0;
    const endAngle = 2 * Math.PI;

    context.beginPath();
    context.arc(x, y, radius, startAngle, endAngle);
    context.shadowBlur = state === "hover" ? 32 : 16;
    context.shadowColor = `rgba(0, 0, 0, ${state === "drag" ? 0.32 : 0.16})`;
    context.fillStyle = "#fff";
    context.fill();

    context.beginPath();
    context.arc(x, y, radius - 3, startAngle, endAngle);
    context.shadowBlur = 0;
    context.shadowColor = "transparent";
    context.fillStyle = color.rgb().alpha(1).string();
    context.fill();
  }

  private drawActiveHueSliderColor(): void {
    const { color } = this;

    if (!color) {
      return;
    }

    const hsvColor = color.hsv().saturationv(100).value(100);

    const {
      dimensions: {
        colorField: { height: colorFieldHeight },
        slider: { height, width },
        thumb: { radius }
      }
    } = this;

    const x = hsvColor.hue() / (360 / width);
    const y = height / 2 + colorFieldHeight;

    requestAnimationFrame(() => {
      this.hueScopeLeft = x;
      this.hueScopeTop = y;
    });

    this.drawThumb(
      this.fieldAndSliderRenderingContext,
      radius,
      x,
      y,
      hsvColor,
      this.sliderThumbState
    );
  }

  private drawHueSlider(): void {
    const context = this.fieldAndSliderRenderingContext;
    const {
      dimensions: {
        colorField: { height: colorFieldHeight },
        slider: { height, width }
      }
    } = this;

    const gradient = context.createLinearGradient(0, 0, width, 0);

    const hueSliderColorStopKeywords = ["red", "yellow", "lime", "cyan", "blue", "magenta", "red"];

    const offset = 1 / (hueSliderColorStopKeywords.length - 1);
    let currentOffset = 0;

    hueSliderColorStopKeywords.forEach((keyword) => {
      gradient.addColorStop(currentOffset, Color(keyword).string());
      currentOffset += offset;
    });

    context.fillStyle = gradient;
    context.clearRect(0, colorFieldHeight, width, height + this.getSliderCapSpacing() * 2);
    context.fillRect(0, colorFieldHeight, width, height);

    this.drawActiveHueSliderColor();
  }

  private updateColorFromChannels(channels: this["channels"]): void {
    this.internalColorSet(
      Color(
        this.alphaEnabled && this.color ? [...channels, this.color.alpha()] : channels,
        this.channelMode
      )
    );
  }

  private updateChannelsFromColor(color: Color | null): void {
    this.channels = color ? this.toChannels(color) : [null, null, null];
  }

  private toChannels(color: Color): [number, number, number] {
    const { channelMode } = this;

    return color[channelMode]()
      .array()
      .slice(0, 3) // drop any alpha channel value since we have a slider for that
      .map((value) => Math.floor(value)) as [number, number, number];
  }
}<|MERGE_RESOLUTION|>--- conflicted
+++ resolved
@@ -32,8 +32,8 @@
   RGB_LIMITS,
   TEXT
 } from "./resources";
-<<<<<<< HEAD
-import { Direction, focusElement, getElementDir } from "../../utils/dom";
+
+import { Direction, focusElement, getElementDir, isPrimaryPointerButton } from "../../utils/dom";
 import {
   alphaCompatible,
   alphaToOpacity,
@@ -50,20 +50,12 @@
   toAlphaMode,
   toNonAlphaMode
 } from "./utils";
-
-import { clamp } from "../../utils/math";
-import { InteractiveComponent, updateHostInteraction } from "../../utils/interactive";
-import { throttle } from "lodash-es";
-=======
-import { Direction, focusElement, getElementDir, isPrimaryPointerButton } from "../../utils/dom";
-import { colorEqual, CSSColorMode, Format, normalizeHex, parseMode, SupportedMode } from "./utils";
 import { throttle } from "lodash-es";
 
 import { clamp } from "../../utils/math";
 import { InteractiveComponent, updateHostInteraction } from "../../utils/interactive";
 import { isActivationKey } from "../../utils/key";
 import { NumberingSystem } from "../../utils/locale";
->>>>>>> 5718b8d3
 
 const throttleFor60FpsInMs = 16;
 
@@ -95,7 +87,6 @@
   @Prop({ reflect: true }) allowEmpty = false;
 
   /**
-<<<<<<< HEAD
    * When true, the color picker will process and display alpha characters.
    */
   @Prop() alphaEnabled = false;
@@ -112,15 +103,12 @@
     }
   }
 
-  /** specify the appearance - default (containing border), or minimal (no containing border) */
-  @Prop({ reflect: true }) appearance: ColorAppearance = "default";
-=======
+  /**
    * Specifies the appearance style of the component -
    *
    * `"solid"` (containing border) or `"minimal"` (no containing border).
    */
   @Prop({ reflect: true }) appearance: ColorAppearance = "solid";
->>>>>>> 5718b8d3
 
   /**
    * Internal prop for advanced use-cases.
@@ -151,11 +139,7 @@
    *
    * @default "auto"
    */
-<<<<<<< HEAD
-  @Prop() format: Format = "auto";
-=======
-  @Prop({ reflect: true }) format: Format = defaultFormat;
->>>>>>> 5718b8d3
+  @Prop({ reflect: true }) format: Format = "auto";
 
   @Watch("format")
   handleFormatChange(format: Format): void {
@@ -163,40 +147,29 @@
     this.internalColorSet(this.color, false, "internal");
   }
 
-<<<<<<< HEAD
   /** When true, hides the hex input */
   @Prop() hexDisabled = false;
 
   /**
-   * When true, hides the hex input
+   * When `true`, hides the Hex input.
    *
    * @deprecated use `hexDisabled` instead
    */
-  @Prop() hideHex = false;
-
-  /**
-   * When true, hides the RGB/HSV channel inputs
+  @Prop({ reflect: true }) hideHex = false;
+
+  /**
+   * When `true`, hides the RGB/HSV channel inputs.
    *
    * @deprecated use `channelsDisabled` instead
    */
-  @Prop() hideChannels = false;
-
-  /**
-   * When true, hides the saved colors section
-   *
-   * @deprecated use `saveDisabled` instead
-   */
-  @Prop() hideSaved = false;
-=======
-  /** When `true`, hides the Hex input. */
-  @Prop({ reflect: true }) hideHex = false;
-
-  /** When `true`, hides the RGB/HSV channel inputs. */
   @Prop({ reflect: true }) hideChannels = false;
 
-  /** When `true`, hides the saved colors section. */
+  /**
+   * When `true`, hides the saved colors section.
+   *
+   * @deprecated use `savedDisabled` instead
+   */
   @Prop({ reflect: true }) hideSaved = false;
->>>>>>> 5718b8d3
 
   /**
    * Accessible name for the RGB section's blue channel.
@@ -269,17 +242,16 @@
   @Prop() intlNoColor = TEXT.noColor;
 
   /**
-<<<<<<< HEAD
    * Label used for the opacity description.
+   *
    * @default "Opacity"
    */
   @Prop() intlOpacity = TEXT.opacity;
 
-  /** Label used for the red channel
-=======
+  /**
+   * Label used for the red channel
    * Accessible name for the RGB section's red channel.
    *
->>>>>>> 5718b8d3
    * @default "R"
    */
   @Prop() intlR = TEXT.r;
@@ -340,16 +312,10 @@
    */
   @Prop() intlValue = TEXT.value;
 
-<<<<<<< HEAD
   /** When true, hides the saved colors section */
-  @Prop() savedDisabled = false;
-
-  /**
-   * The scale of the color picker.
-   */
-=======
+  @Prop({ reflect: true }) savedDisabled = false;
+
   /** Specifies the size of the component. */
->>>>>>> 5718b8d3
   @Prop({ reflect: true }) scale: Scale = "m";
 
   @Watch("scale")
@@ -365,14 +331,7 @@
   @Prop({ reflect: true }) numberingSystem?: NumberingSystem;
 
   /**
-<<<<<<< HEAD
-   * The color value.
-   *
-   * This value can be either a [CSS string](https://developer.mozilla.org/en-US/docs/Web/CSS/color)
-   * a RGB, HSL or HSV object.
-=======
    * The component's value, where the value can be a CSS color string, or a RGB, HSL or HSV object.
->>>>>>> 5718b8d3
    *
    * The type will be preserved as the color is updated.
    *
@@ -1061,6 +1020,7 @@
                     allowEmpty={allowEmpty}
                     alphaEnabled={alphaEnabled}
                     class={CSS.control}
+                    numberingSystem={this.numberingSystem}
                     onCalciteColorPickerHexInputChange={this.handleHexInputChange}
                     scale={hexInputScale}
                     value={selectedColorInHex}
@@ -1073,17 +1033,6 @@
                     [CSS.colorModeContainer]: true,
                     [CSS.splitSection]: true
                   }}
-<<<<<<< HEAD
-=======
-                >
-                  {intlHex}
-                </span>
-                <calcite-color-picker-hex-input
-                  allowEmpty={allowEmpty}
-                  class={CSS.control}
-                  numberingSystem={this.numberingSystem}
-                  onCalciteColorPickerHexInputChange={this.handleHexInputChange}
->>>>>>> 5718b8d3
                   scale={hexInputScale}
                 >
                   <calcite-tab-nav slot="tab-nav">
