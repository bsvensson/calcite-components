--- conflicted
+++ resolved
@@ -48,14 +48,10 @@
 @Component({
   tag: "calcite-panel",
   styleUrl: "panel.scss",
-<<<<<<< HEAD
   shadow: {
     delegatesFocus: true
-  }
-=======
-  shadow: true,
+  },
   assetsDirs: ["assets"]
->>>>>>> d754b294
 })
 export class Panel
   implements InteractiveComponent, LoadableComponent, LocalizedComponent, T9nComponent
