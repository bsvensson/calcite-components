--- conflicted
+++ resolved
@@ -312,38 +312,9 @@
    * Sets focus on the component.
    */
   @Method()
-<<<<<<< HEAD
-  async setFocus(focusId?: "back-button" | "dismiss-button"): Promise<void> {
+  async setFocus(): Promise<void> {
     await componentLoaded(this.el);
-
-    const { backButtonEl, closeButtonEl, containerEl } = this;
-
-    if (focusId === "back-button") {
-      backButtonEl?.setFocus();
-      return;
-    }
-
-    if (focusId === "dismiss-button") {
-      closeButtonEl?.setFocus();
-      return;
-    }
-
-    if (backButtonEl) {
-      backButtonEl.setFocus();
-      return;
-    }
-
-    if (closeButtonEl) {
-      closeButtonEl.setFocus();
-      return;
-    }
-
-    containerEl?.focus();
-=======
-  async setFocus(): Promise<void> {
-    await componentLoaded(this);
     focusFirstTabbable(this.containerEl);
->>>>>>> fb241ce9
   }
 
   /**
