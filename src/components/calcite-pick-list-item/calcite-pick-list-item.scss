--- conflicted
+++ resolved
@@ -95,7 +95,6 @@
 }
 
 .actions--start ~ .label {
-<<<<<<< HEAD
   @apply pl-1;
 }
 
@@ -133,7 +132,5 @@
 .calcite--rtl .actions--start ~ .label {
   padding-left: unset;
   @apply pr-1;
-=======
   padding-inline-start: theme("padding.1");
->>>>>>> 6463350f
 }