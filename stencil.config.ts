--- conflicted
+++ resolved
@@ -26,13 +26,10 @@
       ],
     },
     { components: ["calcite-icon"] },
-<<<<<<< HEAD
     { components: ["calcite-input"] },
     { components: ["calcite-input-message"] },
     { components: ["calcite-label"] },
-=======
     { components: ["calcite-link"] },
->>>>>>> 5ac9d696
     { components: ["calcite-loader"] },
     { components: ["calcite-modal"] },
     { components: ["calcite-notice"] },
