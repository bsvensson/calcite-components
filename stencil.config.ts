import { Config } from "@stencil/core";
import { sass } from "@stencil/sass";

export const config: Config = {
  namespace: "calcite",
  outputTargets:[
    { type: "dist" },
    { type: "docs" },
    {
      type: "www",
      serviceWorker: null // disable service workers
    }
  ],
<<<<<<< HEAD
  plugins: [
    sass({
      includePaths: ["node_modules/calcite-web/lib/sass"],
      injectGlobalPaths: [
        "node_modules/calcite-web/lib/sass/calcite-web/imports.scss"
=======
  globalStyle: "src/assets/styles/includes.scss",
  plugins: [
    sass({
      injectGlobalPaths: [
       "src/assets/styles/includes.scss"
>>>>>>> c8d0be5a
      ]
    })
  ]
};<|MERGE_RESOLUTION|>--- conflicted
+++ resolved
@@ -3,7 +3,7 @@
 
 export const config: Config = {
   namespace: "calcite",
-  outputTargets:[
+  outputTargets: [
     { type: "dist" },
     { type: "docs" },
     {
@@ -11,20 +11,10 @@
       serviceWorker: null // disable service workers
     }
   ],
-<<<<<<< HEAD
-  plugins: [
-    sass({
-      includePaths: ["node_modules/calcite-web/lib/sass"],
-      injectGlobalPaths: [
-        "node_modules/calcite-web/lib/sass/calcite-web/imports.scss"
-=======
   globalStyle: "src/assets/styles/includes.scss",
   plugins: [
     sass({
-      injectGlobalPaths: [
-       "src/assets/styles/includes.scss"
->>>>>>> c8d0be5a
-      ]
+      injectGlobalPaths: ["src/assets/styles/includes.scss"]
     })
   ]
 };