--- conflicted
+++ resolved
@@ -43,11 +43,7 @@
         "calcite-tabs"
       ]
     },
-<<<<<<< HEAD
-    { components: ["calcite-tooltip"] },
-=======
     { components: ["calcite-tooltip", "calcite-tooltip-manager"] },
->>>>>>> bbddf00c
     { components: ["calcite-tree", "calcite-tree-item"] }
   ],
   outputTargets: [
