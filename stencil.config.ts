--- conflicted
+++ resolved
@@ -8,11 +8,8 @@
     { components: ["calcite-alert"] },
     { components: ["calcite-button"] },
     { components: ["calcite-card"] },
-<<<<<<< HEAD
     { components: ["calcite-chip"] },
     { components: ["calcite-combobox"] },
-=======
->>>>>>> 3693b6b3
     {
       components: [
         "calcite-date-picker",
@@ -47,11 +44,7 @@
       ]
     },
     { components: ["calcite-tooltip"] },
-<<<<<<< HEAD
-    { components: ["calcite-tree", "calcite-tree-item"] }
-=======
     { components: ["calcite-tree", "calcite-tree-item"] },
->>>>>>> 3693b6b3
   ],
   outputTargets: [
     { type: "dist-hydrate-script" },
