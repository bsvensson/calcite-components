--- conflicted
+++ resolved
@@ -5,6 +5,15 @@
 The format is based on [Keep a Changelog](http://keepachangelog.com/en/1.0.0/)
 and this project adheres to [Semantic Versioning](http://semver.org/spec/v2.0.0.html).
 
+## Unreleased
+
+### Breaking Changes
+- `calcite-button` no longer accepts `inline` as a value for `appearance` - you can instead
+
+### Added
+
+- new component `calcite-link`
+
 ## [v1.0.0-beta.24] - Apr 8th 2020
 
 ### Fixed
@@ -27,10 +36,6 @@
 
 - `calcite-date-picker` is now `calcite-date`
 - `calcite-date` no longer accepts start of week as a prop
-- `calcite-button` no longer accepts `inline` as a value for `appearance` - you can instead
-  
-### Added
-- new component `calcite-link`
 
 ### Added
 
@@ -66,14 +71,13 @@
 - new `calcite-tooltip-manager` component (#411)
 - `calcite-radio-group` - added `setFocus()` method
 
-  
 ### Breaking Changes
 
 - `calcite-dropdown` - `alignment` attribute now uses `start` and `end` values instead of `left` and `right`
 - `calcite-dropdown-item` - `link-title` attribute has been removed
 - `calcite-icon` - drop `filled` prop as it's no longer valid with the latest calcite UI icons
 - `calcite-tree` - `size` prop is now `scale` to be consistent with other components
-  
+
 ### Updated
 
 - `calcite-dropdown` - active state indicators for `selection-mode=none` have been removed
@@ -349,12 +353,9 @@
 
 First initial beta release.
 
-<<<<<<< HEAD
-=======
 [v1.0.0-beta.24]: https://github.com/Esri/calcite-components/compare/v1.0.0-beta.23...v1.0.0-beta.24 "v1.0.0-beta.24"
 [v1.0.0-beta.23]: https://github.com/Esri/calcite-components/compare/v1.0.0-beta.22...v1.0.0-beta.23 "v1.0.0-beta.23"
 [v1.0.0-beta.22]: https://github.com/Esri/calcite-components/compare/v1.0.0-beta.21...v1.0.0-beta.22 "v1.0.0-beta.22"
->>>>>>> 49fbdd56
 [v1.0.0-beta.21]: https://github.com/Esri/calcite-components/compare/v1.0.0-beta.20...v1.0.0-beta.21 "v1.0.0-beta.21"
 [v1.0.0-beta.20]: https://github.com/Esri/calcite-components/compare/v1.0.0-beta.19...v1.0.0-beta.20 "v1.0.0-beta.20"
 [v1.0.0-beta.19]: https://github.com/Esri/calcite-components/compare/v1.0.0-beta.18...v1.0.0-beta.19 "v1.0.0-beta.19"
