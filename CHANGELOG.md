--- conflicted
+++ resolved
@@ -8,28 +8,19 @@
 ## [Unreleased]
 
 ### Breaking Changes
-<<<<<<< HEAD
 - `calcite-button` - `iconposition` attribute updated to `icon-position`
 - `calcite-dropdown-group` - `grouptitle` attribute updated to `group-title`
 - `calcite-dropdown-item` - `linktitle` attribute updated to `link-title`
   
-
 ### Added
 - `calcite-dropdown` now has configurable `selection-mode` (#220)
+- `no-padding` attribute for modals allowing modal content to fill space
 
 ### Fixed
 - Fix for `calcite-dropdown` taking up height when closed (#213)
 - Fixed incorrect dark theme color, other styling updates
   
 ### Updated
-=======
-- calcite-button "iconposition" attribute updated to "icon-position"
-- calcite-dropdown-group "grouptitle" attribute updated to "group-title"
-- calcite-dropdown-item "linktitle" attribute updated to "link-title"
-
-### Added
-- `no-padding` attribute for modals allowing modal content to fill space
->>>>>>> 4bd6cc88
 
 ## [v1.0.0-beta.13] - Nov 11th 2019
 
