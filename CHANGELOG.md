--- conflicted
+++ resolved
@@ -5,11 +5,11 @@
 The format is based on [Keep a Changelog](http://keepachangelog.com/en/1.0.0/)
 and this project adheres to [Semantic Versioning](http://semver.org/spec/v2.0.0.html).
 
-<<<<<<< HEAD
 ## [Unreleased]
+
 ### Added
 - new component `calcite-stepper`
-=======
+
 ## [v1.0.0-beta.21] - Mar 31st 2020
 
 ### Added
@@ -18,7 +18,6 @@
 - new `calcite-popover-manager` component (#411)
 - new `calcite-tooltip-manager` component (#411)
 - `calcite-radio-group` - added `setFocus()` method
->>>>>>> 6e7de872
 
 ### Breaking Changes
 - `calcite-dropdown` - `alignment` attribute now uses `start` and `end` values instead of `left` and `right`
