# Changelog

All notable changes to this project will be documented in this file.

The format is based on [Keep a Changelog](http://keepachangelog.com/en/1.0.0/)
and this project adheres to [Semantic Versioning](http://semver.org/spec/v2.0.0.html).

<<<<<<< HEAD

## Unreleased
### Added
- new `calcite-label`, `calcite-input`, and `calcite-input-message` components
- `calcite-slider` can now be programmatically focused with the `setFocus()` method
=======
## [Unreleased] 

### Breaking Changes
- `calcite-dropdown` - `alignment` attribute now uses `start` and `end` values instead of `left` and `right`
- `calcite-dropdown-item` - `link-title` attribute has been removed

### Updated
- `calcite-dropdown` - active state indicators for `selection-mode=none` have been removed
- `calcite-dropdown` - active state indicators for `selection-mode=multi` have been updated to use checkmarks
- `calcite-dropdown-item` - any attributes passed to a `calcite-dropdown-item` that has a `href` attribute will now be spread to the rendered child link

### Fixed
- `calcite-dropdown` - `alignment=center` now correctly positions the dropdown if the slotted `dropdown-trigger` is wider than the dropdown container
>>>>>>> 3693b6b3

## [v1.0.0-beta.20] - Feb 25th 2020

### Added
- new component `calcite-card`
<<<<<<< HEAD

### Updated
- `calcite-tooltip`, `calcite-popover` - Allow pointer events for poppers that have escaped their container

=======

### Updated
- `calcite-tooltip`, `calcite-popover` - Allow pointer events for poppers that have escaped their container

>>>>>>> 3693b6b3
## [v1.0.0-beta.19] - Feb 19th 2020

### Added

- `calcite-dropdown-item` can now display icons by passing a Calcite UI Icon name(s) to the `icon-start` and / or `icon-end` attribute
- `calcite-dropdown` now has a `width` attribute which accept a value of "s", "m", or "l", and defaults to "m"

### Breaking Changes

- `calcite-button` no longer accepts path data passed to the `icon` attribute - instead you can now pass a Calcite UI Icon name.
- `calcite-popover` and `calcite-tooltip` - Removed property `boundariesElement`. It is no longer necessary with the latest version of [Popper](https://popper.js.org).
- `calcite-popover` - Removed property `flowInner`. Is no longer supported with the latest version of [Popper](https://popper.js.org). A user can use negative offset values instead.
- `calcite-popover` - Renamed property `xOffset` to `offsetDistance` to better match [popper API](https://popper.js.org/docs/v2/modifiers/offset/). The property now has a default of '6'.
- `calcite-popover` - Renamed property `yOffset` to `offsetSkidding` to better match [popper API](https://popper.js.org/docs/v2/modifiers/offset/).

### Fixed

- `calcite-popover` - Fixed an issue with background color on the close button.
- Addressed RTL inconsistencies for `calcite-accordion`, `calcite-alert`, and `calcite-notice`

## [v1.0.0-beta.18] - Feb 3rd 2020

### Fixed

- `calcite-icon` - fixed issue where icon would not load its icon data. #314
- `calcite-tree` - long strings inside calcite-tree-item no longer overflow from calcite-tree.

## [v1.0.0-beta.17] - Jan 22nd 2020

### Breaking Changes

- `calcite-progress` no longer accepts slotted content

### Added

- new `calcite-pagination` component (#281)
- `calcite-accordion` now accepts `transparent` as an `appearance` attribute value
- `calcite-accordion` now accepts an `icon-type` attribute to specify icon type - "chevron" (default), "caret" or "plus-minus"
- `calcite-accordion-item` now accepts an `item-subtitle` attribute to display beneath `item-title`
- `setFocus()` added to `calcite-alert` - focuses a slotted link or a close button, if present
- `calcite-loader` now accepts a `no-padding` boolean attribute
- `calcitePopoverClose` and `calcitePopoverOpen` events added to `calcite-popover` component

### Updated

- `setFocus()` now focuses the first element in a `calcite-notice` - a slotted link or a close button, if present
- styling fixes for `calcite-button`, `calcite-dropdown`

## [v1.0.0-beta.16] - Dec 19th 2019

### Added

- new `calcite-icon` component
- new `CalciteModal.focusElement` method for restoring focus to an element in a modal
- `calcite-button` now accepts boolean attributes `round` and `floating`
- `calcite-button` can now be programmatically focused with the `setFocus()` method
- the close button of a `dismissible` `calcite-notice` can now be programmatically focused with the `setFocus()` method

### Fixed

- fixes for date picker in Edge (#257)

## [v1.0.0-beta.15] - Nov 26th 2019

### Fixed

- `calcite-date-picker` - Corrected date picker calendar opening up on null or no value property.
- `calcite-date-picker` - Change of input value updates the calendar to show same date.

## [v1.0.0-beta.14] - Nov 18th 2019

### Breaking Changes

- `calcite-button` - `iconposition` attribute updated to `icon-position`
- `calcite-dropdown-group` - `grouptitle` attribute updated to `group-title`
- `calcite-dropdown-item` - `linktitle` attribute updated to `link-title`
- `calcite-alert` - `dismiss` attribute updated to `auto-dismiss`
- `calcite-alert` - `duration` attribute updated to `auto-dismiss-duration`
- `calcite-alert` - `.openCalciteAlert()` method updated to `.open()`
- `calcite-alert` - `.closeCalciteAlert()` method updated to `.close()`
- `calcite-alert` no longer requires a wrapping `calcite-alerts` component
- `calcite-alerts` has been removed

### Added

- `calcite-notice` - new component has been added
- `calcite-alert` - `scale` is now available as a configurable attribute
- `calcite-dropdown` now has configurable `selection-mode` (#220)
- `no-padding` attribute for modals allowing modal content to fill space
- `calcite-dropdown` now has configurable `type` - click or hover (#220)

### Fixed

- Fix for `calcite-dropdown` taking up height when closed (#213)
- Fixed incorrect dark theme color, other styling updates

## [v1.0.0-beta.13] - Nov 11th 2019

### Added

- Added accordion component (#10)
- New `ScrollContent` method on modals, which allows manipulating scroll position of modal content
- Border radius on popover (#218)

### Fixed

- Fix clicks of radio group item in Edge (#139)
- Fix clicks of calcite-switch in Edge (#138)
- Fix `calcite-button` of type `submit` (#193)
- Fix `calcite-dropdown` focus style (#181)

### Updated

- Improved modal styling (#191)

## [v1.0.0-beta.12] - Nov 1st 2019

### Updated

- Medium modals are now a more readable line length (#205)
- Popover modifier enhancements (#207)
- Progress component style
- Button component style
- Dropdown component style
- Popover and tooltip shadow / caret style

### Fixed

- Fix back and secondary slots in modal (#209)
- Make docked modal's content section visible on mobile (#203)
- Fix display of modals in edge (#135)
- Fix escape key press when no element is focused but modal is open (#130)
- Fix for button form submission (#193)

## [v1.0.0-beta.11] - Oct 22nd 2019

### Fixed

- Fixes to popup styling
- Fixes duplicate id in button component
- Fixes for tree nav in Edge
- Fixes for toggle styling

### Added

- Added tooltip component
- Added configuration options for Popover

## [v1.0.0-beta.10] - Sep 19th 2019

### Fixed

- Fixed trees with strange nesting
- Edge fixes for alerts, dropdowns, buttons
- Fixed button container styling
- Fixed button appearance inline / no href tab issue

### Added

- Added popover component

## [v1.0.0-beta.9] - Sep 9th 2019

### Fixed

- Fixed scroll behavior in tall modals (only scroll modal content)
- Bug with nesing tree items with and without links
- Fixes for buttons, alerts and dropdowns in Edge
- Allow buttons to fill the height of their host

## [v1.0.0-beta.8] - Sep 3rd 2019

### Added

- Adds a boolean "disableEscape" prop to calcite-modal to make closing on escape optional.

## [v1.0.0-beta.7] - Aug 30th 2019

### Added

- Adds support for dropdown items as links
- Updates toggle styling and adds props for scale

## [v1.0.0-beta.6] - Aug 26th 2019

### Fixed

- `calcite-tree-item`s with both a `<a>` and a `calcite-tree`

## [v1.0.0-beta.5] - Aug 21th 2019

### Added

- adds scale prop to `calcite-radio-group`
- updates style of `calcite-radio-group`
- adds transparent appearance style for `calcite-button`
- adds `iconposition` prop to `calcite-button`
- updates dark theme style for `calcite-button`
- updates theme for `calcite-tree`
- adds support for disabled `calcite-button`

### Fixed

- fix width of medium/large modals with narrow contents

## [v1.0.0-beta.4] - Aug 19th 2019

### Added

- dark theme for `calcite-slider`
- added `<calcite-dropdown>`
- added `<calcite-tree>`

### Fixed

- solved issue with incorrect positioning of handle in `calcite-slider`
- fix various issue in Edge

## [v1.0.0-beta.3] - Aug 16th 2019

### Added

- date picker keyboard support
- date picker page-up and page-down buttons
- pre-render support for existing components

### Fixed

- style updates/dark theme for buttons
- fixed styling of modals in firefox
- fixed radio-group styling in Edge
- pointed calcite-base to correct npm version

## [v1.0.0-beta.2] - Aug 2nd 2019

Fix issue with previous release.

## [v1.0.0-beta.1] - Aug 2nd 2019

First initial beta release.

[v1.0.0-beta.20]: https://github.com/Esri/calcite-components/compare/v1.0.0-beta.19...v1.0.0-beta.20 "v1.0.0-beta.20"
[v1.0.0-beta.19]: https://github.com/Esri/calcite-components/compare/v1.0.0-beta.18...v1.0.0-beta.19 "v1.0.0-beta.19"
[v1.0.0-beta.18]: https://github.com/Esri/calcite-components/compare/v1.0.0-beta.17...v1.0.0-beta.18 "v1.0.0-beta.18"
[v1.0.0-beta.17]: https://github.com/Esri/calcite-components/compare/v1.0.0-beta.16...v1.0.0-beta.17 "v1.0.0-beta.17"
[v1.0.0-beta.16]: https://github.com/Esri/calcite-components/compare/v1.0.0-beta.15...v1.0.0-beta.16 "v1.0.0-beta.16"
[v1.0.0-beta.15]: https://github.com/Esri/calcite-components/compare/v1.0.0-beta.14...v1.0.0-beta.15 "v1.0.0-beta.15"
[v1.0.0-beta.14]: https://github.com/Esri/calcite-components/compare/v1.0.0-beta.13...v1.0.0-beta.14 "v1.0.0-beta.14"
[v1.0.0-beta.13]: https://github.com/Esri/calcite-components/compare/v1.0.0-beta.12...v1.0.0-beta.13 "v1.0.0-beta.13"
[v1.0.0-beta.12]: https://github.com/Esri/calcite-components/compare/v1.0.0-beta.11...v1.0.0-beta.12 "v1.0.0-beta.12"
[v1.0.0-beta.11]: https://github.com/Esri/calcite-components/compare/v1.0.0-beta.10...v1.0.0-beta.11 "v1.0.0-beta.11"
[v1.0.0-beta.10]: https://github.com/Esri/calcite-components/compare/v1.0.0-beta.9...v1.0.0-beta.10 "v1.0.0-beta.10"
[v1.0.0-beta.9]: https://github.com/Esri/calcite-components/compare/v1.0.0-beta.8...v1.0.0-beta.9 "v1.0.0-beta.9"
[v1.0.0-beta.8]: https://github.com/Esri/calcite-components/compare/v1.0.0-beta.7...v1.0.0-beta.8 "v1.0.0-beta.8"
[v1.0.0-beta.7]: https://github.com/Esri/calcite-components/compare/v1.0.0-beta.6...v1.0.0-beta.7 "v1.0.0-beta.7"
[v1.0.0-beta.6]: https://github.com/Esri/calcite-components/compare/v1.0.0-beta.5...v1.0.0-beta.6 "v1.0.0-beta.6"
[v1.0.0-beta.5]: https://github.com/Esri/calcite-components/compare/v1.0.0-beta.4...v1.0.0-beta.5 "v1.0.0-beta.5"
[v1.0.0-beta.4]: https://github.com/Esri/calcite-components/compare/v1.0.0-beta.3...v1.0.0-beta.4 "v1.0.0-beta.4"
[v1.0.0-beta.3]: https://github.com/Esri/calcite-components/compare/v1.0.0-beta.2...v1.0.0-beta.3 "v1.0.0-beta.3"
[v1.0.0-beta.2]: https://github.com/Esri/calcite-components/compare/v1.0.0-beta.1...v1.0.0-beta.2 "v1.0.0-beta.2"
[v1.0.0-beta.1]: https://github.com/Esri/calcite-components/compare/dafb2312835ec6fef134d0d2b20aabd1dfe907cf...v1.0.0-beta.1 "v1.0.0-beta.1"
[head]: https://github.com/Esri/calcite-components/compare/v1.0.0-beta.19...HEAD "Unreleased Changes"<|MERGE_RESOLUTION|>--- conflicted
+++ resolved
@@ -5,14 +5,12 @@
 The format is based on [Keep a Changelog](http://keepachangelog.com/en/1.0.0/)
 and this project adheres to [Semantic Versioning](http://semver.org/spec/v2.0.0.html).
 
-<<<<<<< HEAD
 
 ## Unreleased
+
 ### Added
 - new `calcite-label`, `calcite-input`, and `calcite-input-message` components
 - `calcite-slider` can now be programmatically focused with the `setFocus()` method
-=======
-## [Unreleased] 
 
 ### Breaking Changes
 - `calcite-dropdown` - `alignment` attribute now uses `start` and `end` values instead of `left` and `right`
@@ -25,23 +23,15 @@
 
 ### Fixed
 - `calcite-dropdown` - `alignment=center` now correctly positions the dropdown if the slotted `dropdown-trigger` is wider than the dropdown container
->>>>>>> 3693b6b3
 
 ## [v1.0.0-beta.20] - Feb 25th 2020
 
 ### Added
 - new component `calcite-card`
-<<<<<<< HEAD
 
 ### Updated
 - `calcite-tooltip`, `calcite-popover` - Allow pointer events for poppers that have escaped their container
 
-=======
-
-### Updated
-- `calcite-tooltip`, `calcite-popover` - Allow pointer events for poppers that have escaped their container
-
->>>>>>> 3693b6b3
 ## [v1.0.0-beta.19] - Feb 19th 2020
 
 ### Added
