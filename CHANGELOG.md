# Changelog

All notable changes to this project will be documented in this file.

The format is based on [Keep a Changelog](http://keepachangelog.com/en/1.0.0/)
and this project adheres to [Semantic Versioning](http://semver.org/spec/v2.0.0.html).

## Unreleased
<<<<<<< HEAD
### Added
- `calcite-accordion` now accepts an `icon-type` attribute to specify icon type - "chevron" (default), "caret" or "plus-minus"
- `calcite-accordion-item` now accepts an `item-subtitle` attribute to display beneath `item-title`
=======
### Breaking Changes
- `calcite-progress` no longer accepts slotted content

### Added
- `setFocus()` added to `calcite-alert` - focuses a slotted link or a close button, if present
- `calcite-loader` now accepts a `no-padding` boolean attribute
>>>>>>> 67449be5

### Updated
- `setFocus()` now focuses the first element in a `calcite-notice` - a slotted link or a close button, if present

## [v1.0.0-beta.16] - Dec 19th 2019

### Added
- new `calcite-icon` component
- new `CalciteModal.focusElement` method for restoring focus to an element in a modal
- `calcite-button` now accepts boolean attributes `round` and `floating`
- `calcite-button` can now be programmatically focused with the `setFocus()` method
- the close button of a `dismissible` `calcite-notice` can now be programmatically focused with the `setFocus()` method

### Fixed
- fixes for date picker in Edge (#257)

## [v1.0.0-beta.15] - Nov 26th 2019

### Fixed
- `calcite-date-picker` - Corrected date picker calendar opening up on null or no value property.
- `calcite-date-picker` - Change of input value updates the calendar to show same date.

## [v1.0.0-beta.14] - Nov 18th 2019

### Breaking Changes
- `calcite-button` - `iconposition` attribute updated to `icon-position`
- `calcite-dropdown-group` - `grouptitle` attribute updated to `group-title`
- `calcite-dropdown-item` - `linktitle` attribute updated to `link-title`
- `calcite-alert` - `dismiss` attribute updated to `auto-dismiss`
- `calcite-alert` - `duration` attribute updated to `auto-dismiss-duration`
- `calcite-alert` - `.openCalciteAlert()` method updated to `.open()`
- `calcite-alert` - `.closeCalciteAlert()` method updated to `.close()`
- `calcite-alert` no longer requires a wrapping `calcite-alerts` component
- `calcite-alerts` has been removed

### Added
- `calcite-notice` - new component has been added
- `calcite-alert` - `scale` is now available as a configurable attribute
- `calcite-dropdown` now has configurable `selection-mode` (#220)
- `no-padding` attribute for modals allowing modal content to fill space
- `calcite-dropdown` now has configurable `type` - click or hover (#220)

### Fixed
- Fix for `calcite-dropdown` taking up height when closed (#213)
- Fixed incorrect dark theme color, other styling updates

## [v1.0.0-beta.13] - Nov 11th 2019
### Added
- Added accordion component (#10)
- New `ScrollContent` method on modals, which allows manipulating scroll position of modal content
- Border radius on popover (#218)

### Fixed
- Fix clicks of radio group item in Edge (#139)
- Fix clicks of calcite-switch in Edge (#138)
- Fix `calcite-button` of type `submit` (#193)
- Fix `calcite-dropdown` focus style (#181)

### Updated
- Improved modal styling (#191)

## [v1.0.0-beta.12] - Nov 1st 2019

### Updated
- Medium modals are now a more readable line length (#205)
- Popover modifier enhancements (#207)
- Progress component style
- Button component style
- Dropdown component style
- Popover and tooltip shadow / caret style

### Fixed
- Fix back and secondary slots in modal (#209)
- Make docked modal's content section visible on mobile (#203)
- Fix display of modals in edge (#135)
- Fix escape key press when no element is focused but modal is open (#130)
- Fix for button form submission (#193)

## [v1.0.0-beta.11] - Oct 22nd 2019

### Fixed
- Fixes to popup styling
- Fixes duplicate id in button component
- Fixes for tree nav in Edge
- Fixes for toggle styling

### Added
- Added tooltip component
- Added configuration options for Popover

## [v1.0.0-beta.10] - Sep 19th 2019

### Fixed
- Fixed trees with strange nesting
- Edge fixes for alerts, dropdowns, buttons
- Fixed button container styling
- Fixed button appearance inline / no href tab issue

### Added
- Added popover component

## [v1.0.0-beta.9] - Sep 9th 2019

### Fixed

- Fixed scroll behavior in tall modals (only scroll modal content)
- Bug with nesing tree items with and without links
- Fixes for buttons, alerts and dropdowns in Edge
- Allow buttons to fill the height of their host

## [v1.0.0-beta.8] - Sep 3rd 2019

### Added

- Adds a boolean "disableEscape" prop to calcite-modal to make closing on escape optional.

## [v1.0.0-beta.7] - Aug 30th 2019

### Added

- Adds support for dropdown items as links
- Updates toggle styling and adds props for scale

## [v1.0.0-beta.6] - Aug 26th 2019

### Fixed

- `calcite-tree-item`s with both a `<a>` and a `calcite-tree`

## [v1.0.0-beta.5] - Aug 21th 2019

### Added

- adds scale prop to `calcite-radio-group`
- updates style of `calcite-radio-group`
- adds transparent appearance style for `calcite-button`
- adds `iconposition` prop to `calcite-button`
- updates dark theme style for `calcite-button`
- updates theme for `calcite-tree`
- adds support for disabled `calcite-button`

### Fixed

- fix width of medium/large modals with narrow contents

## [v1.0.0-beta.4] - Aug 19th 2019

### Added

- dark theme for `calcite-slider`
- added `<calcite-dropdown>`
- added `<calcite-tree>`

### Fixed

- solved issue with incorrect positioning of handle in `calcite-slider`
- fix various issue in Edge

## [v1.0.0-beta.3] - Aug 16th 2019

### Added

- date picker keyboard support
- date picker page-up and page-down buttons
- pre-render support for existing components

### Fixed

- style updates/dark theme for buttons
- fixed styling of modals in firefox
- fixed radio-group styling in Edge
- pointed calcite-base to correct npm version

## [v1.0.0-beta.2] - Aug 2nd 2019

Fix issue with previous release.

## [v1.0.0-beta.1] - Aug 2nd 2019

First initial beta release.
[Unreleased]: https://github.com/Esri/calcite-components/compare/v1.0.0-beta.16...master "master"
[v1.0.0-beta.16]: https://github.com/Esri/calcite-components/compare/v1.0.0-beta.15...v1.0.0-beta.16 "v1.0.0-beta.16"
[v1.0.0-beta.15]: https://github.com/Esri/calcite-components/compare/v1.0.0-beta.14...v1.0.0-beta.15 "v1.0.0-beta.15"
[v1.0.0-beta.14]: https://github.com/Esri/calcite-components/compare/v1.0.0-beta.13...v1.0.0-beta.14 "v1.0.0-beta.14"
[v1.0.0-beta.13]: https://github.com/Esri/calcite-components/compare/v1.0.0-beta.12...v1.0.0-beta.13 "v1.0.0-beta.13"
[v1.0.0-beta.12]: https://github.com/Esri/calcite-components/compare/v1.0.0-beta.11...v1.0.0-beta.12 "v1.0.0-beta.12"
[v1.0.0-beta.11]: https://github.com/Esri/calcite-components/compare/v1.0.0-beta.10...v1.0.0-beta.11 "v1.0.0-beta.11"
[v1.0.0-beta.10]: https://github.com/Esri/calcite-components/compare/v1.0.0-beta.9...v1.0.0-beta.10 "v1.0.0-beta.10"
[v1.0.0-beta.9]: https://github.com/Esri/calcite-components/compare/v1.0.0-beta.8...v1.0.0-beta.9 "v1.0.0-beta.9"
[v1.0.0-beta.8]: https://github.com/Esri/calcite-components/compare/v1.0.0-beta.7...v1.0.0-beta.8 "v1.0.0-beta.8"
[v1.0.0-beta.7]: https://github.com/Esri/calcite-components/compare/v1.0.0-beta.6...v1.0.0-beta.7 "v1.0.0-beta.7"
[v1.0.0-beta.6]: https://github.com/Esri/calcite-components/compare/v1.0.0-beta.5...v1.0.0-beta.6 "v1.0.0-beta.6"
[v1.0.0-beta.5]: https://github.com/Esri/calcite-components/compare/v1.0.0-beta.4...v1.0.0-beta.5 "v1.0.0-beta.5"
[v1.0.0-beta.4]: https://github.com/Esri/calcite-components/compare/v1.0.0-beta.3...v1.0.0-beta.4 "v1.0.0-beta.4"
[v1.0.0-beta.3]: https://github.com/Esri/calcite-components/compare/v1.0.0-beta.2...v1.0.0-beta.3 "v1.0.0-beta.3"
[v1.0.0-beta.2]: https://github.com/Esri/calcite-components/compare/v1.0.0-beta.1...v1.0.0-beta.2 "v1.0.0-beta.2"
[v1.0.0-beta.1]: https://github.com/Esri/calcite-components/compare/dafb2312835ec6fef134d0d2b20aabd1dfe907cf...v1.0.0-beta.1 "v1.0.0-beta.1"
[head]: https://github.com/Esri/calcite-components/compare/v1.0.0-beta.8...HEAD "Unreleased Changes"<|MERGE_RESOLUTION|>--- conflicted
+++ resolved
@@ -6,18 +6,15 @@
 and this project adheres to [Semantic Versioning](http://semver.org/spec/v2.0.0.html).
 
 ## Unreleased
-<<<<<<< HEAD
-### Added
+### Breaking Changes
+- `calcite-progress` no longer accepts slotted content
+
+### Added
+- `calcite-accordion` now accepts `transparent` as an `appearance` attribute value
 - `calcite-accordion` now accepts an `icon-type` attribute to specify icon type - "chevron" (default), "caret" or "plus-minus"
 - `calcite-accordion-item` now accepts an `item-subtitle` attribute to display beneath `item-title`
-=======
-### Breaking Changes
-- `calcite-progress` no longer accepts slotted content
-
-### Added
 - `setFocus()` added to `calcite-alert` - focuses a slotted link or a close button, if present
 - `calcite-loader` now accepts a `no-padding` boolean attribute
->>>>>>> 67449be5
 
 ### Updated
 - `setFocus()` now focuses the first element in a `calcite-notice` - a slotted link or a close button, if present
