# Changelog

All notable changes to this project will be documented in this file.

The format is based on [Keep a Changelog](http://keepachangelog.com/en/1.0.0/)
and this project adheres to [Semantic Versioning](http://semver.org/spec/v2.0.0.html).

## Unreleased

### Fixed

- `calcite-input` - will now properly position a requested `icon` if `prefix-text` is also set
<<<<<<< HEAD
- `calcite-alert` - will now properly animate the direction of the auto-dismiss progress bar in RTL
=======
- `calcite-switch` - will now properly display in RTL
>>>>>>> c6aa92ae

## [v1.0.0-beta.26] - May 18th 2020

### Breaking Changes

- `calcite-checkbox` - `size` prop is now `scale` to be consistent with other components
- `calcite-chip` - will not show the dismiss ("x") button unless new `dismissible` prop is `true`
- `calcite-button` - will no longer accept `xs` or `xl` values for `scale` prop
- `calcite-chip` - will no longer accept `xs` or `xl` values for `scale`
- `calcite-combobox` - will no longer accept `xs` or `xl` values for `scale`

### Added

- `calcite-radio-group-item` can now display an icon by passing a Calcite UI Icon name to the `icon` attribute. The icon can be positioned with the `icon-position` attribute.
- `calcite-split-button` now accepts `ellipsis` as a value for the `dropdown-icon-type` attribute
- `calcite-graph` component for simple area graphs from series data sets
- `calcite-chip` - now has a `color` prop that will accept `grey` (default), `blue`, `red`, `yellow`, and `green` as values
- `calcite-chip` - now has an `appearance` prop that will accept `solid` (default) and `clear` as values

### Fixed

- `calcite-dropdown` - will now properly open and close when children of the `dropdown-trigger` slot are acted on.
- `calcite-button` - now trims whitespace to accurately display "icon only" buttons as squares.
- `:root` styles now include some text rendering improvements
- `calcite-input` - fixed missing icons in firefox
- `calcite-date` - fixed small margin/gap above input

### Updated

- `calcite-button` - styling of `appearance=transparent` buttons has been updated
- `calcite-button` - dimensions and font-size of buttons have been updated

## [v1.0.0-beta.25] - Apr 28th 2020

### Breaking Changes

- `calcite-button` no longer accepts `inline` as a value for `appearance` - you can instead use the new `calcite-link` component
- `calcite-pagination` - `backgroundStyle` property removed (always transparent)
- `calcite-pagination` - `num`, `start`, and `total` now refer to records not pages
- `calcite-pagination` - `calcitePaginationUpdate` event now only fires in response to user input
- `calcite-pagination` - `setPage` method removed
- `calcite-date` - `show-calendar` prop changed to `active`

### Added

- new component `calcite-link`
- new `calcite-label`, `calcite-input`, and `calcite-input-message` components
- `calcite-slider` can now be programmatically focused with the `setFocus()` method
- `calcite-date` now has `scale` prop for small, medium, and large
- `calcite-radio-group` now has an `appearance` prop that accepts `outline` or `solid` (default) values
- `calcite-radio-group` now has a `layout` prop that accepts `vertical` or `horizontal` (default) values
- `calcite-input` can now be programmatically focused with the `setFocus()` method
- `calcite-pagination` now has a `scale` prop that accepts `s`, `m` (default), or `l` values
- `calcite-accordion-item` can now display an icon by passing a Calcite UI Icon name to the `icon` attribute

### Fixed

- `calcite-pagination` - pages and next/previous can now be navigated with keyboard
- `calcite-icon` - fixed use of kebab case in filled icon variants (#494)

## [v1.0.0-beta.24] - Apr 8th 2020

### Fixed

- fix NPM release issue

## [v1.0.0-beta.23] - Apr 7th 2020

### Breaking Changes

- `calcite-icon` - `filled` prop removed (use `F` at end of icon name)

### Added

- Support for icons which use multiple paths + opacity

## [v1.0.0-beta.22] - Apr 3rd 2020

### Breaking Changes

- `calcite-date-picker` is now `calcite-date`
- `calcite-date` no longer accepts start of week as a prop

### Added

- new component `calcite-stepper`
- new component `calcite-split-button`
- improved focus styles across all components
- a `max-items` attribute has been added to `calcite-dropdown` (#396)

### Updated

- `calcite-date` - automatically finds start of week for given locale
- `calcite-date` - automatically formats date in input for given locale
- `calcite-date` - support for buddhist era
- `calcite-date` - support for arabic numerals
- `calcite-date` - `calciteDateChange` emits selected `Date` object in `event.detail`

### Fixed

- `calcite-date` - fixed in ie11 (#368)
- `calcite-date` - fixed date entering via input (#307)
- `calcite-date` - columns correct even when very narrow (#308)
- `calcite-icon` - always render in target size to prevent shifting layout (#432)
- `calcite-accordion` - fixed in ie11 (#366)
- `calcite-dropdown` - fixed in ie11 (#369)

## [v1.0.0-beta.21] - Mar 31st 2020

### Added

- new `calcite-combobox` component (#328)
- new `calcite-chip` component (#328)
- new `calcite-popover-manager` component (#411)
- new `calcite-tooltip-manager` component (#411)
- `calcite-radio-group` - added `setFocus()` method

### Breaking Changes

- `calcite-dropdown` - `alignment` attribute now uses `start` and `end` values instead of `left` and `right`
- `calcite-dropdown-item` - `link-title` attribute has been removed
- `calcite-icon` - drop `filled` prop as it's no longer valid with the latest calcite UI icons
- `calcite-tree` - `size` prop is now `scale` to be consistent with other components

### Updated

- `calcite-dropdown` - active state indicators for `selection-mode=none` have been removed
- `calcite-dropdown` - active state indicators for `selection-mode=multi` have been updated to use checkmarks
- `calcite-dropdown-item` - any attributes passed to a `calcite-dropdown-item` that has a `href` attribute will now be spread to the rendered child link
- `calcite-icon` - SVG no longer rendered when icon fails to load
- `calcite-loader` - now displays as circle, added fade out at the end of determinate loader

### Fixed

- `calcite-dropdown` - `alignment=center` now correctly positions the dropdown if the slotted `dropdown-trigger` is wider than the dropdown container
- `calcite-dropdown` - items are now focused when the dropdown is opened
- `calcite-dropdown` - items are now scrollable when the dropdown gets long
- `calcite-icon` - update rendering when `scale` changes
- `calcite-icon` - fixed in ie11
- `calcite-loader` - fixed in ie11
- `calcite-radio-group` - fixed in ie11
- `calcite-progress` - fixed in ie11
- `calcite-modal` - fixed in ie11
- `calcite-slider` - fixed in ie11
- `calcite-tabs` - tabs occupy full height
- `calcite-tree-item` - fixed in ie11
- `calcite-tree` - fixed in ie11

## [v1.0.0-beta.20] - Feb 25th 2020

### Added

- new component `calcite-card`

### Updated

- `calcite-tooltip`, `calcite-popover` - Allow pointer events for poppers that have escaped their container

## [v1.0.0-beta.19] - Feb 19th 2020

### Added

- `calcite-dropdown-item` can now display icons by passing a Calcite UI Icon name(s) to the `icon-start` and / or `icon-end` attribute
- `calcite-dropdown` now has a `width` attribute which accept a value of "s", "m", or "l", and defaults to "m"

### Breaking Changes

- `calcite-button` no longer accepts path data passed to the `icon` attribute - instead you can now pass a Calcite UI Icon name.
- `calcite-popover` and `calcite-tooltip` - Removed property `boundariesElement`. It is no longer necessary with the latest version of [Popper](https://popper.js.org).
- `calcite-popover` - Removed property `flowInner`. Is no longer supported with the latest version of [Popper](https://popper.js.org). A user can use negative offset values instead.
- `calcite-popover` - Renamed property `xOffset` to `offsetDistance` to better match [popper API](https://popper.js.org/docs/v2/modifiers/offset/). The property now has a default of '6'.
- `calcite-popover` - Renamed property `yOffset` to `offsetSkidding` to better match [popper API](https://popper.js.org/docs/v2/modifiers/offset/).

### Fixed

- `calcite-popover` - Fixed an issue with background color on the close button.
- Addressed RTL inconsistencies for `calcite-accordion`, `calcite-alert`, and `calcite-notice`

## [v1.0.0-beta.18] - Feb 3rd 2020

### Fixed

- `calcite-icon` - fixed issue where icon would not load its icon data. #314
- `calcite-tree` - long strings inside calcite-tree-item no longer overflow from calcite-tree.

## [v1.0.0-beta.17] - Jan 22nd 2020

### Breaking Changes

- `calcite-progress` no longer accepts slotted content

### Added

- new `calcite-pagination` component (#281)
- `calcite-accordion` now accepts `transparent` as an `appearance` attribute value
- `calcite-accordion` now accepts an `icon-type` attribute to specify icon type - "chevron" (default), "caret" or "plus-minus"
- `calcite-accordion-item` now accepts an `item-subtitle` attribute to display beneath `item-title`
- `setFocus()` added to `calcite-alert` - focuses a slotted link or a close button, if present
- `calcite-loader` now accepts a `no-padding` boolean attribute
- `calcitePopoverClose` and `calcitePopoverOpen` events added to `calcite-popover` component

### Updated

- `setFocus()` now focuses the first element in a `calcite-notice` - a slotted link or a close button, if present
- styling fixes for `calcite-button`, `calcite-dropdown`

## [v1.0.0-beta.16] - Dec 19th 2019

### Added

- new `calcite-icon` component
- new `CalciteModal.focusElement` method for restoring focus to an element in a modal
- `calcite-button` now accepts boolean attributes `round` and `floating`
- `calcite-button` can now be programmatically focused with the `setFocus()` method
- the close button of a `dismissible` `calcite-notice` can now be programmatically focused with the `setFocus()` method

### Fixed

- fixes for date picker in Edge (#257)

## [v1.0.0-beta.15] - Nov 26th 2019

### Fixed

- `calcite-date-picker` - Corrected date picker calendar opening up on null or no value property.
- `calcite-date-picker` - Change of input value updates the calendar to show same date.

## [v1.0.0-beta.14] - Nov 18th 2019

### Breaking Changes

- `calcite-button` - `iconposition` attribute updated to `icon-position`
- `calcite-dropdown-group` - `grouptitle` attribute updated to `group-title`
- `calcite-dropdown-item` - `linktitle` attribute updated to `link-title`
- `calcite-alert` - `dismiss` attribute updated to `auto-dismiss`
- `calcite-alert` - `duration` attribute updated to `auto-dismiss-duration`
- `calcite-alert` - `.openCalciteAlert()` method updated to `.open()`
- `calcite-alert` - `.closeCalciteAlert()` method updated to `.close()`
- `calcite-alert` no longer requires a wrapping `calcite-alerts` component
- `calcite-alerts` has been removed

### Added

- `calcite-notice` - new component has been added
- `calcite-alert` - `scale` is now available as a configurable attribute
- `calcite-dropdown` now has configurable `selection-mode` (#220)
- `no-padding` attribute for modals allowing modal content to fill space
- `calcite-dropdown` now has configurable `type` - click or hover (#220)

### Fixed

- Fix for `calcite-dropdown` taking up height when closed (#213)
- Fixed incorrect dark theme color, other styling updates

## [v1.0.0-beta.13] - Nov 11th 2019

### Added

- Added accordion component (#10)
- New `ScrollContent` method on modals, which allows manipulating scroll position of modal content
- Border radius on popover (#218)

### Fixed

- Fix clicks of radio group item in Edge (#139)
- Fix clicks of calcite-switch in Edge (#138)
- Fix `calcite-button` of type `submit` (#193)
- Fix `calcite-dropdown` focus style (#181)

### Updated

- Improved modal styling (#191)

## [v1.0.0-beta.12] - Nov 1st 2019

### Updated

- Medium modals are now a more readable line length (#205)
- Popover modifier enhancements (#207)
- Progress component style
- Button component style
- Dropdown component style
- Popover and tooltip shadow / caret style

### Fixed

- Fix back and secondary slots in modal (#209)
- Make docked modal's content section visible on mobile (#203)
- Fix display of modals in edge (#135)
- Fix escape key press when no element is focused but modal is open (#130)
- Fix for button form submission (#193)

## [v1.0.0-beta.11] - Oct 22nd 2019

### Fixed

- Fixes to popup styling
- Fixes duplicate id in button component
- Fixes for tree nav in Edge
- Fixes for toggle styling

### Added

- Added tooltip component
- Added configuration options for Popover

## [v1.0.0-beta.10] - Sep 19th 2019

### Fixed

- Fixed trees with strange nesting
- Edge fixes for alerts, dropdowns, buttons
- Fixed button container styling
- Fixed button appearance inline / no href tab issue

### Added

- Added popover component

## [v1.0.0-beta.9] - Sep 9th 2019

### Fixed

- Fixed scroll behavior in tall modals (only scroll modal content)
- Bug with nesing tree items with and without links
- Fixes for buttons, alerts and dropdowns in Edge
- Allow buttons to fill the height of their host

## [v1.0.0-beta.8] - Sep 3rd 2019

### Added

- Adds a boolean "disableEscape" prop to calcite-modal to make closing on escape optional.

## [v1.0.0-beta.7] - Aug 30th 2019

### Added

- Adds support for dropdown items as links
- Updates toggle styling and adds props for scale

## [v1.0.0-beta.6] - Aug 26th 2019

### Fixed

- `calcite-tree-item`s with both a `<a>` and a `calcite-tree`

## [v1.0.0-beta.5] - Aug 21th 2019

### Added

- adds scale prop to `calcite-radio-group`
- updates style of `calcite-radio-group`
- adds transparent appearance style for `calcite-button`
- adds `iconposition` prop to `calcite-button`
- updates dark theme style for `calcite-button`
- updates theme for `calcite-tree`
- adds support for disabled `calcite-button`

### Fixed

- fix width of medium/large modals with narrow contents

## [v1.0.0-beta.4] - Aug 19th 2019

### Added

- dark theme for `calcite-slider`
- added `<calcite-dropdown>`
- added `<calcite-tree>`

### Fixed

- solved issue with incorrect positioning of handle in `calcite-slider`
- fix various issue in Edge

## [v1.0.0-beta.3] - Aug 16th 2019

### Added

- date picker keyboard support
- date picker page-up and page-down buttons
- pre-render support for existing components

### Fixed

- style updates/dark theme for buttons
- fixed styling of modals in firefox
- fixed radio-group styling in Edge
- pointed calcite-base to correct npm version

## [v1.0.0-beta.2] - Aug 2nd 2019

Fix issue with previous release.

## [v1.0.0-beta.1] - Aug 2nd 2019

First initial beta release.

[v1.0.0-beta.26]: https://github.com/Esri/calcite-components/compare/v1.0.0-beta.25...v1.0.0-beta.26 "v1.0.0-beta.26"
[v1.0.0-beta.25]: https://github.com/Esri/calcite-components/compare/v1.0.0-beta.24...v1.0.0-beta.25 "v1.0.0-beta.25"
[v1.0.0-beta.24]: https://github.com/Esri/calcite-components/compare/v1.0.0-beta.23...v1.0.0-beta.24 "v1.0.0-beta.24"
[v1.0.0-beta.23]: https://github.com/Esri/calcite-components/compare/v1.0.0-beta.22...v1.0.0-beta.23 "v1.0.0-beta.23"
[v1.0.0-beta.22]: https://github.com/Esri/calcite-components/compare/v1.0.0-beta.21...v1.0.0-beta.22 "v1.0.0-beta.22"
[v1.0.0-beta.21]: https://github.com/Esri/calcite-components/compare/v1.0.0-beta.20...v1.0.0-beta.21 "v1.0.0-beta.21"
[v1.0.0-beta.20]: https://github.com/Esri/calcite-components/compare/v1.0.0-beta.19...v1.0.0-beta.20 "v1.0.0-beta.20"
[v1.0.0-beta.19]: https://github.com/Esri/calcite-components/compare/v1.0.0-beta.18...v1.0.0-beta.19 "v1.0.0-beta.19"
[v1.0.0-beta.18]: https://github.com/Esri/calcite-components/compare/v1.0.0-beta.17...v1.0.0-beta.18 "v1.0.0-beta.18"
[v1.0.0-beta.17]: https://github.com/Esri/calcite-components/compare/v1.0.0-beta.16...v1.0.0-beta.17 "v1.0.0-beta.17"
[v1.0.0-beta.16]: https://github.com/Esri/calcite-components/compare/v1.0.0-beta.15...v1.0.0-beta.16 "v1.0.0-beta.16"
[v1.0.0-beta.15]: https://github.com/Esri/calcite-components/compare/v1.0.0-beta.14...v1.0.0-beta.15 "v1.0.0-beta.15"
[v1.0.0-beta.14]: https://github.com/Esri/calcite-components/compare/v1.0.0-beta.13...v1.0.0-beta.14 "v1.0.0-beta.14"
[v1.0.0-beta.13]: https://github.com/Esri/calcite-components/compare/v1.0.0-beta.12...v1.0.0-beta.13 "v1.0.0-beta.13"
[v1.0.0-beta.12]: https://github.com/Esri/calcite-components/compare/v1.0.0-beta.11...v1.0.0-beta.12 "v1.0.0-beta.12"
[v1.0.0-beta.11]: https://github.com/Esri/calcite-components/compare/v1.0.0-beta.10...v1.0.0-beta.11 "v1.0.0-beta.11"
[v1.0.0-beta.10]: https://github.com/Esri/calcite-components/compare/v1.0.0-beta.9...v1.0.0-beta.10 "v1.0.0-beta.10"
[v1.0.0-beta.9]: https://github.com/Esri/calcite-components/compare/v1.0.0-beta.8...v1.0.0-beta.9 "v1.0.0-beta.9"
[v1.0.0-beta.8]: https://github.com/Esri/calcite-components/compare/v1.0.0-beta.7...v1.0.0-beta.8 "v1.0.0-beta.8"
[v1.0.0-beta.7]: https://github.com/Esri/calcite-components/compare/v1.0.0-beta.6...v1.0.0-beta.7 "v1.0.0-beta.7"
[v1.0.0-beta.6]: https://github.com/Esri/calcite-components/compare/v1.0.0-beta.5...v1.0.0-beta.6 "v1.0.0-beta.6"
[v1.0.0-beta.5]: https://github.com/Esri/calcite-components/compare/v1.0.0-beta.4...v1.0.0-beta.5 "v1.0.0-beta.5"
[v1.0.0-beta.4]: https://github.com/Esri/calcite-components/compare/v1.0.0-beta.3...v1.0.0-beta.4 "v1.0.0-beta.4"
[v1.0.0-beta.3]: https://github.com/Esri/calcite-components/compare/v1.0.0-beta.2...v1.0.0-beta.3 "v1.0.0-beta.3"
[v1.0.0-beta.2]: https://github.com/Esri/calcite-components/compare/v1.0.0-beta.1...v1.0.0-beta.2 "v1.0.0-beta.2"
[v1.0.0-beta.1]: https://github.com/Esri/calcite-components/compare/dafb2312835ec6fef134d0d2b20aabd1dfe907cf...v1.0.0-beta.1 "v1.0.0-beta.1"
[head]: https://github.com/Esri/calcite-components/compare/v1.0.0-beta.21...HEAD "Unreleased Changes"<|MERGE_RESOLUTION|>--- conflicted
+++ resolved
@@ -10,11 +10,8 @@
 ### Fixed
 
 - `calcite-input` - will now properly position a requested `icon` if `prefix-text` is also set
-<<<<<<< HEAD
+- `calcite-switch` - will now properly display in RTL
 - `calcite-alert` - will now properly animate the direction of the auto-dismiss progress bar in RTL
-=======
-- `calcite-switch` - will now properly display in RTL
->>>>>>> c6aa92ae
 
 ## [v1.0.0-beta.26] - May 18th 2020
 
