# Changelog

All notable changes to this project will be documented in this file.

The format is based on [Keep a Changelog](http://keepachangelog.com/en/1.0.0/)
and this project adheres to [Semantic Versioning](http://semver.org/spec/v2.0.0.html).

## Unreleased

### Breaking Changes

- `calcite-checkbox` - `size` prop is now `scale` to be consistent with other components
- `calcite-chip` - will not show the dismiss ("x") button unless new `dismissible` prop is `true`

<<<<<<< HEAD
### Fixed

- `calcite-dropdown` - will now properly open and close when children of the `dropdown-trigger` slot are acted on.
=======
### Added

- `calcite-radio-group-item` can now display an icon by passing a Calcite UI Icon name to the `icon` attribute. The icon can be positioned with the `icon-position` attribute.
>>>>>>> f3a4286b

## [v1.0.0-beta.25] - Apr 28th 2020

### Breaking Changes

- `calcite-button` no longer accepts `inline` as a value for `appearance` - you can instead use the new `calcite-link` component
- `calcite-pagination` - `backgroundStyle` property removed (always transparent)
- `calcite-pagination` - `num`, `start`, and `total` now refer to records not pages
- `calcite-pagination` - `calcitePaginationUpdate` event now only fires in response to user input
- `calcite-pagination` - `setPage` method removed
- `calcite-date` - `show-calendar` prop changed to `active`

### Added

- new component `calcite-link`
- new `calcite-label`, `calcite-input`, and `calcite-input-message` components
- `calcite-slider` can now be programmatically focused with the `setFocus()` method
- `calcite-date` now has `scale` prop for small, medium, and large
- `calcite-radio-group` now has an `appearance` prop that accepts `outline` or `solid` (default) values
- `calcite-radio-group` now has a `layout` prop that accepts `vertical` or `horizontal` (default) values
- `calcite-input` can now be programmatically focused with the `setFocus()` method
- `calcite-pagination` now has a `scale` prop that accepts `s`, `m` (default), or `l` values
- `calcite-accordion-item` can now display an icon by passing a Calcite UI Icon name to the `icon` attribute

### Fixed

- `calcite-pagination` - pages and next/previous can now be navigated with keyboard
- `calcite-icon` - fixed use of kebab case in filled icon variants (#494)

## [v1.0.0-beta.24] - Apr 8th 2020

### Fixed

- fix NPM release issue

## [v1.0.0-beta.23] - Apr 7th 2020

### Breaking Changes

- `calcite-icon` - `filled` prop removed (use `F` at end of icon name)

### Added

- Support for icons which use multiple paths + opacity

## [v1.0.0-beta.22] - Apr 3rd 2020

### Breaking Changes

- `calcite-date-picker` is now `calcite-date`
- `calcite-date` no longer accepts start of week as a prop

### Added

- new component `calcite-stepper`
- new component `calcite-split-button`
- improved focus styles across all components
- a `max-items` attribute has been added to `calcite-dropdown` (#396)

### Updated

- `calcite-date` - automatically finds start of week for given locale
- `calcite-date` - automatically formats date in input for given locale
- `calcite-date` - support for buddhist era
- `calcite-date` - support for arabic numerals
- `calcite-date` - `calciteDateChange` emits selected `Date` object in `event.detail`

### Fixed

- `calcite-date` - fixed in ie11 (#368)
- `calcite-date` - fixed date entering via input (#307)
- `calcite-date` - columns correct even when very narrow (#308)
- `calcite-icon` - always render in target size to prevent shifting layout (#432)
- `calcite-accordion` - fixed in ie11 (#366)
- `calcite-dropdown` - fixed in ie11 (#369)

## [v1.0.0-beta.21] - Mar 31st 2020

### Added

- new `calcite-combobox` component (#328)
- new `calcite-chip` component (#328)
- new `calcite-popover-manager` component (#411)
- new `calcite-tooltip-manager` component (#411)
- `calcite-radio-group` - added `setFocus()` method

### Breaking Changes

- `calcite-dropdown` - `alignment` attribute now uses `start` and `end` values instead of `left` and `right`
- `calcite-dropdown-item` - `link-title` attribute has been removed
- `calcite-icon` - drop `filled` prop as it's no longer valid with the latest calcite UI icons
- `calcite-tree` - `size` prop is now `scale` to be consistent with other components

### Updated

- `calcite-dropdown` - active state indicators for `selection-mode=none` have been removed
- `calcite-dropdown` - active state indicators for `selection-mode=multi` have been updated to use checkmarks
- `calcite-dropdown-item` - any attributes passed to a `calcite-dropdown-item` that has a `href` attribute will now be spread to the rendered child link
- `calcite-icon` - SVG no longer rendered when icon fails to load
- `calcite-loader` - now displays as circle, added fade out at the end of determinate loader

### Fixed

- `calcite-dropdown` - `alignment=center` now correctly positions the dropdown if the slotted `dropdown-trigger` is wider than the dropdown container
- `calcite-dropdown` - items are now focused when the dropdown is opened
- `calcite-dropdown` - items are now scrollable when the dropdown gets long
- `calcite-icon` - update rendering when `scale` changes
- `calcite-icon` - fixed in ie11
- `calcite-loader` - fixed in ie11
- `calcite-radio-group` - fixed in ie11
- `calcite-progress` - fixed in ie11
- `calcite-modal` - fixed in ie11
- `calcite-slider` - fixed in ie11
- `calcite-tabs` - tabs occupy full height
- `calcite-tree-item` - fixed in ie11
- `calcite-tree` - fixed in ie11

## [v1.0.0-beta.20] - Feb 25th 2020

### Added

- new component `calcite-card`

### Updated

- `calcite-tooltip`, `calcite-popover` - Allow pointer events for poppers that have escaped their container

## [v1.0.0-beta.19] - Feb 19th 2020

### Added

- `calcite-dropdown-item` can now display icons by passing a Calcite UI Icon name(s) to the `icon-start` and / or `icon-end` attribute
- `calcite-dropdown` now has a `width` attribute which accept a value of "s", "m", or "l", and defaults to "m"

### Breaking Changes

- `calcite-button` no longer accepts path data passed to the `icon` attribute - instead you can now pass a Calcite UI Icon name.
- `calcite-popover` and `calcite-tooltip` - Removed property `boundariesElement`. It is no longer necessary with the latest version of [Popper](https://popper.js.org).
- `calcite-popover` - Removed property `flowInner`. Is no longer supported with the latest version of [Popper](https://popper.js.org). A user can use negative offset values instead.
- `calcite-popover` - Renamed property `xOffset` to `offsetDistance` to better match [popper API](https://popper.js.org/docs/v2/modifiers/offset/). The property now has a default of '6'.
- `calcite-popover` - Renamed property `yOffset` to `offsetSkidding` to better match [popper API](https://popper.js.org/docs/v2/modifiers/offset/).

### Fixed

- `calcite-popover` - Fixed an issue with background color on the close button.
- Addressed RTL inconsistencies for `calcite-accordion`, `calcite-alert`, and `calcite-notice`

## [v1.0.0-beta.18] - Feb 3rd 2020

### Fixed

- `calcite-icon` - fixed issue where icon would not load its icon data. #314
- `calcite-tree` - long strings inside calcite-tree-item no longer overflow from calcite-tree.

## [v1.0.0-beta.17] - Jan 22nd 2020

### Breaking Changes

- `calcite-progress` no longer accepts slotted content

### Added

- new `calcite-pagination` component (#281)
- `calcite-accordion` now accepts `transparent` as an `appearance` attribute value
- `calcite-accordion` now accepts an `icon-type` attribute to specify icon type - "chevron" (default), "caret" or "plus-minus"
- `calcite-accordion-item` now accepts an `item-subtitle` attribute to display beneath `item-title`
- `setFocus()` added to `calcite-alert` - focuses a slotted link or a close button, if present
- `calcite-loader` now accepts a `no-padding` boolean attribute
- `calcitePopoverClose` and `calcitePopoverOpen` events added to `calcite-popover` component

### Updated

- `setFocus()` now focuses the first element in a `calcite-notice` - a slotted link or a close button, if present
- styling fixes for `calcite-button`, `calcite-dropdown`

## [v1.0.0-beta.16] - Dec 19th 2019

### Added

- new `calcite-icon` component
- new `CalciteModal.focusElement` method for restoring focus to an element in a modal
- `calcite-button` now accepts boolean attributes `round` and `floating`
- `calcite-button` can now be programmatically focused with the `setFocus()` method
- the close button of a `dismissible` `calcite-notice` can now be programmatically focused with the `setFocus()` method

### Fixed

- fixes for date picker in Edge (#257)

## [v1.0.0-beta.15] - Nov 26th 2019

### Fixed

- `calcite-date-picker` - Corrected date picker calendar opening up on null or no value property.
- `calcite-date-picker` - Change of input value updates the calendar to show same date.

## [v1.0.0-beta.14] - Nov 18th 2019

### Breaking Changes

- `calcite-button` - `iconposition` attribute updated to `icon-position`
- `calcite-dropdown-group` - `grouptitle` attribute updated to `group-title`
- `calcite-dropdown-item` - `linktitle` attribute updated to `link-title`
- `calcite-alert` - `dismiss` attribute updated to `auto-dismiss`
- `calcite-alert` - `duration` attribute updated to `auto-dismiss-duration`
- `calcite-alert` - `.openCalciteAlert()` method updated to `.open()`
- `calcite-alert` - `.closeCalciteAlert()` method updated to `.close()`
- `calcite-alert` no longer requires a wrapping `calcite-alerts` component
- `calcite-alerts` has been removed

### Added

- `calcite-notice` - new component has been added
- `calcite-alert` - `scale` is now available as a configurable attribute
- `calcite-dropdown` now has configurable `selection-mode` (#220)
- `no-padding` attribute for modals allowing modal content to fill space
- `calcite-dropdown` now has configurable `type` - click or hover (#220)

### Fixed

- Fix for `calcite-dropdown` taking up height when closed (#213)
- Fixed incorrect dark theme color, other styling updates

## [v1.0.0-beta.13] - Nov 11th 2019

### Added

- Added accordion component (#10)
- New `ScrollContent` method on modals, which allows manipulating scroll position of modal content
- Border radius on popover (#218)

### Fixed

- Fix clicks of radio group item in Edge (#139)
- Fix clicks of calcite-switch in Edge (#138)
- Fix `calcite-button` of type `submit` (#193)
- Fix `calcite-dropdown` focus style (#181)

### Updated

- Improved modal styling (#191)

## [v1.0.0-beta.12] - Nov 1st 2019

### Updated

- Medium modals are now a more readable line length (#205)
- Popover modifier enhancements (#207)
- Progress component style
- Button component style
- Dropdown component style
- Popover and tooltip shadow / caret style

### Fixed

- Fix back and secondary slots in modal (#209)
- Make docked modal's content section visible on mobile (#203)
- Fix display of modals in edge (#135)
- Fix escape key press when no element is focused but modal is open (#130)
- Fix for button form submission (#193)

## [v1.0.0-beta.11] - Oct 22nd 2019

### Fixed

- Fixes to popup styling
- Fixes duplicate id in button component
- Fixes for tree nav in Edge
- Fixes for toggle styling

### Added

- Added tooltip component
- Added configuration options for Popover

## [v1.0.0-beta.10] - Sep 19th 2019

### Fixed

- Fixed trees with strange nesting
- Edge fixes for alerts, dropdowns, buttons
- Fixed button container styling
- Fixed button appearance inline / no href tab issue

### Added

- Added popover component

## [v1.0.0-beta.9] - Sep 9th 2019

### Fixed

- Fixed scroll behavior in tall modals (only scroll modal content)
- Bug with nesing tree items with and without links
- Fixes for buttons, alerts and dropdowns in Edge
- Allow buttons to fill the height of their host

## [v1.0.0-beta.8] - Sep 3rd 2019

### Added

- Adds a boolean "disableEscape" prop to calcite-modal to make closing on escape optional.

## [v1.0.0-beta.7] - Aug 30th 2019

### Added

- Adds support for dropdown items as links
- Updates toggle styling and adds props for scale

## [v1.0.0-beta.6] - Aug 26th 2019

### Fixed

- `calcite-tree-item`s with both a `<a>` and a `calcite-tree`

## [v1.0.0-beta.5] - Aug 21th 2019

### Added

- adds scale prop to `calcite-radio-group`
- updates style of `calcite-radio-group`
- adds transparent appearance style for `calcite-button`
- adds `iconposition` prop to `calcite-button`
- updates dark theme style for `calcite-button`
- updates theme for `calcite-tree`
- adds support for disabled `calcite-button`

### Fixed

- fix width of medium/large modals with narrow contents

## [v1.0.0-beta.4] - Aug 19th 2019

### Added

- dark theme for `calcite-slider`
- added `<calcite-dropdown>`
- added `<calcite-tree>`

### Fixed

- solved issue with incorrect positioning of handle in `calcite-slider`
- fix various issue in Edge

## [v1.0.0-beta.3] - Aug 16th 2019

### Added

- date picker keyboard support
- date picker page-up and page-down buttons
- pre-render support for existing components

### Fixed

- style updates/dark theme for buttons
- fixed styling of modals in firefox
- fixed radio-group styling in Edge
- pointed calcite-base to correct npm version

## [v1.0.0-beta.2] - Aug 2nd 2019

Fix issue with previous release.

## [v1.0.0-beta.1] - Aug 2nd 2019

First initial beta release.

[v1.0.0-beta.25]: https://github.com/Esri/calcite-components/compare/v1.0.0-beta.24...v1.0.0-beta.25 "v1.0.0-beta.25"
[v1.0.0-beta.24]: https://github.com/Esri/calcite-components/compare/v1.0.0-beta.23...v1.0.0-beta.24 "v1.0.0-beta.24"
[v1.0.0-beta.23]: https://github.com/Esri/calcite-components/compare/v1.0.0-beta.22...v1.0.0-beta.23 "v1.0.0-beta.23"
[v1.0.0-beta.22]: https://github.com/Esri/calcite-components/compare/v1.0.0-beta.21...v1.0.0-beta.22 "v1.0.0-beta.22"
[v1.0.0-beta.21]: https://github.com/Esri/calcite-components/compare/v1.0.0-beta.20...v1.0.0-beta.21 "v1.0.0-beta.21"
[v1.0.0-beta.20]: https://github.com/Esri/calcite-components/compare/v1.0.0-beta.19...v1.0.0-beta.20 "v1.0.0-beta.20"
[v1.0.0-beta.19]: https://github.com/Esri/calcite-components/compare/v1.0.0-beta.18...v1.0.0-beta.19 "v1.0.0-beta.19"
[v1.0.0-beta.18]: https://github.com/Esri/calcite-components/compare/v1.0.0-beta.17...v1.0.0-beta.18 "v1.0.0-beta.18"
[v1.0.0-beta.17]: https://github.com/Esri/calcite-components/compare/v1.0.0-beta.16...v1.0.0-beta.17 "v1.0.0-beta.17"
[v1.0.0-beta.16]: https://github.com/Esri/calcite-components/compare/v1.0.0-beta.15...v1.0.0-beta.16 "v1.0.0-beta.16"
[v1.0.0-beta.15]: https://github.com/Esri/calcite-components/compare/v1.0.0-beta.14...v1.0.0-beta.15 "v1.0.0-beta.15"
[v1.0.0-beta.14]: https://github.com/Esri/calcite-components/compare/v1.0.0-beta.13...v1.0.0-beta.14 "v1.0.0-beta.14"
[v1.0.0-beta.13]: https://github.com/Esri/calcite-components/compare/v1.0.0-beta.12...v1.0.0-beta.13 "v1.0.0-beta.13"
[v1.0.0-beta.12]: https://github.com/Esri/calcite-components/compare/v1.0.0-beta.11...v1.0.0-beta.12 "v1.0.0-beta.12"
[v1.0.0-beta.11]: https://github.com/Esri/calcite-components/compare/v1.0.0-beta.10...v1.0.0-beta.11 "v1.0.0-beta.11"
[v1.0.0-beta.10]: https://github.com/Esri/calcite-components/compare/v1.0.0-beta.9...v1.0.0-beta.10 "v1.0.0-beta.10"
[v1.0.0-beta.9]: https://github.com/Esri/calcite-components/compare/v1.0.0-beta.8...v1.0.0-beta.9 "v1.0.0-beta.9"
[v1.0.0-beta.8]: https://github.com/Esri/calcite-components/compare/v1.0.0-beta.7...v1.0.0-beta.8 "v1.0.0-beta.8"
[v1.0.0-beta.7]: https://github.com/Esri/calcite-components/compare/v1.0.0-beta.6...v1.0.0-beta.7 "v1.0.0-beta.7"
[v1.0.0-beta.6]: https://github.com/Esri/calcite-components/compare/v1.0.0-beta.5...v1.0.0-beta.6 "v1.0.0-beta.6"
[v1.0.0-beta.5]: https://github.com/Esri/calcite-components/compare/v1.0.0-beta.4...v1.0.0-beta.5 "v1.0.0-beta.5"
[v1.0.0-beta.4]: https://github.com/Esri/calcite-components/compare/v1.0.0-beta.3...v1.0.0-beta.4 "v1.0.0-beta.4"
[v1.0.0-beta.3]: https://github.com/Esri/calcite-components/compare/v1.0.0-beta.2...v1.0.0-beta.3 "v1.0.0-beta.3"
[v1.0.0-beta.2]: https://github.com/Esri/calcite-components/compare/v1.0.0-beta.1...v1.0.0-beta.2 "v1.0.0-beta.2"
[v1.0.0-beta.1]: https://github.com/Esri/calcite-components/compare/dafb2312835ec6fef134d0d2b20aabd1dfe907cf...v1.0.0-beta.1 "v1.0.0-beta.1"
[head]: https://github.com/Esri/calcite-components/compare/v1.0.0-beta.21...HEAD "Unreleased Changes"<|MERGE_RESOLUTION|>--- conflicted
+++ resolved
@@ -12,15 +12,13 @@
 - `calcite-checkbox` - `size` prop is now `scale` to be consistent with other components
 - `calcite-chip` - will not show the dismiss ("x") button unless new `dismissible` prop is `true`
 
-<<<<<<< HEAD
+### Added
+
+- `calcite-radio-group-item` can now display an icon by passing a Calcite UI Icon name to the `icon` attribute. The icon can be positioned with the `icon-position` attribute.
+
 ### Fixed
 
 - `calcite-dropdown` - will now properly open and close when children of the `dropdown-trigger` slot are acted on.
-=======
-### Added
-
-- `calcite-radio-group-item` can now display an icon by passing a Calcite UI Icon name to the `icon` attribute. The icon can be positioned with the `icon-position` attribute.
->>>>>>> f3a4286b
 
 ## [v1.0.0-beta.25] - Apr 28th 2020
 
