# Changelog

All notable changes to this project will be documented in this file.

The format is based on [Keep a Changelog](http://keepachangelog.com/en/1.0.0/)
and this project adheres to [Semantic Versioning](http://semver.org/spec/v2.0.0.html).

## Unreleased

### Breaking Changes

- `calcite-checkbox` - `size` prop is now `scale` to be consistent with other components
- `calcite-chip` - will not show the dismiss ("x") button unless new `dismissible` prop is `true`
<<<<<<< HEAD
- `calcite-chip` - will no longer accept `xs` or `xl` values for `scale`
- `calcite-combobox` - will no longer accept `xs` or `xl` values for `scale`
=======
- `calcite-button` - no longer accepts `xs` or `xl` values for `scale` prop
>>>>>>> d699259c

### Added

- `calcite-radio-group-item` can now display an icon by passing a Calcite UI Icon name to the `icon` attribute. The icon can be positioned with the `icon-position` attribute.
- `calcite-split-button` now accepts `ellipsis` as a value for the `dropdown-icon-type` attribute
- `calcite-graph` component for simple area graphs from series data sets
- `calcite-chip` - now has a `color` prop that will accept `grey` (default), `blue`, `red`, `yellow`, and `green` as values
- `calcite-chip` - now has an `appearance` prop that will accept `solid` (default) and `clear` as values

### Fixed

- `calcite-dropdown` - will now properly open and close when children of the `dropdown-trigger` slot are acted on.
- `calcite-button` - now trims whitespace to accurately display "icon only" buttons as squares.
- `:root` styles now include some text rendering improvements

### Updated

- `calcite-button` - styling of `appearance=transparent` buttons has been updated
- `calcite-button` - dimensions and font-size of buttons have been updated

### Fixes

- `calcite-input` - fixed missing icons in firefox
- `calcite-date` - fixed small margin/gap above input

## [v1.0.0-beta.25] - Apr 28th 2020

### Breaking Changes

- `calcite-button` no longer accepts `inline` as a value for `appearance` - you can instead use the new `calcite-link` component
- `calcite-pagination` - `backgroundStyle` property removed (always transparent)
- `calcite-pagination` - `num`, `start`, and `total` now refer to records not pages
- `calcite-pagination` - `calcitePaginationUpdate` event now only fires in response to user input
- `calcite-pagination` - `setPage` method removed
- `calcite-date` - `show-calendar` prop changed to `active`

### Added

- new component `calcite-link`
- new `calcite-label`, `calcite-input`, and `calcite-input-message` components
- `calcite-slider` can now be programmatically focused with the `setFocus()` method
- `calcite-date` now has `scale` prop for small, medium, and large
- `calcite-radio-group` now has an `appearance` prop that accepts `outline` or `solid` (default) values
- `calcite-radio-group` now has a `layout` prop that accepts `vertical` or `horizontal` (default) values
- `calcite-input` can now be programmatically focused with the `setFocus()` method
- `calcite-pagination` now has a `scale` prop that accepts `s`, `m` (default), or `l` values
- `calcite-accordion-item` can now display an icon by passing a Calcite UI Icon name to the `icon` attribute

### Fixed

- `calcite-pagination` - pages and next/previous can now be navigated with keyboard
- `calcite-icon` - fixed use of kebab case in filled icon variants (#494)

## [v1.0.0-beta.24] - Apr 8th 2020

### Fixed

- fix NPM release issue

## [v1.0.0-beta.23] - Apr 7th 2020

### Breaking Changes

- `calcite-icon` - `filled` prop removed (use `F` at end of icon name)

### Added

- Support for icons which use multiple paths + opacity

## [v1.0.0-beta.22] - Apr 3rd 2020

### Breaking Changes

- `calcite-date-picker` is now `calcite-date`
- `calcite-date` no longer accepts start of week as a prop

### Added

- new component `calcite-stepper`
- new component `calcite-split-button`
- improved focus styles across all components
- a `max-items` attribute has been added to `calcite-dropdown` (#396)

### Updated

- `calcite-date` - automatically finds start of week for given locale
- `calcite-date` - automatically formats date in input for given locale
- `calcite-date` - support for buddhist era
- `calcite-date` - support for arabic numerals
- `calcite-date` - `calciteDateChange` emits selected `Date` object in `event.detail`

### Fixed

- `calcite-date` - fixed in ie11 (#368)
- `calcite-date` - fixed date entering via input (#307)
- `calcite-date` - columns correct even when very narrow (#308)
- `calcite-icon` - always render in target size to prevent shifting layout (#432)
- `calcite-accordion` - fixed in ie11 (#366)
- `calcite-dropdown` - fixed in ie11 (#369)

## [v1.0.0-beta.21] - Mar 31st 2020

### Added

- new `calcite-combobox` component (#328)
- new `calcite-chip` component (#328)
- new `calcite-popover-manager` component (#411)
- new `calcite-tooltip-manager` component (#411)
- `calcite-radio-group` - added `setFocus()` method

### Breaking Changes

- `calcite-dropdown` - `alignment` attribute now uses `start` and `end` values instead of `left` and `right`
- `calcite-dropdown-item` - `link-title` attribute has been removed
- `calcite-icon` - drop `filled` prop as it's no longer valid with the latest calcite UI icons
- `calcite-tree` - `size` prop is now `scale` to be consistent with other components

### Updated

- `calcite-dropdown` - active state indicators for `selection-mode=none` have been removed
- `calcite-dropdown` - active state indicators for `selection-mode=multi` have been updated to use checkmarks
- `calcite-dropdown-item` - any attributes passed to a `calcite-dropdown-item` that has a `href` attribute will now be spread to the rendered child link
- `calcite-icon` - SVG no longer rendered when icon fails to load
- `calcite-loader` - now displays as circle, added fade out at the end of determinate loader

### Fixed

- `calcite-dropdown` - `alignment=center` now correctly positions the dropdown if the slotted `dropdown-trigger` is wider than the dropdown container
- `calcite-dropdown` - items are now focused when the dropdown is opened
- `calcite-dropdown` - items are now scrollable when the dropdown gets long
- `calcite-icon` - update rendering when `scale` changes
- `calcite-icon` - fixed in ie11
- `calcite-loader` - fixed in ie11
- `calcite-radio-group` - fixed in ie11
- `calcite-progress` - fixed in ie11
- `calcite-modal` - fixed in ie11
- `calcite-slider` - fixed in ie11
- `calcite-tabs` - tabs occupy full height
- `calcite-tree-item` - fixed in ie11
- `calcite-tree` - fixed in ie11

## [v1.0.0-beta.20] - Feb 25th 2020

### Added

- new component `calcite-card`

### Updated

- `calcite-tooltip`, `calcite-popover` - Allow pointer events for poppers that have escaped their container

## [v1.0.0-beta.19] - Feb 19th 2020

### Added

- `calcite-dropdown-item` can now display icons by passing a Calcite UI Icon name(s) to the `icon-start` and / or `icon-end` attribute
- `calcite-dropdown` now has a `width` attribute which accept a value of "s", "m", or "l", and defaults to "m"

### Breaking Changes

- `calcite-button` no longer accepts path data passed to the `icon` attribute - instead you can now pass a Calcite UI Icon name.
- `calcite-popover` and `calcite-tooltip` - Removed property `boundariesElement`. It is no longer necessary with the latest version of [Popper](https://popper.js.org).
- `calcite-popover` - Removed property `flowInner`. Is no longer supported with the latest version of [Popper](https://popper.js.org). A user can use negative offset values instead.
- `calcite-popover` - Renamed property `xOffset` to `offsetDistance` to better match [popper API](https://popper.js.org/docs/v2/modifiers/offset/). The property now has a default of '6'.
- `calcite-popover` - Renamed property `yOffset` to `offsetSkidding` to better match [popper API](https://popper.js.org/docs/v2/modifiers/offset/).

### Fixed

- `calcite-popover` - Fixed an issue with background color on the close button.
- Addressed RTL inconsistencies for `calcite-accordion`, `calcite-alert`, and `calcite-notice`

## [v1.0.0-beta.18] - Feb 3rd 2020

### Fixed

- `calcite-icon` - fixed issue where icon would not load its icon data. #314
- `calcite-tree` - long strings inside calcite-tree-item no longer overflow from calcite-tree.

## [v1.0.0-beta.17] - Jan 22nd 2020

### Breaking Changes

- `calcite-progress` no longer accepts slotted content

### Added

- new `calcite-pagination` component (#281)
- `calcite-accordion` now accepts `transparent` as an `appearance` attribute value
- `calcite-accordion` now accepts an `icon-type` attribute to specify icon type - "chevron" (default), "caret" or "plus-minus"
- `calcite-accordion-item` now accepts an `item-subtitle` attribute to display beneath `item-title`
- `setFocus()` added to `calcite-alert` - focuses a slotted link or a close button, if present
- `calcite-loader` now accepts a `no-padding` boolean attribute
- `calcitePopoverClose` and `calcitePopoverOpen` events added to `calcite-popover` component

### Updated

- `setFocus()` now focuses the first element in a `calcite-notice` - a slotted link or a close button, if present
- styling fixes for `calcite-button`, `calcite-dropdown`

## [v1.0.0-beta.16] - Dec 19th 2019

### Added

- new `calcite-icon` component
- new `CalciteModal.focusElement` method for restoring focus to an element in a modal
- `calcite-button` now accepts boolean attributes `round` and `floating`
- `calcite-button` can now be programmatically focused with the `setFocus()` method
- the close button of a `dismissible` `calcite-notice` can now be programmatically focused with the `setFocus()` method

### Fixed

- fixes for date picker in Edge (#257)

## [v1.0.0-beta.15] - Nov 26th 2019

### Fixed

- `calcite-date-picker` - Corrected date picker calendar opening up on null or no value property.
- `calcite-date-picker` - Change of input value updates the calendar to show same date.

## [v1.0.0-beta.14] - Nov 18th 2019

### Breaking Changes

- `calcite-button` - `iconposition` attribute updated to `icon-position`
- `calcite-dropdown-group` - `grouptitle` attribute updated to `group-title`
- `calcite-dropdown-item` - `linktitle` attribute updated to `link-title`
- `calcite-alert` - `dismiss` attribute updated to `auto-dismiss`
- `calcite-alert` - `duration` attribute updated to `auto-dismiss-duration`
- `calcite-alert` - `.openCalciteAlert()` method updated to `.open()`
- `calcite-alert` - `.closeCalciteAlert()` method updated to `.close()`
- `calcite-alert` no longer requires a wrapping `calcite-alerts` component
- `calcite-alerts` has been removed

### Added

- `calcite-notice` - new component has been added
- `calcite-alert` - `scale` is now available as a configurable attribute
- `calcite-dropdown` now has configurable `selection-mode` (#220)
- `no-padding` attribute for modals allowing modal content to fill space
- `calcite-dropdown` now has configurable `type` - click or hover (#220)

### Fixed

- Fix for `calcite-dropdown` taking up height when closed (#213)
- Fixed incorrect dark theme color, other styling updates

## [v1.0.0-beta.13] - Nov 11th 2019

### Added

- Added accordion component (#10)
- New `ScrollContent` method on modals, which allows manipulating scroll position of modal content
- Border radius on popover (#218)

### Fixed

- Fix clicks of radio group item in Edge (#139)
- Fix clicks of calcite-switch in Edge (#138)
- Fix `calcite-button` of type `submit` (#193)
- Fix `calcite-dropdown` focus style (#181)

### Updated

- Improved modal styling (#191)

## [v1.0.0-beta.12] - Nov 1st 2019

### Updated

- Medium modals are now a more readable line length (#205)
- Popover modifier enhancements (#207)
- Progress component style
- Button component style
- Dropdown component style
- Popover and tooltip shadow / caret style

### Fixed

- Fix back and secondary slots in modal (#209)
- Make docked modal's content section visible on mobile (#203)
- Fix display of modals in edge (#135)
- Fix escape key press when no element is focused but modal is open (#130)
- Fix for button form submission (#193)

## [v1.0.0-beta.11] - Oct 22nd 2019

### Fixed

- Fixes to popup styling
- Fixes duplicate id in button component
- Fixes for tree nav in Edge
- Fixes for toggle styling

### Added

- Added tooltip component
- Added configuration options for Popover

## [v1.0.0-beta.10] - Sep 19th 2019

### Fixed

- Fixed trees with strange nesting
- Edge fixes for alerts, dropdowns, buttons
- Fixed button container styling
- Fixed button appearance inline / no href tab issue

### Added

- Added popover component

## [v1.0.0-beta.9] - Sep 9th 2019

### Fixed

- Fixed scroll behavior in tall modals (only scroll modal content)
- Bug with nesing tree items with and without links
- Fixes for buttons, alerts and dropdowns in Edge
- Allow buttons to fill the height of their host

## [v1.0.0-beta.8] - Sep 3rd 2019

### Added

- Adds a boolean "disableEscape" prop to calcite-modal to make closing on escape optional.

## [v1.0.0-beta.7] - Aug 30th 2019

### Added

- Adds support for dropdown items as links
- Updates toggle styling and adds props for scale

## [v1.0.0-beta.6] - Aug 26th 2019

### Fixed

- `calcite-tree-item`s with both a `<a>` and a `calcite-tree`

## [v1.0.0-beta.5] - Aug 21th 2019

### Added

- adds scale prop to `calcite-radio-group`
- updates style of `calcite-radio-group`
- adds transparent appearance style for `calcite-button`
- adds `iconposition` prop to `calcite-button`
- updates dark theme style for `calcite-button`
- updates theme for `calcite-tree`
- adds support for disabled `calcite-button`

### Fixed

- fix width of medium/large modals with narrow contents

## [v1.0.0-beta.4] - Aug 19th 2019

### Added

- dark theme for `calcite-slider`
- added `<calcite-dropdown>`
- added `<calcite-tree>`

### Fixed

- solved issue with incorrect positioning of handle in `calcite-slider`
- fix various issue in Edge

## [v1.0.0-beta.3] - Aug 16th 2019

### Added

- date picker keyboard support
- date picker page-up and page-down buttons
- pre-render support for existing components

### Fixed

- style updates/dark theme for buttons
- fixed styling of modals in firefox
- fixed radio-group styling in Edge
- pointed calcite-base to correct npm version

## [v1.0.0-beta.2] - Aug 2nd 2019

Fix issue with previous release.

## [v1.0.0-beta.1] - Aug 2nd 2019

First initial beta release.

[v1.0.0-beta.25]: https://github.com/Esri/calcite-components/compare/v1.0.0-beta.24...v1.0.0-beta.25 "v1.0.0-beta.25"
[v1.0.0-beta.24]: https://github.com/Esri/calcite-components/compare/v1.0.0-beta.23...v1.0.0-beta.24 "v1.0.0-beta.24"
[v1.0.0-beta.23]: https://github.com/Esri/calcite-components/compare/v1.0.0-beta.22...v1.0.0-beta.23 "v1.0.0-beta.23"
[v1.0.0-beta.22]: https://github.com/Esri/calcite-components/compare/v1.0.0-beta.21...v1.0.0-beta.22 "v1.0.0-beta.22"
[v1.0.0-beta.21]: https://github.com/Esri/calcite-components/compare/v1.0.0-beta.20...v1.0.0-beta.21 "v1.0.0-beta.21"
[v1.0.0-beta.20]: https://github.com/Esri/calcite-components/compare/v1.0.0-beta.19...v1.0.0-beta.20 "v1.0.0-beta.20"
[v1.0.0-beta.19]: https://github.com/Esri/calcite-components/compare/v1.0.0-beta.18...v1.0.0-beta.19 "v1.0.0-beta.19"
[v1.0.0-beta.18]: https://github.com/Esri/calcite-components/compare/v1.0.0-beta.17...v1.0.0-beta.18 "v1.0.0-beta.18"
[v1.0.0-beta.17]: https://github.com/Esri/calcite-components/compare/v1.0.0-beta.16...v1.0.0-beta.17 "v1.0.0-beta.17"
[v1.0.0-beta.16]: https://github.com/Esri/calcite-components/compare/v1.0.0-beta.15...v1.0.0-beta.16 "v1.0.0-beta.16"
[v1.0.0-beta.15]: https://github.com/Esri/calcite-components/compare/v1.0.0-beta.14...v1.0.0-beta.15 "v1.0.0-beta.15"
[v1.0.0-beta.14]: https://github.com/Esri/calcite-components/compare/v1.0.0-beta.13...v1.0.0-beta.14 "v1.0.0-beta.14"
[v1.0.0-beta.13]: https://github.com/Esri/calcite-components/compare/v1.0.0-beta.12...v1.0.0-beta.13 "v1.0.0-beta.13"
[v1.0.0-beta.12]: https://github.com/Esri/calcite-components/compare/v1.0.0-beta.11...v1.0.0-beta.12 "v1.0.0-beta.12"
[v1.0.0-beta.11]: https://github.com/Esri/calcite-components/compare/v1.0.0-beta.10...v1.0.0-beta.11 "v1.0.0-beta.11"
[v1.0.0-beta.10]: https://github.com/Esri/calcite-components/compare/v1.0.0-beta.9...v1.0.0-beta.10 "v1.0.0-beta.10"
[v1.0.0-beta.9]: https://github.com/Esri/calcite-components/compare/v1.0.0-beta.8...v1.0.0-beta.9 "v1.0.0-beta.9"
[v1.0.0-beta.8]: https://github.com/Esri/calcite-components/compare/v1.0.0-beta.7...v1.0.0-beta.8 "v1.0.0-beta.8"
[v1.0.0-beta.7]: https://github.com/Esri/calcite-components/compare/v1.0.0-beta.6...v1.0.0-beta.7 "v1.0.0-beta.7"
[v1.0.0-beta.6]: https://github.com/Esri/calcite-components/compare/v1.0.0-beta.5...v1.0.0-beta.6 "v1.0.0-beta.6"
[v1.0.0-beta.5]: https://github.com/Esri/calcite-components/compare/v1.0.0-beta.4...v1.0.0-beta.5 "v1.0.0-beta.5"
[v1.0.0-beta.4]: https://github.com/Esri/calcite-components/compare/v1.0.0-beta.3...v1.0.0-beta.4 "v1.0.0-beta.4"
[v1.0.0-beta.3]: https://github.com/Esri/calcite-components/compare/v1.0.0-beta.2...v1.0.0-beta.3 "v1.0.0-beta.3"
[v1.0.0-beta.2]: https://github.com/Esri/calcite-components/compare/v1.0.0-beta.1...v1.0.0-beta.2 "v1.0.0-beta.2"
[v1.0.0-beta.1]: https://github.com/Esri/calcite-components/compare/dafb2312835ec6fef134d0d2b20aabd1dfe907cf...v1.0.0-beta.1 "v1.0.0-beta.1"
[head]: https://github.com/Esri/calcite-components/compare/v1.0.0-beta.21...HEAD "Unreleased Changes"<|MERGE_RESOLUTION|>--- conflicted
+++ resolved
@@ -11,12 +11,9 @@
 
 - `calcite-checkbox` - `size` prop is now `scale` to be consistent with other components
 - `calcite-chip` - will not show the dismiss ("x") button unless new `dismissible` prop is `true`
-<<<<<<< HEAD
+- `calcite-button` - will no longer accept `xs` or `xl` values for `scale` prop
 - `calcite-chip` - will no longer accept `xs` or `xl` values for `scale`
 - `calcite-combobox` - will no longer accept `xs` or `xl` values for `scale`
-=======
-- `calcite-button` - no longer accepts `xs` or `xl` values for `scale` prop
->>>>>>> d699259c
 
 ### Added
 
