--- conflicted
+++ resolved
@@ -7,13 +7,13 @@
 
 ## Unreleased
 
-<<<<<<< HEAD
 ### Breaking Changes
 
 - `calcite-input` - `calciteInputChange` event has been renamed to `calciteInputInput`
-=======
+
+### Added
+
 - `calcite-radio-group` now has a `width` prop that accepts `auto` (default) or `full` values.
->>>>>>> 8b0ae24a
 
 ### Fixed
 
