--- conflicted
+++ resolved
@@ -7,7 +7,6 @@
 
 ## Unreleased
 
-<<<<<<< HEAD
 ### Breaking Changes
 
 - `calcite-popover` and `calcite-tooltip` - Removed prop `boundariesElement`. It is no longer necessary with the latest version of [Popper](https://popper.js.org).
@@ -18,23 +17,23 @@
 ### Fixed
 
 - `calcite-popover` - Fixed an issue with background color on the close button.
-=======
-### Fixed
 - Addressed RTL inconsistencies for `calcite-accordion`, `calcite-alert`, and `calcite-notice`
->>>>>>> 4e97aef2
 
 ## [v1.0.0-beta.18] - Feb 3rd 2020
 
 ### Fixed
+
 - `calcite-icon` - fixed issue where icon would not load its icon data. #314
-- `calcite-tree` - long strings inside calcite-tree-item no longer overflow from calcite-tree. 
+- `calcite-tree` - long strings inside calcite-tree-item no longer overflow from calcite-tree.
 
 ## [v1.0.0-beta.17] - Jan 22nd 2020
 
 ### Breaking Changes
+
 - `calcite-progress` no longer accepts slotted content
 
 ### Added
+
 - new `calcite-pagination` component (#281)
 - `calcite-accordion` now accepts `transparent` as an `appearance` attribute value
 - `calcite-accordion` now accepts an `icon-type` attribute to specify icon type - "chevron" (default), "caret" or "plus-minus"
@@ -42,14 +41,16 @@
 - `setFocus()` added to `calcite-alert` - focuses a slotted link or a close button, if present
 - `calcite-loader` now accepts a `no-padding` boolean attribute
 - `calcitePopoverClose` and `calcitePopoverOpen` events added to `calcite-popover` component
-  
+
 ### Updated
+
 - `setFocus()` now focuses the first element in a `calcite-notice` - a slotted link or a close button, if present
 - styling fixes for `calcite-button`, `calcite-dropdown`
 
 ## [v1.0.0-beta.16] - Dec 19th 2019
 
 ### Added
+
 - new `calcite-icon` component
 - new `CalciteModal.focusElement` method for restoring focus to an element in a modal
 - `calcite-button` now accepts boolean attributes `round` and `floating`
@@ -57,17 +58,20 @@
 - the close button of a `dismissible` `calcite-notice` can now be programmatically focused with the `setFocus()` method
 
 ### Fixed
+
 - fixes for date picker in Edge (#257)
 
 ## [v1.0.0-beta.15] - Nov 26th 2019
 
 ### Fixed
+
 - `calcite-date-picker` - Corrected date picker calendar opening up on null or no value property.
 - `calcite-date-picker` - Change of input value updates the calendar to show same date.
 
 ## [v1.0.0-beta.14] - Nov 18th 2019
 
 ### Breaking Changes
+
 - `calcite-button` - `iconposition` attribute updated to `icon-position`
 - `calcite-dropdown-group` - `grouptitle` attribute updated to `group-title`
 - `calcite-dropdown-item` - `linktitle` attribute updated to `link-title`
@@ -79,6 +83,7 @@
 - `calcite-alerts` has been removed
 
 ### Added
+
 - `calcite-notice` - new component has been added
 - `calcite-alert` - `scale` is now available as a configurable attribute
 - `calcite-dropdown` now has configurable `selection-mode` (#220)
@@ -86,27 +91,33 @@
 - `calcite-dropdown` now has configurable `type` - click or hover (#220)
 
 ### Fixed
+
 - Fix for `calcite-dropdown` taking up height when closed (#213)
 - Fixed incorrect dark theme color, other styling updates
 
 ## [v1.0.0-beta.13] - Nov 11th 2019
-### Added
+
+### Added
+
 - Added accordion component (#10)
 - New `ScrollContent` method on modals, which allows manipulating scroll position of modal content
 - Border radius on popover (#218)
 
 ### Fixed
+
 - Fix clicks of radio group item in Edge (#139)
 - Fix clicks of calcite-switch in Edge (#138)
 - Fix `calcite-button` of type `submit` (#193)
 - Fix `calcite-dropdown` focus style (#181)
 
 ### Updated
+
 - Improved modal styling (#191)
 
 ## [v1.0.0-beta.12] - Nov 1st 2019
 
 ### Updated
+
 - Medium modals are now a more readable line length (#205)
 - Popover modifier enhancements (#207)
 - Progress component style
@@ -115,6 +126,7 @@
 - Popover and tooltip shadow / caret style
 
 ### Fixed
+
 - Fix back and secondary slots in modal (#209)
 - Make docked modal's content section visible on mobile (#203)
 - Fix display of modals in edge (#135)
@@ -124,24 +136,28 @@
 ## [v1.0.0-beta.11] - Oct 22nd 2019
 
 ### Fixed
+
 - Fixes to popup styling
 - Fixes duplicate id in button component
 - Fixes for tree nav in Edge
 - Fixes for toggle styling
 
 ### Added
+
 - Added tooltip component
 - Added configuration options for Popover
 
 ## [v1.0.0-beta.10] - Sep 19th 2019
 
 ### Fixed
+
 - Fixed trees with strange nesting
 - Edge fixes for alerts, dropdowns, buttons
 - Fixed button container styling
 - Fixed button appearance inline / no href tab issue
 
 ### Added
+
 - Added popover component
 
 ## [v1.0.0-beta.9] - Sep 9th 2019
