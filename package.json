{
  "name": "@esri/calcite-components",
  "version": "1.0.0-beta.2",
  "description": "Web Components for Esri's Calcite Design System.",
  "main": "dist/index.js",
  "module": "dist/index.mjs",
  "es2015": "dist/esm/index.mjs",
  "es2017": "dist/esm/index.mjs",
  "types": "dist/types/components.d.ts",
  "unpkg": "dist/calcite/calcite.js",
  "collection:main": "dist/collection/index.js",
  "collection": "dist/collection/collection-manifest.json",
  "files": [
    "dist/",
    "hydrate/"
  ],
  "scripts": {
    "build": "stencil build --docs-readme",
    "start": "stencil build --dev --watch --serve --docs-readme",
    "test": "stencil test --spec --e2e",
    "test.watch": "stencil test --spec --e2e --watchAll",
    "prettier": "npm-run-all --parallel prettier:**",
    "prettier:ts": "prettier --write \"src/**/*.ts?(x)\"",
    "prettier:styles": "prettier --write \"src/**/*.scss\"",
    "prerelease:prepare": "npm run build",
    "release:prepare": "npm version prerelease --preid=beta --no-git-tag-version ",
    "release:publish": "./support/release.sh"
  },
  "repository": {
    "type": "git",
    "url": "git+https://github.com/Esri/calcite-components.git"
  },
  "dependencies": {
    "@a11y/focus-trap": "^1.0.2",
    "@esri/calcite-base": "github:ArcGIS/calcite-base",
<<<<<<< HEAD
    "@esri/calcite-colors": "github:Esri/calcite-colors",
    "@esri/calcite-ui-icons": "^2.0.1",
    "calcite-fonts": "github:ArcGIS/calcite-fonts",
    "npm-run-all": "4.1.5"
=======
    "@esri/calcite-colors": "^1.3.1",
    "@esri/calcite-ui-icons": "^2.0.1"
>>>>>>> d7159376
  },
  "devDependencies": {
    "@stencil/core": "^1.2.2",
    "@stencil/sass": "^1.0.1",
    "@stencil/state-tunnel": "^1.0.1",
    "@types/jest": "^23.3.14",
    "@types/puppeteer": "1.12.4",
    "gh-release": "^3.5.0",
    "jest": "23.6.0",
    "jest-cli": "23.6.0",
    "npm-run-all": "4.1.5",
    "prettier": "1.18.2",
    "puppeteer": "1.14.0"
  },
  "license": "Apache-2.0"
}<|MERGE_RESOLUTION|>--- conflicted
+++ resolved
@@ -33,15 +33,8 @@
   "dependencies": {
     "@a11y/focus-trap": "^1.0.2",
     "@esri/calcite-base": "github:ArcGIS/calcite-base",
-<<<<<<< HEAD
-    "@esri/calcite-colors": "github:Esri/calcite-colors",
-    "@esri/calcite-ui-icons": "^2.0.1",
-    "calcite-fonts": "github:ArcGIS/calcite-fonts",
-    "npm-run-all": "4.1.5"
-=======
     "@esri/calcite-colors": "^1.3.1",
     "@esri/calcite-ui-icons": "^2.0.1"
->>>>>>> d7159376
   },
   "devDependencies": {
     "@stencil/core": "^1.2.2",
