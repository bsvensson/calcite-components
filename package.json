--- conflicted
+++ resolved
@@ -62,12 +62,7 @@
     "@types/puppeteer": "1.20.2",
     "axe-core": "^3.5.1",
     "babel-loader": "^8.0.6",
-<<<<<<< HEAD
-    "cpy-cli": "^3.0.0",
-    "focus-within-polyfill": "^5.0.6",
-=======
     "cpy-cli": "^3.1.0",
->>>>>>> 3693b6b3
     "gh-release": "^3.5.0",
     "jest": "24.9.0",
     "jest-axe": "^3.3.0",
